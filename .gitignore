--- conflicted
+++ resolved
@@ -9,15 +9,11 @@
 /.idea
 /.vscode
 /.zed
-<<<<<<< HEAD
 /.claude
-*~
-=======
 *~
 
 # direnv
 .direnv/
 
 # nix
-/result
->>>>>>> b3414338
+/result
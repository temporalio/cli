--- conflicted
+++ resolved
@@ -14,15 +14,9 @@
 	github.com/spf13/cobra v1.8.1
 	github.com/spf13/pflag v1.0.5
 	github.com/stretchr/testify v1.10.0
-<<<<<<< HEAD
-	github.com/temporalio/ui-server/v2 v2.32.0
+	github.com/temporalio/ui-server/v2 v2.34.0
 	go.temporal.io/api v1.43.0
 	go.temporal.io/sdk v1.32.1
-=======
-	github.com/temporalio/ui-server/v2 v2.34.0
-	go.temporal.io/api v1.43.0
-	go.temporal.io/sdk v1.31.0
->>>>>>> d201c238
 	go.temporal.io/server v1.26.2
 	google.golang.org/grpc v1.67.1
 	google.golang.org/protobuf v1.35.1
@@ -136,15 +130,6 @@
 	go.uber.org/mock v0.4.0 // indirect
 	go.uber.org/multierr v1.11.0 // indirect
 	go.uber.org/zap v1.27.0 // indirect
-<<<<<<< HEAD
-	golang.org/x/crypto v0.29.0 // indirect
-	golang.org/x/exp v0.0.0-20240531132922-fd00a4e0eefc // indirect
-	golang.org/x/net v0.31.0 // indirect
-	golang.org/x/oauth2 v0.23.0 // indirect
-	golang.org/x/sync v0.9.0 // indirect
-	golang.org/x/sys v0.27.0 // indirect
-	golang.org/x/text v0.20.0 // indirect
-=======
 	golang.org/x/crypto v0.31.0 // indirect
 	golang.org/x/exp v0.0.0-20240531132922-fd00a4e0eefc // indirect
 	golang.org/x/net v0.33.0 // indirect
@@ -152,7 +137,6 @@
 	golang.org/x/sync v0.10.0 // indirect
 	golang.org/x/sys v0.28.0 // indirect
 	golang.org/x/text v0.21.0 // indirect
->>>>>>> d201c238
 	golang.org/x/time v0.5.0 // indirect
 	google.golang.org/api v0.182.0 // indirect
 	google.golang.org/genproto v0.0.0-20240528184218-531527333157 // indirect

--- conflicted
+++ resolved
@@ -27,29 +27,17 @@
 
 require github.com/google/s2a-go v0.1.4 // indirect
 
-require (
-<<<<<<< HEAD
-	github.com/cactus/go-statsd-client/v5 v5.0.0 // indirect
-	github.com/google/s2a-go v0.1.4 // indirect
-)
+require github.com/cactus/go-statsd-client/v5 v5.0.0 // indirect
 
 require (
-=======
->>>>>>> c0e5a6e7
 	cloud.google.com/go v0.110.7 // indirect
 	cloud.google.com/go/compute v1.23.0 // indirect
 	cloud.google.com/go/compute/metadata v0.2.3 // indirect
 	cloud.google.com/go/iam v1.1.1 // indirect
 	cloud.google.com/go/storage v1.30.1 // indirect
-<<<<<<< HEAD
 	github.com/apache/thrift v0.18.1 // indirect
 	github.com/aws/aws-sdk-go v1.44.289 // indirect
 	github.com/benbjohnson/clock v1.3.5 // indirect
-=======
-	github.com/apache/thrift v0.18.0 // indirect
-	github.com/aws/aws-sdk-go v1.44.203 // indirect
-	github.com/benbjohnson/clock v1.3.0 // indirect
->>>>>>> c0e5a6e7
 	github.com/beorn7/perks v1.0.1 // indirect
 	github.com/blang/semver/v4 v4.0.0 // indirect
 	github.com/cactus/go-statsd-client/statsd v0.0.0-20200423205355-cb0885a1018c // indirect
@@ -74,11 +62,7 @@
 	github.com/golang/snappy v0.0.4 // indirect
 	github.com/google/go-cmp v0.5.9 // indirect
 	github.com/google/uuid v1.3.0 // indirect
-<<<<<<< HEAD
 	github.com/googleapis/enterprise-certificate-proxy v0.2.5 // indirect
-=======
-	github.com/googleapis/enterprise-certificate-proxy v0.2.3 // indirect
->>>>>>> c0e5a6e7
 	github.com/googleapis/gax-go/v2 v2.11.0 // indirect
 	github.com/gorilla/securecookie v1.1.1 // indirect
 	github.com/grpc-ecosystem/go-grpc-middleware v1.4.0 // indirect
@@ -137,7 +121,6 @@
 	go.opentelemetry.io/otel/trace v1.16.0 // indirect
 	go.opentelemetry.io/proto/otlp v0.20.0 // indirect
 	go.temporal.io/version v0.3.0 // indirect
-<<<<<<< HEAD
 	go.uber.org/atomic v1.11.0 // indirect
 	go.uber.org/dig v1.17.0 // indirect
 	go.uber.org/fx v1.20.0 // indirect
@@ -146,27 +129,13 @@
 	golang.org/x/mod v0.11.0 // indirect
 	golang.org/x/net v0.14.0 // indirect
 	golang.org/x/oauth2 v0.9.0 // indirect
-=======
-	go.uber.org/atomic v1.10.0 // indirect
-	go.uber.org/dig v1.16.1 // indirect
-	go.uber.org/fx v1.19.1 // indirect
-	go.uber.org/multierr v1.10.0 // indirect
-	golang.org/x/crypto v0.12.0 // indirect
-	golang.org/x/mod v0.11.0 // indirect
-	golang.org/x/net v0.14.0 // indirect
-	golang.org/x/oauth2 v0.8.0 // indirect
->>>>>>> c0e5a6e7
 	golang.org/x/sync v0.3.0 // indirect
 	golang.org/x/sys v0.11.0
 	golang.org/x/text v0.12.0 // indirect
 	golang.org/x/time v0.3.0 // indirect
 	golang.org/x/tools v0.10.0 // indirect
 	golang.org/x/xerrors v0.0.0-20220907171357-04be3eba64a2 // indirect
-<<<<<<< HEAD
 	google.golang.org/api v0.128.0 // indirect
-=======
-	google.golang.org/api v0.126.0 // indirect
->>>>>>> c0e5a6e7
 	google.golang.org/appengine v1.6.7 // indirect
 	google.golang.org/genproto v0.0.0-20230815205213-6bfd019c3878 // indirect
 	google.golang.org/genproto/googleapis/api v0.0.0-20230815205213-6bfd019c3878 // indirect

--- conflicted
+++ resolved
@@ -278,11 +278,8 @@
 ` + "`" + `temporal operator cluster list [command options]` + "`" + `
 
 `
-<<<<<<< HEAD
-const ClusterRemoveUsageText = `The ` + "`" + `temporal operator cluster remove` + "`" + ` commaZ ç	qnd removes a remote [Cluster](/concepts/what-is-a-temporal-cluster) from the system.
-=======
+
 const ClusterRemoveUsageText = `The ` + "`" + `temporal operator cluster remove` + "`" + ` command removes a remote [Cluster](/concepts/what-is-a-temporal-cluster) from the system.
->>>>>>> 2ed21898
 
 Use the options listed below to change the command's behavior.
 Make sure to write the command as follows:

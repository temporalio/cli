--- conflicted
+++ resolved
@@ -33,16 +33,10 @@
 			},
 		},
 		{
-<<<<<<< HEAD
-			Name:      "register",
-			Usage:     common.RegisterNamespaceDefinition,
-			Flags:     registerNamespaceFlags,
-=======
 			Name:      "create",
 			Aliases:   []string{"register"},
 			Usage:     "Register a new Namespace",
 			Flags:     createNamespaceFlags,
->>>>>>> eca9e87c
 			ArgsUsage: "namespace_name [cluster_name...]",
 			Action: func(c *cli.Context) error {
 				return createNamespace(c)

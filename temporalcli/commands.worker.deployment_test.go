package temporalcli_test

import (
	"encoding/base64"
	"encoding/json"
	"fmt"
	"sort"
	"strings"
	"time"

	"github.com/google/uuid"
	"github.com/stretchr/testify/assert"
	"go.temporal.io/api/common/v1"
	"go.temporal.io/sdk/worker"
	"go.temporal.io/sdk/workflow"
)

type jsonVersionSummariesRowType struct {
	DeploymentName string    `json:"deploymentName"`
	BuildID        string    `json:"BuildID"`
	DrainageStatus string    `json:"drainageStatus"`
	CreateTime     time.Time `json:"createTime"`
}

type jsonRoutingConfigType struct {
	CurrentVersionDeploymentName        string    `json:"currentVersionDeploymentName"`
	CurrentVersionBuildID               string    `json:"currentVersionBuildID"`
	RampingVersionDeploymentName        string    `json:"rampingVersionDeploymentName"`
	RampingVersionBuildID               string    `json:"rampingVersionBuildID"`
	RampingVersionPercentage            float32   `json:"rampingVersionPercentage"`
	CurrentVersionChangedTime           time.Time `json:"currentVersionChangedTime"`
	RampingVersionChangedTime           time.Time `json:"rampingVersionChangedTime"`
	RampingVersionPercentageChangedTime time.Time `json:"rampingVersionPercentageChangedTime"`
}

type jsonDeploymentInfoType struct {
	Name                 string                        `json:"name"`
	CreateTime           time.Time                     `json:"createTime"`
	LastModifierIdentity string                        `json:"lastModifierIdentity"`
	RoutingConfig        jsonRoutingConfigType         `json:"routingConfig"`
	VersionSummaries     []jsonVersionSummariesRowType `json:"versionSummaries"`
	ManagerIdentity      string                        `json:"managerIdentity"`
}

type jsonDrainageInfo struct {
	DrainageStatus  string    `json:"drainageStatus"`
	LastChangedTime time.Time `json:"lastChangedTime"`
	LastCheckedTime time.Time `json:"lastCheckedTime"`
}

type jsonTaskQueueInfoRowType struct {
	Name string `json:"name"`
	Type string `json:"type"`
}

type jsonDeploymentVersionInfoType struct {
	Version            string                     `json:"version"`
	CreateTime         time.Time                  `json:"createTime"`
	RoutingChangedTime time.Time                  `json:"routingChangedTime"`
	CurrentSinceTime   time.Time                  `json:"currentSinceTime"`
	RampingSinceTime   time.Time                  `json:"rampingSinceTime"`
	RampPercentage     float32                    `json:"rampPercentage"`
	DrainageInfo       jsonDrainageInfo           `json:"drainageInfo"`
	TaskQueuesInfos    []jsonTaskQueueInfoRowType `json:"taskQueuesInfos"`
	Metadata           map[string]*common.Payload `json:"metadata"`
}

func (s *SharedServerSuite) TestDeployment_Set_Current_Version() {
	deploymentName := uuid.NewString()
	BuildID := uuid.NewString()
	version := worker.WorkerDeploymentVersion{
		DeploymentName: deploymentName,
<<<<<<< HEAD
		BuildID:        BuildID,
=======
		BuildID:        buildId,
>>>>>>> 7e319a6b
	}
	w := s.DevServer.StartDevWorker(s.Suite.T(), DevWorkerOptions{
		Worker: worker.Options{
			DeploymentOptions: worker.DeploymentOptions{
				UseVersioning:             true,
				Version:                   version,
				DefaultVersioningBehavior: workflow.VersioningBehaviorPinned,
			},
		},
	})
	defer w.Stop()

	s.EventuallyWithT(func(t *assert.CollectT) {
		res := s.Execute(
			"worker", "deployment", "list",
			"--address", s.Address(),
		)
		assert.NoError(t, res.Err)
		assert.Contains(t, res.Stdout.String(), deploymentName)
	}, 30*time.Second, 100*time.Millisecond)

	s.EventuallyWithT(func(t *assert.CollectT) {
		res := s.Execute(
			"worker", "deployment", "describe-version",
			"--address", s.Address(),
			"--deployment-name", version.DeploymentName, "--build-id", version.BuildID,
		)
		assert.NoError(t, res.Err)
	}, 30*time.Second, 100*time.Millisecond)

	res := s.Execute(
		"worker", "deployment", "set-current-version",
		"--address", s.Address(),
		"--deployment-name", version.DeploymentName, "--build-id", version.BuildID,
		"--yes",
	)
	s.NoError(res.Err)

	res = s.Execute(
		"worker", "deployment", "describe",
		"--address", s.Address(),
		"--name", deploymentName,
	)
	s.NoError(res.Err)

	s.ContainsOnSameLine(res.Stdout.String(), "Name", deploymentName)
	s.ContainsOnSameLine(res.Stdout.String(), "CurrentVersionDeploymentName", version.DeploymentName)
	s.ContainsOnSameLine(res.Stdout.String(), "CurrentVersionBuildID", version.BuildID)

	// json
	res = s.Execute(
		"worker", "deployment", "describe",
		"--address", s.Address(),
		"--name", deploymentName,
		"--output", "json",
	)
	s.NoError(res.Err)

	var jsonOut jsonDeploymentInfoType
	s.NoError(json.Unmarshal(res.Stdout.Bytes(), &jsonOut))
	s.Equal(deploymentName, jsonOut.Name)
	s.Equal(version.DeploymentName, jsonOut.RoutingConfig.CurrentVersionDeploymentName)
	s.Equal(version.BuildID, jsonOut.RoutingConfig.CurrentVersionBuildID)

	// set metadata
	res = s.Execute(
		"worker", "deployment", "update-metadata-version",
		"--address", s.Address(),
		"--deployment-name", version.DeploymentName, "--build-id", version.BuildID,
		"--metadata", "bar=1",
		"--output", "json",
	)
	s.NoError(res.Err)
	var jsonVersionOut jsonDeploymentVersionInfoType
	s.NoError(json.Unmarshal(res.Stdout.Bytes(), &jsonVersionOut))

	// "1" is "MQ=="
	s.Equal("MQ==", base64.StdEncoding.EncodeToString(jsonVersionOut.Metadata["bar"].GetData()))
	// "json/plain" is "anNvbi9wbGFpbg=="
	s.Equal("anNvbi9wbGFpbg==", base64.StdEncoding.EncodeToString(jsonVersionOut.Metadata["bar"].GetMetadata()["encoding"]))

	// remove metadata
	res = s.Execute(
		"worker", "deployment", "update-metadata-version",
		"--address", s.Address(),
		"--deployment-name", version.DeploymentName, "--build-id", version.BuildID,
		"--remove-entries", "bar",
		"--output", "json",
	)
	s.NoError(res.Err)

	res = s.Execute(
		"worker", "deployment", "describe-version",
		"--address", s.Address(),
		"--deployment-name", version.DeploymentName, "--build-id", version.BuildID,
		"--output", "json",
	)
	s.NoError(res.Err)
	s.NoError(json.Unmarshal(res.Stdout.Bytes(), &jsonVersionOut))
	s.Nil(jsonVersionOut.Metadata)
}

func filterByNamePrefix(jsonOut []jsonDeploymentInfoType, prefix string) []jsonDeploymentInfoType {
	result := []jsonDeploymentInfoType{}
	for i := range jsonOut {
		if strings.HasPrefix(jsonOut[i].Name, prefix) {
			result = append(result, jsonOut[i])
		}
	}
	return result
}

func (s *SharedServerSuite) TestDeployment_List() {
	prefix := "deployment_list_"
	deploymentName1 := prefix + "a_" + uuid.NewString()
	deploymentName2 := prefix + "b_" + uuid.NewString()
	BuildID1 := uuid.NewString()
	BuildID2 := uuid.NewString()
	version1 := worker.WorkerDeploymentVersion{
		DeploymentName: deploymentName1,
<<<<<<< HEAD
		BuildID:        BuildID1,
	}
	version2 := worker.WorkerDeploymentVersion{
		DeploymentName: deploymentName2,
		BuildID:        BuildID2,
=======
		BuildID:        buildId1,
	}
	version2 := worker.WorkerDeploymentVersion{
		DeploymentName: deploymentName2,
		BuildID:        buildId2,
>>>>>>> 7e319a6b
	}

	w1 := s.DevServer.StartDevWorker(s.Suite.T(), DevWorkerOptions{
		Worker: worker.Options{
			DeploymentOptions: worker.DeploymentOptions{
				UseVersioning:             true,
				Version:                   version1,
				DefaultVersioningBehavior: workflow.VersioningBehaviorPinned,
			},
		},
	})
	defer w1.Stop()

	w2 := s.DevServer.StartDevWorker(s.Suite.T(), DevWorkerOptions{
		Worker: worker.Options{
			DeploymentOptions: worker.DeploymentOptions{
				UseVersioning:             true,
				Version:                   version2,
				DefaultVersioningBehavior: workflow.VersioningBehaviorPinned,
			},
		},
	})
	defer w2.Stop()

	s.EventuallyWithT(func(t *assert.CollectT) {
		res := s.Execute(
			"worker", "deployment", "list",
			"--address", s.Address(),
		)
		assert.NoError(t, res.Err)
		assert.Contains(t, res.Stdout.String(), deploymentName1)
		assert.Contains(t, res.Stdout.String(), deploymentName2)
	}, 30*time.Second, 100*time.Millisecond)

	s.EventuallyWithT(func(t *assert.CollectT) {
		res := s.Execute(
			"worker", "deployment", "describe-version",
			"--address", s.Address(),
			"--deployment-name", version1.DeploymentName, "--build-id", version1.BuildID,
		)
		assert.NoError(t, res.Err)
		res = s.Execute(
			"worker", "deployment", "describe-version",
			"--address", s.Address(),
			"--deployment-name", version2.DeploymentName, "--build-id", version2.BuildID,
		)
		assert.NoError(t, res.Err)
	}, 30*time.Second, 100*time.Millisecond)

	res := s.Execute(
		"worker", "deployment", "set-current-version",
		"--address", s.Address(),
		"--deployment-name", version1.DeploymentName, "--build-id", version1.BuildID,
		"--yes",
	)
	s.NoError(res.Err)

	res = s.Execute(
		"worker", "deployment", "set-current-version",
		"--address", s.Address(),
		"--deployment-name", version2.DeploymentName, "--build-id", version2.BuildID,
		"--yes",
	)
	s.NoError(res.Err)

	s.EventuallyWithT(func(t *assert.CollectT) {
		res = s.Execute(
			"worker", "deployment", "list",
			"--address", s.Address(),
		)
		s.NoError(res.Err)
	}, 10*time.Second, 100*time.Millisecond)

	s.ContainsOnSameLine(res.Stdout.String(), deploymentName1, version1.BuildID)
	s.ContainsOnSameLine(res.Stdout.String(), deploymentName2, version2.BuildID)

	// json
	res = s.Execute(
		"worker", "deployment", "list",
		"--address", s.Address(),
		"--output", "json",
	)
	s.NoError(res.Err)

	var jsonOut []jsonDeploymentInfoType
	s.NoError(json.Unmarshal(res.Stdout.Bytes(), &jsonOut))
	jsonOut = filterByNamePrefix(jsonOut, prefix)
	sort.Slice(jsonOut, func(i, j int) bool {
		return jsonOut[i].Name < jsonOut[j].Name
	})
	s.Equal(2, len(jsonOut))
	s.Equal(deploymentName1, jsonOut[0].Name)
	s.Equal(version1.DeploymentName, jsonOut[0].RoutingConfig.CurrentVersionDeploymentName)
	s.Equal(version1.BuildID, jsonOut[0].RoutingConfig.CurrentVersionBuildID)
	s.Equal(deploymentName2, jsonOut[1].Name)
	s.Equal(version2.DeploymentName, jsonOut[1].RoutingConfig.CurrentVersionDeploymentName)
	s.Equal(version2.BuildID, jsonOut[1].RoutingConfig.CurrentVersionBuildID)
}

func (s *SharedServerSuite) TestDeployment_Describe_Drainage() {
	deploymentName := uuid.NewString()
	BuildID1 := "a" + uuid.NewString()
	BuildID2 := "b" + uuid.NewString()
	version1 := worker.WorkerDeploymentVersion{
		DeploymentName: deploymentName,
<<<<<<< HEAD
		BuildID:        BuildID1,
	}
	version2 := worker.WorkerDeploymentVersion{
		DeploymentName: deploymentName,
		BuildID:        BuildID2,
=======
		BuildID:        buildId1,
	}
	version2 := worker.WorkerDeploymentVersion{
		DeploymentName: deploymentName,
		BuildID:        buildId2,
>>>>>>> 7e319a6b
	}

	w1 := s.DevServer.StartDevWorker(s.Suite.T(), DevWorkerOptions{
		Worker: worker.Options{
			DeploymentOptions: worker.DeploymentOptions{
				UseVersioning:             true,
				Version:                   version1,
				DefaultVersioningBehavior: workflow.VersioningBehaviorPinned,
			},
		},
	})
	defer w1.Stop()

	w2 := s.DevServer.StartDevWorker(s.Suite.T(), DevWorkerOptions{
		Worker: worker.Options{
			DeploymentOptions: worker.DeploymentOptions{
				UseVersioning:             true,
				Version:                   version2,
				DefaultVersioningBehavior: workflow.VersioningBehaviorPinned,
			},
		},
	})
	defer w2.Stop()

	s.EventuallyWithT(func(t *assert.CollectT) {
		res := s.Execute(
			"worker", "deployment", "list",
			"--address", s.Address(),
		)
		assert.NoError(t, res.Err)
		assert.Contains(t, res.Stdout.String(), deploymentName)
	}, 30*time.Second, 100*time.Millisecond)

	s.EventuallyWithT(func(t *assert.CollectT) {
		res := s.Execute(
			"worker", "deployment", "describe-version",
			"--address", s.Address(),
			"--deployment-name", version1.DeploymentName, "--build-id", version1.BuildID,
		)
		assert.NoError(t, res.Err)
		res = s.Execute(
			"worker", "deployment", "describe-version",
			"--address", s.Address(),
			"--deployment-name", version2.DeploymentName, "--build-id", version2.BuildID,
		)
		assert.NoError(t, res.Err)
	}, 30*time.Second, 100*time.Millisecond)

	res := s.Execute(
		"worker", "deployment", "set-current-version",
		"--address", s.Address(),
		"--deployment-name", version1.DeploymentName, "--build-id", version1.BuildID,
		"--yes",
	)
	s.NoError(res.Err)

	res = s.Execute(
		"worker", "deployment", "describe",
		"--address", s.Address(),
		"--name", deploymentName,
	)
	s.NoError(res.Err)
	s.ContainsOnSameLine(res.Stdout.String(), "CurrentVersionDeploymentName", version1.DeploymentName)
	s.ContainsOnSameLine(res.Stdout.String(), "CurrentVersionBuildID", version1.BuildID)

	fmt.Print("hello")
	res = s.Execute(
		"worker", "deployment", "set-current-version",
		"--address", s.Address(),
		"--deployment-name", version2.DeploymentName, "--build-id", version2.BuildID,
		"--yes",
	)
	s.NoError(res.Err)

	res = s.Execute(
		"worker", "deployment", "describe",
		"--address", s.Address(),
		"--name", deploymentName,
	)
	s.NoError(res.Err)

	s.ContainsOnSameLine(res.Stdout.String(), "CurrentVersionDeploymentName", version2.DeploymentName)
	s.ContainsOnSameLine(res.Stdout.String(), "CurrentVersionBuildID", version2.BuildID)
	s.ContainsOnSameLine(res.Stdout.String(), version1.DeploymentName, "draining")
	s.ContainsOnSameLine(res.Stdout.String(), version2.DeploymentName, "unspecified")

	// json
	res = s.Execute(
		"worker", "deployment", "describe",
		"--address", s.Address(),
		"--name", deploymentName,
		"--output", "json",
	)
	s.NoError(res.Err)

	var jsonOut jsonDeploymentInfoType
	s.NoError(json.Unmarshal(res.Stdout.Bytes(), &jsonOut))
	s.Equal(deploymentName, jsonOut.Name)
	sort.Slice(jsonOut.VersionSummaries, func(i, j int) bool {
		return jsonOut.VersionSummaries[i].BuildID < jsonOut.VersionSummaries[j].BuildID
	})

	s.Equal(2, len(jsonOut.VersionSummaries))
	s.Equal("draining", jsonOut.VersionSummaries[0].DrainageStatus)
	s.Equal(version1.BuildID, jsonOut.VersionSummaries[0].BuildID)
	s.Equal("unspecified", jsonOut.VersionSummaries[1].DrainageStatus)
	s.Equal(version2.BuildID, jsonOut.VersionSummaries[1].BuildID)
}

func (s *SharedServerSuite) TestDeployment_Ramping() {
	deploymentName := uuid.NewString()
	BuildID1 := "a" + uuid.NewString()
	BuildID2 := "b" + uuid.NewString()
	version1 := worker.WorkerDeploymentVersion{
		DeploymentName: deploymentName,
<<<<<<< HEAD
		BuildID:        BuildID1,
	}
	version2 := worker.WorkerDeploymentVersion{
		DeploymentName: deploymentName,
		BuildID:        BuildID2,
=======
		BuildID:        buildId1,
	}
	version2 := worker.WorkerDeploymentVersion{
		DeploymentName: deploymentName,
		BuildID:        buildId2,
>>>>>>> 7e319a6b
	}

	w1 := s.DevServer.StartDevWorker(s.Suite.T(), DevWorkerOptions{
		Worker: worker.Options{
			DeploymentOptions: worker.DeploymentOptions{
				UseVersioning:             true,
				Version:                   version1,
				DefaultVersioningBehavior: workflow.VersioningBehaviorPinned,
			},
		},
	})
	defer w1.Stop()

	w2 := s.DevServer.StartDevWorker(s.Suite.T(), DevWorkerOptions{
		Worker: worker.Options{
			DeploymentOptions: worker.DeploymentOptions{
				UseVersioning:             true,
				Version:                   version2,
				DefaultVersioningBehavior: workflow.VersioningBehaviorPinned,
			},
		},
	})
	defer w2.Stop()

	s.EventuallyWithT(func(t *assert.CollectT) {
		res := s.Execute(
			"worker", "deployment", "list",
			"--address", s.Address(),
		)
		assert.NoError(t, res.Err)
		assert.Contains(t, res.Stdout.String(), deploymentName)
	}, 30*time.Second, 100*time.Millisecond)

	s.EventuallyWithT(func(t *assert.CollectT) {
		res := s.Execute(
			"worker", "deployment", "describe-version",
			"--address", s.Address(),
			"--deployment-name", version1.DeploymentName, "--build-id", version1.BuildID,
		)
		assert.NoError(t, res.Err)
		res = s.Execute(
			"worker", "deployment", "describe-version",
			"--address", s.Address(),
			"--deployment-name", version2.DeploymentName, "--build-id", version2.BuildID,
		)
		assert.NoError(t, res.Err)
	}, 30*time.Second, 100*time.Millisecond)

	res := s.Execute(
		"worker", "deployment", "set-current-version",
		"--address", s.Address(),
		"--deployment-name", version1.DeploymentName, "--build-id", version1.BuildID,
		"--yes",
	)
	s.NoError(res.Err)

	res = s.Execute(
		"worker", "deployment", "set-ramping-version",
		"--address", s.Address(),
		"--deployment-name", version2.DeploymentName, "--build-id", version2.BuildID,
		"--percentage", "12.5",
		"--yes",
	)
	s.NoError(res.Err)

	res = s.Execute(
		"worker", "deployment", "describe",
		"--address", s.Address(),
		"--name", deploymentName,
	)
	s.NoError(res.Err)
	s.ContainsOnSameLine(res.Stdout.String(), "CurrentVersionDeploymentName", version1.DeploymentName)
	s.ContainsOnSameLine(res.Stdout.String(), "CurrentVersionBuildID", version1.BuildID)
	s.ContainsOnSameLine(res.Stdout.String(), "RampingVersionDeploymentName", version2.DeploymentName)
	s.ContainsOnSameLine(res.Stdout.String(), "RampingVersionBuildID", version2.BuildID)
	s.ContainsOnSameLine(res.Stdout.String(), "RampingVersionPercentage", "12.5")

	// setting version2 as current also removes the ramp
	res = s.Execute(
		"worker", "deployment", "set-current-version",
		"--address", s.Address(),
		"--deployment-name", version2.DeploymentName, "--build-id", version2.BuildID,
		"--yes",
	)
	s.NoError(res.Err)

	res = s.Execute(
		"worker", "deployment", "describe",
		"--address", s.Address(),
		"--name", deploymentName,
		"--output", "json",
	)
	s.NoError(res.Err)

	var jsonOut jsonDeploymentInfoType
	s.NoError(json.Unmarshal(res.Stdout.Bytes(), &jsonOut))
	s.Equal(deploymentName, jsonOut.Name)
	s.Empty(jsonOut.RoutingConfig.RampingVersionBuildID)
	s.Equal(version2.BuildID, jsonOut.RoutingConfig.CurrentVersionBuildID)

	//same with explicit delete
	res = s.Execute(
		"worker", "deployment", "set-ramping-version",
		"--address", s.Address(),
		"--deployment-name", version1.DeploymentName, "--build-id", version1.BuildID,
		"--percentage", "10.1",
		"--yes",
	)
	s.NoError(res.Err)

	res = s.Execute(
		"worker", "deployment", "describe",
		"--address", s.Address(),
		"--name", deploymentName,
	)
	s.NoError(res.Err)
	s.ContainsOnSameLine(res.Stdout.String(), "CurrentVersionDeploymentName", version2.DeploymentName)
	s.ContainsOnSameLine(res.Stdout.String(), "CurrentVersionBuildID", version2.BuildID)
	s.ContainsOnSameLine(res.Stdout.String(), "RampingVersionDeploymentName", version1.DeploymentName)
	s.ContainsOnSameLine(res.Stdout.String(), "RampingVersionBuildID", version1.BuildID)
	s.ContainsOnSameLine(res.Stdout.String(), "RampingVersionPercentage", "10.1")

	res = s.Execute(
		"worker", "deployment", "set-ramping-version",
		"--address", s.Address(),
		"--deployment-name", version1.DeploymentName, "--build-id", version1.BuildID,
		"--delete",
		"--yes",
	)
	s.NoError(res.Err)

	res = s.Execute(
		"worker", "deployment", "describe",
		"--address", s.Address(),
		"--name", deploymentName,
		"--output", "json",
	)
	s.NoError(res.Err)

	s.NoError(json.Unmarshal(res.Stdout.Bytes(), &jsonOut))
	s.Equal(deploymentName, jsonOut.Name)
	s.Equal(float32(0), jsonOut.RoutingConfig.RampingVersionPercentage)
	s.Equal(version2.BuildID, jsonOut.RoutingConfig.CurrentVersionBuildID)
<<<<<<< HEAD
}

func (s *SharedServerSuite) TestDeployment_Set_Manager_Identity() {
	deploymentName := uuid.NewString()
	BuildID := uuid.NewString()
	testIdentity := uuid.NewString()
	version := worker.WorkerDeploymentVersion{
		DeploymentName: deploymentName,
		BuildID:        BuildID,
	}
	w := s.DevServer.StartDevWorker(s.Suite.T(), DevWorkerOptions{
		Worker: worker.Options{
			DeploymentOptions: worker.DeploymentOptions{
				UseVersioning:             true,
				Version:                   version,
				DefaultVersioningBehavior: workflow.VersioningBehaviorPinned,
			},
		},
	})
	defer w.Stop()

	s.EventuallyWithT(func(t *assert.CollectT) {
		res := s.Execute(
			"worker", "deployment", "list",
			"--address", s.Address(),
		)
		assert.NoError(t, res.Err)
		assert.Contains(t, res.Stdout.String(), deploymentName)
	}, 30*time.Second, 100*time.Millisecond)

	s.EventuallyWithT(func(t *assert.CollectT) {
		res := s.Execute(
			"worker", "deployment", "describe-version",
			"--address", s.Address(),
			"--deployment-name", version.DeploymentName, "--build-id", version.BuildID,
		)
		assert.NoError(t, res.Err)
	}, 30*time.Second, 100*time.Millisecond)

	res := s.Execute(
		"worker", "deployment", "set-manager-identity",
		"--address", s.Address(),
		"--deployment-name", version.DeploymentName, "--manager-identity", testIdentity,
		"--yes",
	)
	s.NoError(res.Err)

	res = s.Execute(
		"worker", "deployment", "describe",
		"--address", s.Address(),
		"--name", deploymentName,
	)
	s.NoError(res.Err)

	s.ContainsOnSameLine(res.Stdout.String(), "Name", deploymentName)
	s.ContainsOnSameLine(res.Stdout.String(), "ManagerIdentity", testIdentity)

	// json
	res = s.Execute(
		"worker", "deployment", "describe",
		"--address", s.Address(),
		"--name", deploymentName,
		"--output", "json",
	)
	s.NoError(res.Err)

	var jsonOut jsonDeploymentInfoType
	s.NoError(json.Unmarshal(res.Stdout.Bytes(), &jsonOut))
	s.Equal(deploymentName, jsonOut.Name)
	s.Equal(testIdentity, jsonOut.ManagerIdentity)
=======
>>>>>>> 7e319a6b
}<|MERGE_RESOLUTION|>--- conflicted
+++ resolved
@@ -70,11 +70,7 @@
 	BuildID := uuid.NewString()
 	version := worker.WorkerDeploymentVersion{
 		DeploymentName: deploymentName,
-<<<<<<< HEAD
-		BuildID:        BuildID,
-=======
 		BuildID:        buildId,
->>>>>>> 7e319a6b
 	}
 	w := s.DevServer.StartDevWorker(s.Suite.T(), DevWorkerOptions{
 		Worker: worker.Options{
@@ -195,19 +191,11 @@
 	BuildID2 := uuid.NewString()
 	version1 := worker.WorkerDeploymentVersion{
 		DeploymentName: deploymentName1,
-<<<<<<< HEAD
-		BuildID:        BuildID1,
-	}
-	version2 := worker.WorkerDeploymentVersion{
-		DeploymentName: deploymentName2,
-		BuildID:        BuildID2,
-=======
 		BuildID:        buildId1,
 	}
 	version2 := worker.WorkerDeploymentVersion{
 		DeploymentName: deploymentName2,
 		BuildID:        buildId2,
->>>>>>> 7e319a6b
 	}
 
 	w1 := s.DevServer.StartDevWorker(s.Suite.T(), DevWorkerOptions{
@@ -313,19 +301,11 @@
 	BuildID2 := "b" + uuid.NewString()
 	version1 := worker.WorkerDeploymentVersion{
 		DeploymentName: deploymentName,
-<<<<<<< HEAD
-		BuildID:        BuildID1,
-	}
-	version2 := worker.WorkerDeploymentVersion{
-		DeploymentName: deploymentName,
-		BuildID:        BuildID2,
-=======
 		BuildID:        buildId1,
 	}
 	version2 := worker.WorkerDeploymentVersion{
 		DeploymentName: deploymentName,
 		BuildID:        buildId2,
->>>>>>> 7e319a6b
 	}
 
 	w1 := s.DevServer.StartDevWorker(s.Suite.T(), DevWorkerOptions{
@@ -441,19 +421,11 @@
 	BuildID2 := "b" + uuid.NewString()
 	version1 := worker.WorkerDeploymentVersion{
 		DeploymentName: deploymentName,
-<<<<<<< HEAD
-		BuildID:        BuildID1,
-	}
-	version2 := worker.WorkerDeploymentVersion{
-		DeploymentName: deploymentName,
-		BuildID:        BuildID2,
-=======
 		BuildID:        buildId1,
 	}
 	version2 := worker.WorkerDeploymentVersion{
 		DeploymentName: deploymentName,
 		BuildID:        buildId2,
->>>>>>> 7e319a6b
 	}
 
 	w1 := s.DevServer.StartDevWorker(s.Suite.T(), DevWorkerOptions{
@@ -597,7 +569,6 @@
 	s.Equal(deploymentName, jsonOut.Name)
 	s.Equal(float32(0), jsonOut.RoutingConfig.RampingVersionPercentage)
 	s.Equal(version2.BuildID, jsonOut.RoutingConfig.CurrentVersionBuildID)
-<<<<<<< HEAD
 }
 
 func (s *SharedServerSuite) TestDeployment_Set_Manager_Identity() {
@@ -668,6 +639,4 @@
 	s.NoError(json.Unmarshal(res.Stdout.Bytes(), &jsonOut))
 	s.Equal(deploymentName, jsonOut.Name)
 	s.Equal(testIdentity, jsonOut.ManagerIdentity)
-=======
->>>>>>> 7e319a6b
 }
--- conflicted
+++ resolved
@@ -8,13 +8,9 @@
 	"github.com/temporalio/cli/temporalcli/internal/printer"
 	commonpb "go.temporal.io/api/common/v1"
 	"go.temporal.io/api/enums/v1"
-	enumspb "go.temporal.io/api/enums/v1"
 	"go.temporal.io/api/taskqueue/v1"
 	"go.temporal.io/api/workflowservice/v1"
-<<<<<<< HEAD
 	"go.temporal.io/sdk/client"
-=======
->>>>>>> f5013ad8
 	"go.temporal.io/server/common/tqid"
 )
 
@@ -216,7 +212,7 @@
 		taskQueueTypes = append(taskQueueTypes, taskQueueType)
 	}
 
-	resp, err := cl.DescribeTaskQueueEnhanced(cctx, &client.DescribeTaskQueueEnhancedOptions{
+	resp, err := cl.DescribeTaskQueueEnhanced(cctx, client.DescribeTaskQueueEnhancedOptions{
 		TaskQueue:              c.TaskQueue,
 		Versions:               selection,
 		TaskQueueTypes:         taskQueueTypes,
@@ -246,11 +242,7 @@
 		return fmt.Errorf("unrecognized task queue type: %q", c.TaskQueueTypeLegacy.Value)
 	}
 
-<<<<<<< HEAD
-	taskQueueName, err := tqid.NewTaskQueueFamily("", c.TaskQueue)
-=======
 	taskQueue, err := tqid.NewTaskQueueFamily(c.Parent.Namespace, c.TaskQueue)
->>>>>>> f5013ad8
 	if err != nil {
 		return fmt.Errorf("failed to parse task queue name: %w", err)
 	}
@@ -275,11 +267,7 @@
 		resp, err := cl.WorkflowService().DescribeTaskQueue(cctx, &workflowservice.DescribeTaskQueueRequest{
 			Namespace: c.Parent.Namespace,
 			TaskQueue: &taskqueue.TaskQueue{
-<<<<<<< HEAD
-				Name: taskQueueName.TaskQueue(enumspb.TASK_QUEUE_TYPE_WORKFLOW).NormalPartition(p).RpcName(),
-=======
 				Name: taskQueue.TaskQueue(taskQueueType).NormalPartition(p).RpcName(),
->>>>>>> f5013ad8
 				Kind: enums.TASK_QUEUE_KIND_NORMAL,
 			},
 			TaskQueueType:          taskQueueType,

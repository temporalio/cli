--- conflicted
+++ resolved
@@ -552,31 +552,18 @@
 
 func (s *SharedServerSuite) TestWorkflow_Describe_Deployment() {
 	buildId := uuid.NewString()
-<<<<<<< HEAD
 	deploymentName := uuid.NewString()
-=======
-	seriesName := uuid.NewString()
->>>>>>> f968fa31
 	// Workflow that waits to be canceled.
 	waitingWorkflow := func(ctx workflow.Context) error {
 		ctx.Done().Receive(ctx, nil)
 		return ctx.Err()
 	}
-<<<<<<< HEAD
 	version := deploymentName + "." + buildId
 	w := s.DevServer.StartDevWorker(s.Suite.T(), DevWorkerOptions{
 		Worker: worker.Options{
 			DeploymentOptions: worker.DeploymentOptions{
 				UseVersioning:             true,
 				Version:                   version,
-=======
-	w := s.DevServer.StartDevWorker(s.Suite.T(), DevWorkerOptions{
-		Worker: worker.Options{
-			BuildID:                 buildId,
-			UseBuildIDForVersioning: true,
-			DeploymentOptions: worker.DeploymentOptions{
-				DeploymentSeriesName:      seriesName,
->>>>>>> f968fa31
 				DefaultVersioningBehavior: workflow.VersioningBehaviorPinned,
 			},
 		},
@@ -584,7 +571,6 @@
 	})
 	defer w.Stop()
 
-<<<<<<< HEAD
 	s.EventuallyWithT(func(t *assert.CollectT) {
 		res := s.Execute(
 			"worker", "deployment", "list",
@@ -608,13 +594,6 @@
 		"--address", s.Address(),
 		"--version", version,
 		"--yes",
-=======
-	res := s.Execute(
-		"worker", "deployment", "set-current",
-		"--address", s.Address(),
-		"--series-name", seriesName,
-		"--build-id", buildId,
->>>>>>> f968fa31
 	)
 	s.NoError(res.Err)
 
@@ -633,22 +612,13 @@
 			"-w", run.GetID(),
 		)
 		assert.NoError(t, res.Err)
-<<<<<<< HEAD
 		assert.Contains(t, res.Stdout.String(), version)
-=======
-		assert.Contains(t, res.Stdout.String(), buildId)
->>>>>>> f968fa31
 		assert.Contains(t, res.Stdout.String(), "Pinned")
 	}, 30*time.Second, 100*time.Millisecond)
 
 	out := res.Stdout.String()
 	s.ContainsOnSameLine(out, "Behavior", "Pinned")
-<<<<<<< HEAD
 	s.ContainsOnSameLine(out, "Version", version)
-=======
-	s.ContainsOnSameLine(out, "DeploymentBuildID", buildId)
-	s.ContainsOnSameLine(out, "DeploymentSeriesName", seriesName)
->>>>>>> f968fa31
 	s.ContainsOnSameLine(out, "OverrideBehavior", "Unspecified")
 
 	// json
@@ -664,15 +634,8 @@
 	s.NoError(temporalcli.UnmarshalProtoJSONWithOptions(res.Stdout.Bytes(), &jsonResp, true))
 	versioningInfo := jsonResp.WorkflowExecutionInfo.VersioningInfo
 	s.Equal("Pinned", versioningInfo.Behavior.String())
-<<<<<<< HEAD
 	s.Equal(version, versioningInfo.Version)
 	s.Nil(versioningInfo.VersioningOverride)
-=======
-	s.Equal(buildId, versioningInfo.Deployment.BuildId)
-	s.Equal(seriesName, versioningInfo.Deployment.SeriesName)
-	s.Nil(versioningInfo.VersioningOverride)
-	s.Nil(versioningInfo.DeploymentTransition)
->>>>>>> f968fa31
 }
 
 func (s *SharedServerSuite) TestWorkflow_Describe_NexusOperationAndCallback() {

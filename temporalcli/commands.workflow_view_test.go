--- conflicted
+++ resolved
@@ -5,10 +5,11 @@
 	"encoding/base64"
 	"encoding/json"
 	"fmt"
-	"go.temporal.io/api/common/v1"
 	"strconv"
 	"strings"
 	"time"
+
+	"go.temporal.io/api/common/v1"
 
 	"github.com/google/uuid"
 	"github.com/temporalio/cli/temporalcli"
@@ -109,7 +110,6 @@
 	s.Equal(map[string]any{"foo": "bar"}, jsonOut["result"])
 }
 
-<<<<<<< HEAD
 func (s *SharedServerSuite) TestWorkflow_Describe_Versioned() {
 	buildIdTaskQueue := uuid.NewString()
 
@@ -145,22 +145,23 @@
 			s.NoError(res.Err)
 			out := res.Stdout.String()
 			return AssertContainsOnSameLine(out, "AssignedBuildId", buildId) == nil
-		}, 10 * time.Second, 100 * time.Millisecond)
-
-		// JSON
-		res = s.Execute(
-			"workflow", "describe",
-			"-o", "json",
-			"--address", s.Address(),
-			"-w", run.GetID(),
-		)
-		s.NoError(res.Err)
-		var jsonOut map[string]any
-		s.NoError(json.Unmarshal(res.Stdout.Bytes(), &jsonOut))
-		execInfo, ok := jsonOut["workflowExecutionInfo"].(map[string]any)
-		s.True(ok)
-		s.Equal(buildId, execInfo["assignedBuildId"])
-=======
+		}, 10*time.Second, 100*time.Millisecond)
+
+	// JSON
+	res = s.Execute(
+		"workflow", "describe",
+		"-o", "json",
+		"--address", s.Address(),
+		"-w", run.GetID(),
+	)
+	s.NoError(res.Err)
+	var jsonOut map[string]any
+	s.NoError(json.Unmarshal(res.Stdout.Bytes(), &jsonOut))
+	execInfo, ok := jsonOut["workflowExecutionInfo"].(map[string]any)
+	s.True(ok)
+	s.Equal(buildId, execInfo["assignedBuildId"])
+}
+
 func (s *SharedServerSuite) TestWorkflow_Describe_NotDecodable() {
 	s.Worker().OnDevWorkflow(func(ctx workflow.Context, input any) (any, error) {
 		return temporalcli.RawValue{
@@ -204,7 +205,6 @@
 	//s.NoError(json.Unmarshal(res.Stdout.Bytes(), &jsonOut))
 	//s.NotNil(jsonOut["closeEvent"])
 	//s.Equal("some-encoding", jsonOut["resultEncoding"])
->>>>>>> f5013ad8
 }
 
 func (s *SharedServerSuite) TestWorkflow_Describe_ResetPoints() {

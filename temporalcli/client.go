package temporalcli

import (
	"context"
	"fmt"
	"net/http"
	"os"
	"os/user"
	"strings"

	"go.temporal.io/api/common/v1"
	"go.temporal.io/sdk/client"
	"go.temporal.io/sdk/contrib/envconfig"
	"go.temporal.io/sdk/converter"
	"go.temporal.io/sdk/log"
	"google.golang.org/grpc"
	"google.golang.org/grpc/metadata"
)

func (c *ClientOptions) dialClient(cctx *CommandContext) (client.Client, error) {
	if cctx.RootCommand == nil {
		return nil, fmt.Errorf("root command unexpectedly missing when dialing client")
	}

	// Load a client config profile
	var clientProfile envconfig.ClientConfigProfile
	if !cctx.RootCommand.DisableConfigFile || !cctx.RootCommand.DisableConfigEnv {
		var err error
		clientProfile, err = envconfig.LoadClientConfigProfile(envconfig.LoadClientConfigProfileOptions{
			ConfigFilePath:    cctx.RootCommand.ConfigFile,
			ConfigFileProfile: cctx.RootCommand.Profile,
			DisableFile:       cctx.RootCommand.DisableConfigFile,
			DisableEnv:        cctx.RootCommand.DisableConfigEnv,
			EnvLookup:         cctx.Options.EnvLookup,
		})
		if err != nil {
			return nil, fmt.Errorf("failed loading client config: %w", err)
		}
	}

	// To support legacy TLS environment variables, if they are present, we will
	// have them force-override anything loaded from existing file or env
	if !cctx.RootCommand.DisableConfigEnv {
		oldEnvTLSCert, _ := cctx.Options.EnvLookup.LookupEnv("TEMPORAL_TLS_CERT")
		oldEnvTLSCertData, _ := cctx.Options.EnvLookup.LookupEnv("TEMPORAL_TLS_CERT_DATA")
		oldEnvTLSKey, _ := cctx.Options.EnvLookup.LookupEnv("TEMPORAL_TLS_KEY")
		oldEnvTLSKeyData, _ := cctx.Options.EnvLookup.LookupEnv("TEMPORAL_TLS_KEY_DATA")
		oldEnvTLSCA, _ := cctx.Options.EnvLookup.LookupEnv("TEMPORAL_TLS_CA")
		oldEnvTLSCAData, _ := cctx.Options.EnvLookup.LookupEnv("TEMPORAL_TLS_CA_DATA")
		if oldEnvTLSCert != "" || oldEnvTLSCertData != "" ||
			oldEnvTLSKey != "" || oldEnvTLSKeyData != "" ||
			oldEnvTLSCA != "" || oldEnvTLSCAData != "" {
			if clientProfile.TLS == nil {
				clientProfile.TLS = &envconfig.ClientConfigTLS{}
			}
			if oldEnvTLSCert != "" {
				clientProfile.TLS.ClientCertPath = oldEnvTLSCert
			}
			if oldEnvTLSCertData != "" {
				clientProfile.TLS.ClientCertData = []byte(oldEnvTLSCertData)
			}
			if oldEnvTLSKey != "" {
				clientProfile.TLS.ClientKeyPath = oldEnvTLSKey
			}
			if oldEnvTLSKeyData != "" {
				clientProfile.TLS.ClientKeyData = []byte(oldEnvTLSKeyData)
			}
			if oldEnvTLSCA != "" {
				clientProfile.TLS.ServerCACertPath = oldEnvTLSCA
			}
			if oldEnvTLSCAData != "" {
				clientProfile.TLS.ServerCACertData = []byte(oldEnvTLSCAData)
			}
		}
	}

	// Override some values in client config profile that come from CLI args
	if c.Address != "" {
		clientProfile.Address = c.Address
	}
	if c.Namespace != "" {
		clientProfile.Namespace = c.Namespace
	}
	if c.ApiKey != "" {
		clientProfile.APIKey = c.ApiKey
	}
	if len(c.GrpcMeta) > 0 {
<<<<<<< HEAD
		// We append meta, not override
		if len(clientProfile.GRPCMeta) == 0 {
			clientProfile.GRPCMeta = make(map[string]string, len(c.GrpcMeta))
		}
		for _, kv := range c.GrpcMeta {
			pieces := strings.SplitN(kv, "=", 2)
			if len(pieces) != 2 {
				return nil, fmt.Errorf("gRPC meta of %q does not have '='", kv)
			}
			clientProfile.GRPCMeta[pieces[0]] = pieces[1]
=======
		headers, err := NewStringMapHeaderProvider(c.GrpcMeta)
		if err != nil {
			return nil, fmt.Errorf("grpc-meta %s", err)
>>>>>>> eabf0810
		}
	}

	// If any of these values are present, set TLS if not set, and set values.
	// NOTE: This means that tls=false does not explicitly disable TLS when set
	// via envconfig.
	if c.Tls ||
		c.TlsCertPath != "" || c.TlsKeyPath != "" || c.TlsCaPath != "" ||
		c.TlsCertData != "" || c.TlsKeyData != "" || c.TlsCaData != "" {
		if clientProfile.TLS == nil {
			clientProfile.TLS = &envconfig.ClientConfigTLS{}
		}
		if c.TlsCertPath != "" {
			clientProfile.TLS.ClientCertPath = c.TlsCertPath
		}
		if c.TlsCertData != "" {
			clientProfile.TLS.ClientCertData = []byte(c.TlsCertData)
		}
		if c.TlsKeyPath != "" {
			clientProfile.TLS.ClientKeyPath = c.TlsKeyPath
		}
		if c.TlsKeyData != "" {
			clientProfile.TLS.ClientKeyData = []byte(c.TlsKeyData)
		}
		if c.TlsCaPath != "" {
			clientProfile.TLS.ServerCACertPath = c.TlsCaPath
		}
		if c.TlsCaData != "" {
			clientProfile.TLS.ServerCACertData = []byte(c.TlsCaData)
		}
		if c.TlsServerName != "" {
			clientProfile.TLS.ServerName = c.TlsServerName
		}
		if c.TlsDisableHostVerification {
			clientProfile.TLS.DisableHostVerification = c.TlsDisableHostVerification
		}
	}
	// In the past, the presence of API key CLI arg did not imply TLS like it
	// does with envconfig. Therefore if there is a user-provided API key and
	// TLS is not present, explicitly disable it so API key presence doesn't
	// enable it in ToClientOptions below.
	// TODO(cretz): Or do we want to break compatibility to have TLS defaulted
	// for all API keys?
	if c.ApiKey != "" && clientProfile.TLS == nil {
		clientProfile.TLS = &envconfig.ClientConfigTLS{Disabled: true}
	}

	// If codec endpoint is set, create codec setting regardless. But if auth is
	// set, it only overrides if codec is present.
	if c.CodecEndpoint != "" {
<<<<<<< HEAD
		if clientProfile.Codec == nil {
			clientProfile.Codec = &envconfig.ClientConfigCodec{}
		}
		clientProfile.Codec.Endpoint = c.CodecEndpoint
	}
	if c.CodecAuth != "" && clientProfile.Codec != nil {
		clientProfile.Codec.Auth = c.CodecAuth
	}

	// Now load client options from the profile
	clientOptions, err := clientProfile.ToClientOptions(envconfig.ToClientOptionsOptions{})
	if err != nil {
		return nil, fmt.Errorf("failed creating client options: %w", err)
	}
	clientOptions.Logger = log.NewStructuredLogger(cctx.Logger)
	clientOptions.Identity = clientIdentity()
	// We do not put codec on data converter here, it is applied via
	// interceptor. Same for failure conversion.
	// XXX: If this is altered to be more dynamic, have to also update
	// everywhere DataConverterWithRawValue is used.
	clientOptions.DataConverter = DataConverterWithRawValue

	// Remote codec
	if clientProfile.Codec != nil && clientProfile.Codec.Endpoint != "" {
		interceptor, err := payloadCodecInterceptor(
			clientProfile.Namespace, clientProfile.Codec.Endpoint, clientProfile.Codec.Auth)
=======
		codecHeaders, err := NewStringMapHeaderProvider(c.CodecHeader)
		if err != nil {
			return nil, fmt.Errorf("codec-header %s", err)
		}

		if c.CodecAuth != "" {
			codecHeaders["Authorization"] = c.CodecAuth
		}

		interceptor, err := payloadCodecInterceptor(c.Namespace, c.CodecEndpoint, codecHeaders)
>>>>>>> eabf0810
		if err != nil {
			return nil, fmt.Errorf("failed creating payload codec interceptor: %w", err)
		}
		clientOptions.ConnectionOptions.DialOptions = append(
			clientOptions.ConnectionOptions.DialOptions, grpc.WithChainUnaryInterceptor(interceptor))
	}

	// Fixed header overrides
	clientOptions.ConnectionOptions.DialOptions = append(
		clientOptions.ConnectionOptions.DialOptions, grpc.WithChainUnaryInterceptor(fixedHeaderOverrideInterceptor))

	// Additional gRPC options
	clientOptions.ConnectionOptions.DialOptions = append(
		clientOptions.ConnectionOptions.DialOptions, cctx.Options.AdditionalClientGRPCDialOptions...)

	return client.Dial(clientOptions)
}

func fixedHeaderOverrideInterceptor(
	ctx context.Context,
	method string, req, reply any,
	cc *grpc.ClientConn, invoker grpc.UnaryInvoker, opts ...grpc.CallOption,
) error {
	// The SDK sets some values on the outgoing metadata that we can't override
	// via normal headers, so we have to replace directly on the metadata
	md, _ := metadata.FromOutgoingContext(ctx)
	if md == nil {
		md = metadata.MD{}
	}
	md.Set("client-name", "temporal-cli")
	md.Set("client-version", Version)
	md.Set("supported-server-versions", ">=1.0.0 <2.0.0")
	md.Set("caller-type", "operator")
	ctx = metadata.NewOutgoingContext(ctx, md)
	return invoker(ctx, method, req, reply, cc, opts...)
}

func payloadCodecInterceptor(namespace, codecEndpoint string, codecHeaders stringMapHeadersProvider) (grpc.UnaryClientInterceptor, error) {
	codecEndpoint = strings.ReplaceAll(codecEndpoint, "{namespace}", namespace)

	payloadCodec := converter.NewRemotePayloadCodec(
		converter.RemotePayloadCodecOptions{
			Endpoint: codecEndpoint,
			ModifyRequest: func(req *http.Request) error {
				req.Header.Set("X-Namespace", namespace)
				for headerName, headerValue := range codecHeaders {
					req.Header.Set(headerName, headerValue)
				}
				return nil
			},
		},
	)
	return converter.NewPayloadCodecGRPCClientInterceptor(
		converter.PayloadCodecGRPCClientInterceptorOptions{
			Codecs: []converter.PayloadCodec{payloadCodec},
		},
	)
}

func clientIdentity() string {
	hostname, err := os.Hostname()
	if err != nil {
		hostname = "unknown-host"
	}
	username := "unknown-user"
	if u, err := user.Current(); err == nil {
		username = u.Username
	}
	return "temporal-cli:" + username + "@" + hostname
}

<<<<<<< HEAD
=======
type stringMapHeadersProvider map[string]string

func (s stringMapHeadersProvider) GetHeaders(context.Context) (map[string]string, error) {
	return s, nil
}

func NewStringMapHeaderProvider(config []string) (stringMapHeadersProvider, error) {
	headers := make(stringMapHeadersProvider, len(config))
	for _, kv := range config {
		pieces := strings.SplitN(kv, "=", 2)
		if len(pieces) != 2 {
			return nil, fmt.Errorf("%q does not have '='", kv)
		}
		headers[pieces[0]] = pieces[1]
	}
	return headers, nil
}

>>>>>>> eabf0810
var DataConverterWithRawValue = converter.NewCompositeDataConverter(
	rawValuePayloadConverter{},
	converter.NewNilPayloadConverter(),
	converter.NewByteSlicePayloadConverter(),
	converter.NewProtoJSONPayloadConverter(),
	converter.NewProtoPayloadConverter(),
	converter.NewJSONPayloadConverter(),
)

type RawValue struct{ Payload *common.Payload }

type rawValuePayloadConverter struct{}

func (rawValuePayloadConverter) ToPayload(value any) (*common.Payload, error) {
	// Only convert if value is a raw value
	if r, ok := value.(RawValue); ok {
		return r.Payload, nil
	}
	return nil, nil
}

func (rawValuePayloadConverter) FromPayload(payload *common.Payload, valuePtr any) error {
	return fmt.Errorf("raw value unsupported from payload")
}

func (rawValuePayloadConverter) ToString(p *common.Payload) string {
	return fmt.Sprintf("<raw payload %v bytes>", len(p.Data))
}

func (rawValuePayloadConverter) Encoding() string {
	// Should never be used
	return "raw-value-encoding"
}<|MERGE_RESOLUTION|>--- conflicted
+++ resolved
@@ -85,22 +85,16 @@
 		clientProfile.APIKey = c.ApiKey
 	}
 	if len(c.GrpcMeta) > 0 {
-<<<<<<< HEAD
-		// We append meta, not override
+		// Append meta to the client profile
+		grpcMetaFromArg, err := stringKeysValues(c.GrpcMeta)
+		if err != nil {
+			return nil, fmt.Errorf("invalid gRPC meta: %w", err)
+		}
 		if len(clientProfile.GRPCMeta) == 0 {
 			clientProfile.GRPCMeta = make(map[string]string, len(c.GrpcMeta))
 		}
-		for _, kv := range c.GrpcMeta {
-			pieces := strings.SplitN(kv, "=", 2)
-			if len(pieces) != 2 {
-				return nil, fmt.Errorf("gRPC meta of %q does not have '='", kv)
-			}
-			clientProfile.GRPCMeta[pieces[0]] = pieces[1]
-=======
-		headers, err := NewStringMapHeaderProvider(c.GrpcMeta)
-		if err != nil {
-			return nil, fmt.Errorf("grpc-meta %s", err)
->>>>>>> eabf0810
+		for k, v := range grpcMetaFromArg {
+			clientProfile.GRPCMeta[k] = v
 		}
 	}
 
@@ -151,7 +145,6 @@
 	// If codec endpoint is set, create codec setting regardless. But if auth is
 	// set, it only overrides if codec is present.
 	if c.CodecEndpoint != "" {
-<<<<<<< HEAD
 		if clientProfile.Codec == nil {
 			clientProfile.Codec = &envconfig.ClientConfigCodec{}
 		}
@@ -162,7 +155,7 @@
 	}
 
 	// Now load client options from the profile
-	clientOptions, err := clientProfile.ToClientOptions(envconfig.ToClientOptionsOptions{})
+	clientOptions, err := clientProfile.ToClientOptions(envconfig.ToClientOptionsRequest{})
 	if err != nil {
 		return nil, fmt.Errorf("failed creating client options: %w", err)
 	}
@@ -176,20 +169,12 @@
 
 	// Remote codec
 	if clientProfile.Codec != nil && clientProfile.Codec.Endpoint != "" {
+		codecHeaders, err := stringKeysValues(c.CodecHeader)
+		if err != nil {
+			return nil, fmt.Errorf("invalid codec headers: %w", err)
+		}
 		interceptor, err := payloadCodecInterceptor(
-			clientProfile.Namespace, clientProfile.Codec.Endpoint, clientProfile.Codec.Auth)
-=======
-		codecHeaders, err := NewStringMapHeaderProvider(c.CodecHeader)
-		if err != nil {
-			return nil, fmt.Errorf("codec-header %s", err)
-		}
-
-		if c.CodecAuth != "" {
-			codecHeaders["Authorization"] = c.CodecAuth
-		}
-
-		interceptor, err := payloadCodecInterceptor(c.Namespace, c.CodecEndpoint, codecHeaders)
->>>>>>> eabf0810
+			clientProfile.Namespace, clientProfile.Codec.Endpoint, clientProfile.Codec.Auth, codecHeaders)
 		if err != nil {
 			return nil, fmt.Errorf("failed creating payload codec interceptor: %w", err)
 		}
@@ -227,7 +212,12 @@
 	return invoker(ctx, method, req, reply, cc, opts...)
 }
 
-func payloadCodecInterceptor(namespace, codecEndpoint string, codecHeaders stringMapHeadersProvider) (grpc.UnaryClientInterceptor, error) {
+func payloadCodecInterceptor(
+	namespace string,
+	codecEndpoint string,
+	codecAuth string,
+	codecHeaders map[string]string,
+) (grpc.UnaryClientInterceptor, error) {
 	codecEndpoint = strings.ReplaceAll(codecEndpoint, "{namespace}", namespace)
 
 	payloadCodec := converter.NewRemotePayloadCodec(
@@ -237,6 +227,9 @@
 				req.Header.Set("X-Namespace", namespace)
 				for headerName, headerValue := range codecHeaders {
 					req.Header.Set(headerName, headerValue)
+				}
+				if codecAuth != "" {
+					req.Header.Set("Authorization", codecAuth)
 				}
 				return nil
 			},
@@ -261,27 +254,6 @@
 	return "temporal-cli:" + username + "@" + hostname
 }
 
-<<<<<<< HEAD
-=======
-type stringMapHeadersProvider map[string]string
-
-func (s stringMapHeadersProvider) GetHeaders(context.Context) (map[string]string, error) {
-	return s, nil
-}
-
-func NewStringMapHeaderProvider(config []string) (stringMapHeadersProvider, error) {
-	headers := make(stringMapHeadersProvider, len(config))
-	for _, kv := range config {
-		pieces := strings.SplitN(kv, "=", 2)
-		if len(pieces) != 2 {
-			return nil, fmt.Errorf("%q does not have '='", kv)
-		}
-		headers[pieces[0]] = pieces[1]
-	}
-	return headers, nil
-}
-
->>>>>>> eabf0810
 var DataConverterWithRawValue = converter.NewCompositeDataConverter(
 	rawValuePayloadConverter{},
 	converter.NewNilPayloadConverter(),

// Code generated. DO NOT EDIT.

package temporalcli

import (
	"github.com/mattn/go-isatty"

	"github.com/spf13/cobra"

	"github.com/spf13/pflag"

	"os"

	"time"
)

var hasHighlighting = isatty.IsTerminal(os.Stdout.Fd())

type ClientOptions struct {
	Address                    string
	Namespace                  string
	ApiKey                     string
	GrpcMeta                   []string
	Tls                        bool
	TlsCertPath                string
	TlsCertData                string
	TlsKeyPath                 string
	TlsKeyData                 string
	TlsCaPath                  string
	TlsCaData                  string
	TlsDisableHostVerification bool
	TlsServerName              string
	CodecEndpoint              string
	CodecAuth                  string
}

func (v *ClientOptions) buildFlags(cctx *CommandContext, f *pflag.FlagSet) {
	f.StringVarP(&v.Address, "address", "Temporal Service gRPC endpoint.", "127.0.0.1:7233", "Temporal Service gRPC endpoint.")
	cctx.BindFlagEnvVar(f.Lookup("address"), "TEMPORAL_ADDRESS")
	f.StringVarP(&v.Namespace, "namespace", "Temporal Service Namespace.", "default", "Temporal Service Namespace.")
	cctx.BindFlagEnvVar(f.Lookup("namespace"), "TEMPORAL_NAMESPACE")
	f.StringVarP(&v.ApiKey, "api-key", "API key for request.", "", "API key for request.")
	cctx.BindFlagEnvVar(f.Lookup("api-key"), "TEMPORAL_API_KEY")
	f.StringArrayVarP(&v.GrpcMeta, "grpc-meta", "HTTP headers for requests.\nformat as a `KEY=VALUE` pair\nMay be passed multiple times to set multiple headers.\n", nil, "HTTP headers for requests.\nformat as a `KEY=VALUE` pair\nMay be passed multiple times to set multiple headers.\n")
	f.BoolVarP(&v.Tls, "tls", "Enable base TLS encryption.\nDoes not have additional options like mTLS or client certs.\n", false, "Enable base TLS encryption.\nDoes not have additional options like mTLS or client certs.\n")
	cctx.BindFlagEnvVar(f.Lookup("tls"), "TEMPORAL_TLS")
	f.StringVarP(&v.TlsCertPath, "tls-cert-path", "Path to x509 certificate.\nCan't be used with --tls-cert-data.\n", "", "Path to x509 certificate.\nCan't be used with --tls-cert-data.\n")
	cctx.BindFlagEnvVar(f.Lookup("tls-cert-path"), "TEMPORAL_TLS_CERT")
	f.StringVarP(&v.TlsCertData, "tls-cert-data", "Data for x509 certificate.\nCan't be used with --tls-cert-path.\n", "", "Data for x509 certificate.\nCan't be used with --tls-cert-path.\n")
	cctx.BindFlagEnvVar(f.Lookup("tls-cert-data"), "TEMPORAL_TLS_CERT_DATA")
	f.StringVarP(&v.TlsKeyPath, "tls-key-path", "Path to x509 private key.\nCan't be used with --tls-key-data.\n", "", "Path to x509 private key.\nCan't be used with --tls-key-data.\n")
	cctx.BindFlagEnvVar(f.Lookup("tls-key-path"), "TEMPORAL_TLS_KEY")
	f.StringVarP(&v.TlsKeyData, "tls-key-data", "Private certificate key data.\nCan't be used with --tls-key-path.\n", "", "Private certificate key data.\nCan't be used with --tls-key-path.\n")
	cctx.BindFlagEnvVar(f.Lookup("tls-key-data"), "TEMPORAL_TLS_KEY_DATA")
	f.StringVarP(&v.TlsCaPath, "tls-ca-path", "Path to server CA certificate.\nCan't be used with --tls-ca-data.\n", "", "Path to server CA certificate.\nCan't be used with --tls-ca-data.\n")
	cctx.BindFlagEnvVar(f.Lookup("tls-ca-path"), "TEMPORAL_TLS_CA")
	f.StringVarP(&v.TlsCaData, "tls-ca-data", "Data for server CA certificate.\nCan't be used with --tls-ca-path.\n", "", "Data for server CA certificate.\nCan't be used with --tls-ca-path.\n")
	cctx.BindFlagEnvVar(f.Lookup("tls-ca-data"), "TEMPORAL_TLS_CA_DATA")
	f.BoolVarP(&v.TlsDisableHostVerification, "tls-disable-host-verification", "Disable TLS host-name verification.", false, "Disable TLS host-name verification.")
	cctx.BindFlagEnvVar(f.Lookup("tls-disable-host-verification"), "TEMPORAL_TLS_DISABLE_HOST_VERIFICATION")
	f.StringVarP(&v.TlsServerName, "tls-server-name", "Override target TLS server name.", "", "Override target TLS server name.")
	cctx.BindFlagEnvVar(f.Lookup("tls-server-name"), "TEMPORAL_TLS_SERVER_NAME")
	f.StringVarP(&v.CodecEndpoint, "codec-endpoint", "Remote Codec Server endpoint.", "", "Remote Codec Server endpoint.")
	cctx.BindFlagEnvVar(f.Lookup("codec-endpoint"), "TEMPORAL_CODEC_ENDPOINT")
	f.StringVarP(&v.CodecAuth, "codec-auth", "Authorization header for Codec Server requests.", "", "Authorization header for Codec Server requests.")
	cctx.BindFlagEnvVar(f.Lookup("codec-auth"), "TEMPORAL_CODEC_AUTH")
}

type OverlapPolicyOptions struct {
	OverlapPolicy StringEnum
}

func (v *OverlapPolicyOptions) buildFlags(cctx *CommandContext, f *pflag.FlagSet) {
	v.OverlapPolicy = NewStringEnum([]string{"Skip", "BufferOne", "BufferAll", "CancelOther", "TerminateOther", "AllowAll"}, "Skip")
	f.VarP(&v.OverlapPolicy, "overlap-policy", "Policy for handling overlapping Workflow Executions.", "Policy for handling overlapping Workflow Executions. Accepted values: Skip, BufferOne, BufferAll, CancelOther, TerminateOther, AllowAll.")
}

type ScheduleIdOptions struct {
	ScheduleId string
}

func (v *ScheduleIdOptions) buildFlags(cctx *CommandContext, f *pflag.FlagSet) {
	f.StringVarP(&v.ScheduleId, "schedule-id", "Schedule ID.", "", "Schedule ID. Required.")
	_ = cobra.MarkFlagRequired(f, "schedule-id")
}

type ScheduleConfigurationOptions struct {
	Calendar                []string
	CatchupWindow           Duration
	Cron                    []string
	EndTime                 Timestamp
	Interval                []string
	Jitter                  Duration
	Notes                   string
	Paused                  bool
	PauseOnFailure          bool
	RemainingActions        int
	StartTime               Timestamp
	TimeZone                string
	ScheduleSearchAttribute []string
	ScheduleMemo            []string
}

func (v *ScheduleConfigurationOptions) buildFlags(cctx *CommandContext, f *pflag.FlagSet) {
	f.StringArrayVarP(&v.Calendar, "calendar", "Calendar specification in JSON.\nFor example: `{\"dayOfWeek\":\"Fri\",\"hour\":\"17\",\"minute\":\"5\"}`.\n", nil, "Calendar specification in JSON.\nFor example: `{\"dayOfWeek\":\"Fri\",\"hour\":\"17\",\"minute\":\"5\"}`.\n")
	v.CatchupWindow = 0
	f.VarP(&v.CatchupWindow, "catchup-window", "Maximum catch-up time for when the Service is unavailable.", "Maximum catch-up time for when the Service is unavailable.")
	f.StringArrayVarP(&v.Cron, "cron", "Calendar specification in cron string format.\nFor example: `\"30 12 * * Fri\"`.\n", nil, "Calendar specification in cron string format.\nFor example: `\"30 12 * * Fri\"`.\n")
	f.VarP(&v.EndTime, "end-time", "Schedule end time.", "Schedule end time.")
	f.StringArrayVarP(&v.Interval, "interval", "Interval duration.\nFor example, 90m, or 60m/15m to include phase offset.\n", nil, "Interval duration.\nFor example, 90m, or 60m/15m to include phase offset.\n")
	v.Jitter = 0
	f.VarP(&v.Jitter, "jitter", "Max difference in time from the specification.\nVary the start time randomly within this amount.\n", "Max difference in time from the specification.\nVary the start time randomly within this amount.\n")
	f.StringVarP(&v.Notes, "notes", "Initial notes field value.", "", "Initial notes field value.")
	f.BoolVarP(&v.Paused, "paused", "Pause the Schedule immediately on creation.", false, "Pause the Schedule immediately on creation.")
	f.BoolVarP(&v.PauseOnFailure, "pause-on-failure", "Pause schedule after Workflow failures.", false, "Pause schedule after Workflow failures.")
	f.IntVarP(&v.RemainingActions, "remaining-actions", "Total allowed actions.\nDefault is zero (unlimited).\n", 0, "Total allowed actions.\nDefault is zero (unlimited).\n")
	f.VarP(&v.StartTime, "start-time", "Schedule start time.", "Schedule start time.")
	f.StringVarP(&v.TimeZone, "time-zone", "Interpret calendar specs with the `TZ` time zone.\nFor a list of time zones, see:\nhttps://en.wikipedia.org/wiki/List_of_tz_database_time_zones.\n", "", "Interpret calendar specs with the `TZ` time zone.\nFor a list of time zones, see:\nhttps://en.wikipedia.org/wiki/List_of_tz_database_time_zones.\n")
	f.StringArrayVarP(&v.ScheduleSearchAttribute, "schedule-search-attribute", "Set schedule Search Attributes using `KEY=\"VALUE` pairs.\nKeys must be identifiers, and values must be JSON values.\nFor example: 'YourKey={\"your\": \"value\"}'.\nCan be passed multiple times.\n", nil, "Set schedule Search Attributes using `KEY=\"VALUE` pairs.\nKeys must be identifiers, and values must be JSON values.\nFor example: 'YourKey={\"your\": \"value\"}'.\nCan be passed multiple times.\n")
	f.StringArrayVarP(&v.ScheduleMemo, "schedule-memo", "Set schedule memo using `KEY=\"VALUE` pairs.\nKeys must be identifiers, and values must be JSON values.\nFor example: 'YourKey={\"your\": \"value\"}'.\nCan be passed multiple times.\n", nil, "Set schedule memo using `KEY=\"VALUE` pairs.\nKeys must be identifiers, and values must be JSON values.\nFor example: 'YourKey={\"your\": \"value\"}'.\nCan be passed multiple times.\n")
}

type WorkflowReferenceOptions struct {
	WorkflowId string
	RunId      string
}

func (v *WorkflowReferenceOptions) buildFlags(cctx *CommandContext, f *pflag.FlagSet) {
	f.StringVarP(&v.WorkflowId, "workflow-id", "Workflow ID.", "", "Workflow ID. Required.")
	_ = cobra.MarkFlagRequired(f, "workflow-id")
	f.StringVarP(&v.RunId, "run-id", "Run ID.", "", "Run ID.")
}

type SingleWorkflowOrBatchOptions struct {
	WorkflowId string
	Query      string
	RunId      string
	Reason     string
	Yes        bool
}

func (v *SingleWorkflowOrBatchOptions) buildFlags(cctx *CommandContext, f *pflag.FlagSet) {
	f.StringVarP(&v.WorkflowId, "workflow-id", "Workflow ID.\nYou must set either --workflow-id or --query.\n", "", "Workflow ID.\nYou must set either --workflow-id or --query.\n")
	f.StringVarP(&v.Query, "query", "Content for an SQL-like `QUERY` List Filter.\nYou must set either --workflow-id or --query.\n", "", "Content for an SQL-like `QUERY` List Filter.\nYou must set either --workflow-id or --query.\n")
	f.StringVarP(&v.RunId, "run-id", "Run ID.\nOnly use with --workflow-id.\nCannot use with --query.\n", "", "Run ID.\nOnly use with --workflow-id.\nCannot use with --query.\n")
	f.StringVarP(&v.Reason, "reason", "Reason for batch operation.\nOnly use with --query.\nDefaults to user name.\n", "", "Reason for batch operation.\nOnly use with --query.\nDefaults to user name.\n")
	f.BoolVarP(&v.Yes, "yes", "Don't prompt to confirm signaling.\nOnly allowed when --query is present.\n", false, "Don't prompt to confirm signaling.\nOnly allowed when --query is present.\n")
}

type SharedWorkflowStartOptions struct {
	WorkflowId       string
	Type             string
	TaskQueue        string
	RunTimeout       Duration
	ExecutionTimeout Duration
	TaskTimeout      Duration
	SearchAttribute  []string
	Memo             []string
}

func (v *SharedWorkflowStartOptions) buildFlags(cctx *CommandContext, f *pflag.FlagSet) {
	f.StringVarP(&v.WorkflowId, "workflow-id", "Workflow ID.\nIf not supplied, the Service generates a unique ID.\n", "", "Workflow ID.\nIf not supplied, the Service generates a unique ID.\n")
	f.StringVarP(&v.Type, "type", "Workflow Type name.", "", "Workflow Type name. Required.")
	_ = cobra.MarkFlagRequired(f, "type")
	f.StringVarP(&v.TaskQueue, "task-queue", "Workflow Task queue.", "", "Workflow Task queue. Required.")
	_ = cobra.MarkFlagRequired(f, "task-queue")
	v.RunTimeout = 0
	f.VarP(&v.RunTimeout, "run-timeout", "Fail a Workflow Run if it lasts longer than `DURATION`.\n", "Fail a Workflow Run if it lasts longer than `DURATION`.\n")
	v.ExecutionTimeout = 0
	f.VarP(&v.ExecutionTimeout, "execution-timeout", "Fail a WorkflowExecution if it lasts longer than `DURATION`.\nThis time-out includes retries and ContinueAsNew tasks.\n", "Fail a WorkflowExecution if it lasts longer than `DURATION`.\nThis time-out includes retries and ContinueAsNew tasks.\n")
	v.TaskTimeout = Duration(10000 * time.Millisecond)
	f.VarP(&v.TaskTimeout, "task-timeout", "Fail a Workflow Task if it lasts longer than `DURATION`.\nThis is the Start-to-close timeout for a Workflow Task.\n", "Fail a Workflow Task if it lasts longer than `DURATION`.\nThis is the Start-to-close timeout for a Workflow Task.\n")
	f.StringArrayVarP(&v.SearchAttribute, "search-attribute", "Search Attribute in `KEY=VALUE` format.\nKeys must be identifiers, and values must be JSON values.\nFor example: 'YourKey={\"your\": \"value\"}'.\nCan be passed multiple times.\n", nil, "Search Attribute in `KEY=VALUE` format.\nKeys must be identifiers, and values must be JSON values.\nFor example: 'YourKey={\"your\": \"value\"}'.\nCan be passed multiple times.\n")
	f.StringArrayVarP(&v.Memo, "memo", "Memo using 'KEY=\"VALUE\"' pairs.\nUse JSON values.\n", nil, "Memo using 'KEY=\"VALUE\"' pairs.\nUse JSON values.\n")
}

type WorkflowStartOptions struct {
	Cron          string
	FailExisting  bool
	StartDelay    Duration
	IdReusePolicy string
}

func (v *WorkflowStartOptions) buildFlags(cctx *CommandContext, f *pflag.FlagSet) {
	f.StringVarP(&v.Cron, "cron", "Cron schedule for the Workflow.\nDeprecated.\nUse Schedules instead.\n", "", "Cron schedule for the Workflow.\nDeprecated.\nUse Schedules instead.\n")
	f.BoolVarP(&v.FailExisting, "fail-existing", "Fail if the Workflow already exists.", false, "Fail if the Workflow already exists.")
	v.StartDelay = 0
	f.VarP(&v.StartDelay, "start-delay", "Delay before starting the Workflow Execution.\nCan't be used with cron schedules.\nIf the Workflow receives a signal or update prior to this time, the Workflow\nExecution starts immediately.\n", "Delay before starting the Workflow Execution.\nCan't be used with cron schedules.\nIf the Workflow receives a signal or update prior to this time, the Workflow\nExecution starts immediately.\n")
	f.StringVarP(&v.IdReusePolicy, "id-reuse-policy", "Re-use policy for the Workflow ID in new Workflow Executions.\nOptions: AllowDuplicate, AllowDuplicateFailedOnly, RejectDuplicate, TerminateIfRunning.\n", "", "Re-use policy for the Workflow ID in new Workflow Executions.\nOptions: AllowDuplicate, AllowDuplicateFailedOnly, RejectDuplicate, TerminateIfRunning.\n")
}

type PayloadInputOptions struct {
	Input       []string
	InputFile   []string
	InputMeta   []string
	InputBase64 bool
}

func (v *PayloadInputOptions) buildFlags(cctx *CommandContext, f *pflag.FlagSet) {
	f.StringArrayVarP(&v.Input, "input", "Input value.\nUse JSON content or set --input-meta to override.\nCan't be combined with --input-file.\nCan be passed multiple times to pass multiple arguments.\n", nil, "Input value.\nUse JSON content or set --input-meta to override.\nCan't be combined with --input-file.\nCan be passed multiple times to pass multiple arguments.\n")
	f.StringArrayVarP(&v.InputFile, "input-file", "A path or paths for input file(s).\nUse JSON content or set --input-meta to override.\nCan't be combined with --input.\nCan be passed multiple times to pass multiple arguments.\n", nil, "A path or paths for input file(s).\nUse JSON content or set --input-meta to override.\nCan't be combined with --input.\nCan be passed multiple times to pass multiple arguments.\n")
	f.StringArrayVarP(&v.InputMeta, "input-meta", "Input payload metadata as a `KEY=VALUE` pair.\nWhen the KEY is \"encoding\", this overrides the default (\"json/plain\").\nCan be passed multiple times.\n", nil, "Input payload metadata as a `KEY=VALUE` pair.\nWhen the KEY is \"encoding\", this overrides the default (\"json/plain\").\nCan be passed multiple times.\n")
	f.BoolVarP(&v.InputBase64, "input-base64", "Assume inputs are base64-encoded and attempt to decode them.\n", false, "Assume inputs are base64-encoded and attempt to decode them.\n")
}

type UpdateOptions struct {
	Name                string
	WorkflowId          string
	UpdateId            string
	RunId               string
	FirstExecutionRunId string
}

func (v *UpdateOptions) buildFlags(cctx *CommandContext, f *pflag.FlagSet) {
	f.StringVarP(&v.Name, "name", "Handler method name.", "", "Handler method name. Required.")
	_ = cobra.MarkFlagRequired(f, "name")
	f.StringVarP(&v.WorkflowId, "workflow-id", "Workflow ID.", "", "Workflow ID. Required.")
	_ = cobra.MarkFlagRequired(f, "workflow-id")
	f.StringVarP(&v.UpdateId, "update-id", "Update ID.\nIf unset, defaults to a UUID.\nMust be unique per Workflow Execution.\n", "", "Update ID.\nIf unset, defaults to a UUID.\nMust be unique per Workflow Execution.\n")
	f.StringVarP(&v.RunId, "run-id", "Run ID.\nIf unset, updates the currently-running Workflow Execution.\n", "", "Run ID.\nIf unset, updates the currently-running Workflow Execution.\n")
	f.StringVarP(&v.FirstExecutionRunId, "first-execution-run-id", "Parent Run ID.\nThe update is sent to the last Workflow Execution in the chain started\nwith this Run ID.\n", "", "Parent Run ID.\nThe update is sent to the last Workflow Execution in the chain started\nwith this Run ID.\n")
}

type TemporalCommand struct {
	Command                 cobra.Command
	Env                     string
	EnvFile                 string
	LogLevel                StringEnum
	LogFormat               string
	Output                  StringEnum
	TimeFormat              StringEnum
	Color                   StringEnum
	NoJsonShorthandPayloads bool
}

func NewTemporalCommand(cctx *CommandContext) *TemporalCommand {
	var s TemporalCommand
	s.Command.Use = "temporal"
	s.Command.Short = "Temporal command-line interface and development server"
	if hasHighlighting {
		s.Command.Long = "The Temporal CLI manages, monitors, and debugs Temporal apps. It lets you run\na local Temporal Service, start Workflow Executions, pass messages to running\nWorkflows, inspect state, and more.\n\n* Start a local development service:\n      \x1b[1mtemporal server start-dev\x1b[0m\n* View help: pass \x1b[1m--help\x1b[0m to any command:\n      \x1b[1mtemporal activity complete --help\x1b[0m\n"
	} else {
		s.Command.Long = "The Temporal CLI manages, monitors, and debugs Temporal apps. It lets you run\na local Temporal Service, start Workflow Executions, pass messages to running\nWorkflows, inspect state, and more.\n\n* Start a local development service:\n      `temporal server start-dev`\n* View help: pass `--help` to any command:\n      `temporal activity complete --help`\n"
	}
	s.Command.Args = cobra.NoArgs
	s.Command.AddCommand(&NewTemporalActivityCommand(cctx, &s).Command)
	s.Command.AddCommand(&NewTemporalBatchCommand(cctx, &s).Command)
	s.Command.AddCommand(&NewTemporalEnvCommand(cctx, &s).Command)
	s.Command.AddCommand(&NewTemporalOperatorCommand(cctx, &s).Command)
	s.Command.AddCommand(&NewTemporalScheduleCommand(cctx, &s).Command)
	s.Command.AddCommand(&NewTemporalServerCommand(cctx, &s).Command)
	s.Command.AddCommand(&NewTemporalTaskQueueCommand(cctx, &s).Command)
	s.Command.AddCommand(&NewTemporalWorkflowCommand(cctx, &s).Command)
	s.initCommand(cctx)
	return &s
}

type TemporalActivityCommand struct {
	Parent  *TemporalCommand
	Command cobra.Command
	ClientOptions
}

func NewTemporalActivityCommand(cctx *CommandContext, parent *TemporalCommand) *TemporalActivityCommand {
	var s TemporalActivityCommand
	s.Parent = parent
	s.Command.Use = "activity"
	s.Command.Short = "Complete or fail an Activity"
	if hasHighlighting {
		s.Command.Long = "Update an Activity's state to completed or failed. This marks an Activity\nas successfully finished or as having encountered an error:\n\n\x1b[1mtemporal activity complete \\\n    --activity-id=YourActivityId \\\n    --workflow-id=YourWorkflowId \\\n    --result='{\"YourResultKey\": \"YourResultValue\"}'\x1b[0m\n"
	} else {
		s.Command.Long = "Update an Activity's state to completed or failed. This marks an Activity\nas successfully finished or as having encountered an error:\n\n```\ntemporal activity complete \\\n    --activity-id=YourActivityId \\\n    --workflow-id=YourWorkflowId \\\n    --result='{\"YourResultKey\": \"YourResultValue\"}'\n```\n"
	}
	s.Command.Args = cobra.NoArgs
	s.Command.AddCommand(&NewTemporalActivityCompleteCommand(cctx, &s).Command)
	s.Command.AddCommand(&NewTemporalActivityFailCommand(cctx, &s).Command)
	return &s
}

type TemporalActivityCompleteCommand struct {
	Parent  *TemporalActivityCommand
	Command cobra.Command
	WorkflowReferenceOptions
	ActivityId string
	Result     string
	Identity   string
}

func NewTemporalActivityCompleteCommand(cctx *CommandContext, parent *TemporalActivityCommand) *TemporalActivityCompleteCommand {
	var s TemporalActivityCompleteCommand
	s.Parent = parent
	s.Command.DisableFlagsInUseLine = true
	s.Command.Use = "complete [flags]"
	s.Command.Short = "Complete an Activity"
	if hasHighlighting {
		s.Command.Long = "Complete an Activity, marking it as successfully finished. Specify the\nActivity ID and include a JSON result for the returned value:\n\n\x1b[1mtemporal activity complete \\\n    --activity-id YourActivityId \\\n    --workflow-id YourWorkflowId \\\n    --result '{\"YourResultKey\": \"YourResultVal\"}'\x1b[0m\n"
	} else {
		s.Command.Long = "Complete an Activity, marking it as successfully finished. Specify the\nActivity ID and include a JSON result for the returned value:\n\n```\ntemporal activity complete \\\n    --activity-id YourActivityId \\\n    --workflow-id YourWorkflowId \\\n    --result '{\"YourResultKey\": \"YourResultVal\"}'\n```\n"
	}
	s.Command.Args = cobra.NoArgs
	s.Command.Run = func(c *cobra.Command, args []string) {
		if err := s.run(cctx, args); err != nil {
			cctx.Options.Fail(err)
		}
	}
	return &s
}

type TemporalActivityFailCommand struct {
	Parent  *TemporalActivityCommand
	Command cobra.Command
	WorkflowReferenceOptions
	ActivityId string
	Detail     string
	Identity   string
	Reason     string
}

func NewTemporalActivityFailCommand(cctx *CommandContext, parent *TemporalActivityCommand) *TemporalActivityFailCommand {
	var s TemporalActivityFailCommand
	s.Parent = parent
	s.Command.DisableFlagsInUseLine = true
	s.Command.Use = "fail [flags]"
	s.Command.Short = "Fail and Activity"
	if hasHighlighting {
		s.Command.Long = "Fail an Activity, marking it as having encountered an error. Specify the\nActivity and Workflow IDs:\n\n\x1b[1mtemporal activity fail \\\n    --activity-id YourActivityId \\\n    --workflow-id YourWorkflowId\x1b[0m\n"
	} else {
		s.Command.Long = "Fail an Activity, marking it as having encountered an error. Specify the\nActivity and Workflow IDs:\n\n```\ntemporal activity fail \\\n    --activity-id YourActivityId \\\n    --workflow-id YourWorkflowId\n```\n"
	}
	s.Command.Args = cobra.NoArgs
	s.Command.Run = func(c *cobra.Command, args []string) {
		if err := s.run(cctx, args); err != nil {
			cctx.Options.Fail(err)
		}
	}
	return &s
}

type TemporalBatchCommand struct {
	Parent  *TemporalCommand
	Command cobra.Command
	ClientOptions
}

func NewTemporalBatchCommand(cctx *CommandContext, parent *TemporalCommand) *TemporalBatchCommand {
	var s TemporalBatchCommand
	s.Parent = parent
	s.Command.Use = "batch"
	s.Command.Short = "Manage running batch jobs"
	if hasHighlighting {
		s.Command.Long = "List or terminate running batch jobs.\n\nA batch job executes a command on multiple Workflow Executions at once. Create\nbatch jobs by passing \x1b[1m--query\x1b[0m to commands that support it. For example, to\ncreate a batch job to cancel a set of Workflow Executions:\n\n\x1b[1mtemporal workflow cancel \\\n  --query 'ExecutionStatus = \"Running\" AND WorkflowType=\"YourWorkflow\"' \\\n  --reason \"Testing\"\x1b[0m\n\nQuery Quick Reference:\n\n\x1b[1m+----------------------------------------------------------------------------+\n| Composition:                                                               |\n| - Data types: String literals with single or double quotes,                |\n|   Numbers (integer and floating point), Booleans                           |\n| - Comparison: '=', '!=', '>', '>=', '<', '<='                              |\n| - Expressions/Operators:  'IN array', 'BETWEEN value AND value',           |\n|   'STARTS_WITH string', 'IS NULL', 'IS NOT NULL', 'expr AND expr',         |\n|   'expr OR expr', '( expr )'                                               |\n| - Array: '( comma-separated-values )'                                      |\n|                                                                            |\n| Please note:                                                               |\n| - Wrap attributes with backticks if it contains characters not in          |\n|   \x1b[1m[a-zA-Z0-9]\x1b[0m.                                                           |\n| - \x1b[1mSTARTS_WITH\x1b[0m is only available for Keyword search attributes.           |\n+----------------------------------------------------------------------------+\x1b[0m\n\nVisit https://docs.temporal.io/visibility to read more about Search Attributes\nand Query creation.\n"
	} else {
		s.Command.Long = "List or terminate running batch jobs.\n\nA batch job executes a command on multiple Workflow Executions at once. Create\nbatch jobs by passing `--query` to commands that support it. For example, to\ncreate a batch job to cancel a set of Workflow Executions:\n\n```\ntemporal workflow cancel \\\n  --query 'ExecutionStatus = \"Running\" AND WorkflowType=\"YourWorkflow\"' \\\n  --reason \"Testing\"\n```\n\nQuery Quick Reference:\n\n```\n+----------------------------------------------------------------------------+\n| Composition:                                                               |\n| - Data types: String literals with single or double quotes,                |\n|   Numbers (integer and floating point), Booleans                           |\n| - Comparison: '=', '!=', '>', '>=', '<', '<='                              |\n| - Expressions/Operators:  'IN array', 'BETWEEN value AND value',           |\n|   'STARTS_WITH string', 'IS NULL', 'IS NOT NULL', 'expr AND expr',         |\n|   'expr OR expr', '( expr )'                                               |\n| - Array: '( comma-separated-values )'                                      |\n|                                                                            |\n| Please note:                                                               |\n| - Wrap attributes with backticks if it contains characters not in          |\n|   `[a-zA-Z0-9]`.                                                           |\n| - `STARTS_WITH` is only available for Keyword search attributes.           |\n+----------------------------------------------------------------------------+\n```\n\nVisit https://docs.temporal.io/visibility to read more about Search Attributes\nand Query creation.\n"
	}
	s.Command.Args = cobra.NoArgs
	s.Command.AddCommand(&NewTemporalBatchDescribeCommand(cctx, &s).Command)
	s.Command.AddCommand(&NewTemporalBatchListCommand(cctx, &s).Command)
	s.Command.AddCommand(&NewTemporalBatchTerminateCommand(cctx, &s).Command)
	return &s
}

type TemporalBatchDescribeCommand struct {
	Parent  *TemporalBatchCommand
	Command cobra.Command
	JobId   string
}

func NewTemporalBatchDescribeCommand(cctx *CommandContext, parent *TemporalBatchCommand) *TemporalBatchDescribeCommand {
	var s TemporalBatchDescribeCommand
	s.Parent = parent
	s.Command.DisableFlagsInUseLine = true
	s.Command.Use = "describe [flags]"
	s.Command.Short = "Show batch job progress"
	if hasHighlighting {
		s.Command.Long = "Show the progress of an ongoing batch job. Pass a valid job ID to display its\ninformation:\n\n\x1b[1mtemporal batch describe \\\n    --job-id YourJobId\x1b[0m\n"
	} else {
		s.Command.Long = "Show the progress of an ongoing batch job. Pass a valid job ID to display its\ninformation:\n\n```\ntemporal batch describe \\\n    --job-id YourJobId\n```\n"
	}
	s.Command.Args = cobra.NoArgs
	s.Command.Run = func(c *cobra.Command, args []string) {
		if err := s.run(cctx, args); err != nil {
			cctx.Options.Fail(err)
		}
	}
	return &s
}

type TemporalBatchListCommand struct {
	Parent  *TemporalBatchCommand
	Command cobra.Command
	Limit   int
}

func NewTemporalBatchListCommand(cctx *CommandContext, parent *TemporalBatchCommand) *TemporalBatchListCommand {
	var s TemporalBatchListCommand
	s.Parent = parent
	s.Command.DisableFlagsInUseLine = true
	s.Command.Use = "list [flags]"
	s.Command.Short = "List all batch jobs"
	if hasHighlighting {
		s.Command.Long = "Return a list of batch jobs on the Service or within a single Namespace. For\nexample, list the batch jobs for \"YourNamespace\":\n\n\x1b[1mtemporal batch list \\\n    --namespace YourNamespace\x1b[0m\n"
	} else {
		s.Command.Long = "Return a list of batch jobs on the Service or within a single Namespace. For\nexample, list the batch jobs for \"YourNamespace\":\n\n```\ntemporal batch list \\\n    --namespace YourNamespace\n```\n"
	}
	s.Command.Args = cobra.NoArgs
	s.Command.Run = func(c *cobra.Command, args []string) {
		if err := s.run(cctx, args); err != nil {
			cctx.Options.Fail(err)
		}
	}
	return &s
}

type TemporalBatchTerminateCommand struct {
	Parent  *TemporalBatchCommand
	Command cobra.Command
	JobId   string
	Reason  string
}

func NewTemporalBatchTerminateCommand(cctx *CommandContext, parent *TemporalBatchCommand) *TemporalBatchTerminateCommand {
	var s TemporalBatchTerminateCommand
	s.Parent = parent
	s.Command.DisableFlagsInUseLine = true
	s.Command.Use = "terminate [flags]"
	s.Command.Short = "Forcefully end a batch job"
	if hasHighlighting {
		s.Command.Long = "Terminate a batch job with the provided job ID. You must provide a reason for\nthe termination. The Service stores this explanation as metadata for the\ntermination event for later reference:\n\n\x1b[1mtemporal batch terminate \\\n    --job-id YourJobId \\\n    --reason YourTerminationReason\x1b[0m\n"
	} else {
		s.Command.Long = "Terminate a batch job with the provided job ID. You must provide a reason for\nthe termination. The Service stores this explanation as metadata for the\ntermination event for later reference:\n\n```\ntemporal batch terminate \\\n    --job-id YourJobId \\\n    --reason YourTerminationReason\n```\n"
	}
	s.Command.Args = cobra.NoArgs
	s.Command.Run = func(c *cobra.Command, args []string) {
		if err := s.run(cctx, args); err != nil {
			cctx.Options.Fail(err)
		}
	}
	return &s
}

type TemporalEnvCommand struct {
	Parent  *TemporalCommand
	Command cobra.Command
}

func NewTemporalEnvCommand(cctx *CommandContext, parent *TemporalCommand) *TemporalEnvCommand {
	var s TemporalEnvCommand
	s.Parent = parent
	s.Command.Use = "env"
	s.Command.Short = "Manage environments"
	if hasHighlighting {
		s.Command.Long = "Environments manage key-value presets, auto-configuring Temporal CLI options\nfor you. You can set up distinct environments like \"dev\" and \"prod\" for\nconvenience:\n\n\x1b[1mtemporal env set \\\n    --env prod \\\n    --key address \\\n    --value production.f45a2.tmprl.cloud:7233\x1b[0m\n\nEach environment is isolated. Changes to \"prod\" presets won't affect \"dev\".\n\nFor easiest use, set a \x1b[1mTEMPORAL_ENV\x1b[0m environment variable in your shell. The\nTemporal CLI checks for an \x1b[1m--env\x1b[0m option first, then checks for the\n\x1b[1mTEMPORAL_ENV\x1b[0m environment variable. If neither is set, the CLI uses the\n\"default\" environment.\n"
	} else {
		s.Command.Long = "Environments manage key-value presets, auto-configuring Temporal CLI options\nfor you. You can set up distinct environments like \"dev\" and \"prod\" for\nconvenience:\n\n```\ntemporal env set \\\n    --env prod \\\n    --key address \\\n    --value production.f45a2.tmprl.cloud:7233\n```\n\nEach environment is isolated. Changes to \"prod\" presets won't affect \"dev\".\n\nFor easiest use, set a `TEMPORAL_ENV` environment variable in your shell. The\nTemporal CLI checks for an `--env` option first, then checks for the\n`TEMPORAL_ENV` environment variable. If neither is set, the CLI uses the\n\"default\" environment.\n"
	}
	s.Command.Args = cobra.NoArgs
	s.Command.AddCommand(&NewTemporalEnvDeleteCommand(cctx, &s).Command)
	s.Command.AddCommand(&NewTemporalEnvGetCommand(cctx, &s).Command)
	s.Command.AddCommand(&NewTemporalEnvListCommand(cctx, &s).Command)
	s.Command.AddCommand(&NewTemporalEnvSetCommand(cctx, &s).Command)
	return &s
}

type TemporalEnvDeleteCommand struct {
	Parent  *TemporalEnvCommand
	Command cobra.Command
	Key     string
}

func NewTemporalEnvDeleteCommand(cctx *CommandContext, parent *TemporalEnvCommand) *TemporalEnvDeleteCommand {
	var s TemporalEnvDeleteCommand
	s.Parent = parent
	s.Command.DisableFlagsInUseLine = true
	s.Command.Use = "delete [flags]"
	s.Command.Short = "Delete and environment or environment property"
	if hasHighlighting {
		s.Command.Long = "Remove a presets environment entirely _or_ remove a key-value pair within an\nenvironment. If you don't specify an environment (with \x1b[1m--env\x1b[0m or by setting\nthe \x1b[1mTEMPORAL_ENV\x1b[0m variable), this command updates the \"default\" environment:\n\n\x1b[1mtemporal env delete \\\n    --env YourEnvironment\x1b[0m\n\nor\n\n\x1b[1mtemporal env delete \\\n    --env prod \\\n    --key tls-key-path\x1b[0m\n"
	} else {
		s.Command.Long = "Remove a presets environment entirely _or_ remove a key-value pair within an\nenvironment. If you don't specify an environment (with `--env` or by setting\nthe `TEMPORAL_ENV` variable), this command updates the \"default\" environment:\n\n```\ntemporal env delete \\\n    --env YourEnvironment\n```\n\nor\n\n```\ntemporal env delete \\\n    --env prod \\\n    --key tls-key-path\n```\n"
	}
	s.Command.Args = cobra.MaximumNArgs(1)
	s.Command.Run = func(c *cobra.Command, args []string) {
		if err := s.run(cctx, args); err != nil {
			cctx.Options.Fail(err)
		}
	}
	return &s
}

type TemporalEnvGetCommand struct {
	Parent  *TemporalEnvCommand
	Command cobra.Command
	Key     string
}

func NewTemporalEnvGetCommand(cctx *CommandContext, parent *TemporalEnvCommand) *TemporalEnvGetCommand {
	var s TemporalEnvGetCommand
	s.Parent = parent
	s.Command.DisableFlagsInUseLine = true
	s.Command.Use = "get [flags]"
	s.Command.Short = "Show environment properties"
	if hasHighlighting {
		s.Command.Long = "List the properties for a given environment:\n\n\x1b[1mtemporal env get \\\n    --env YourEnvironment\x1b[0m\n\nPrint a single property:\n\n\x1b[1mtemporal env get \\\n    --env YourEnvironment \\\n    --key YourPropertyKey\x1b[0m\n\nIf you don't specify an environment (with \x1b[1m--env\x1b[0m or by setting the\n\x1b[1mTEMPORAL_ENV\x1b[0m variable), this command lists properties of the \"default\"\nenvironment.\n"
	} else {
		s.Command.Long = "List the properties for a given environment:\n\n```\ntemporal env get \\\n    --env YourEnvironment\n```\n\nPrint a single property:\n\n```\ntemporal env get \\\n    --env YourEnvironment \\\n    --key YourPropertyKey\n```\n\nIf you don't specify an environment (with `--env` or by setting the\n`TEMPORAL_ENV` variable), this command lists properties of the \"default\"\nenvironment.\n"
	}
	s.Command.Args = cobra.MaximumNArgs(1)
	s.Command.Run = func(c *cobra.Command, args []string) {
		if err := s.run(cctx, args); err != nil {
			cctx.Options.Fail(err)
		}
	}
	return &s
}

type TemporalEnvListCommand struct {
	Parent  *TemporalEnvCommand
	Command cobra.Command
}

func NewTemporalEnvListCommand(cctx *CommandContext, parent *TemporalEnvCommand) *TemporalEnvListCommand {
	var s TemporalEnvListCommand
	s.Parent = parent
	s.Command.DisableFlagsInUseLine = true
	s.Command.Use = "list [flags]"
	s.Command.Short = "Show environment names"
	s.Command.Long = "List the environments you have set up on your local computer. Environments are\nstored in \"$HOME/.config/temporalio/temporal.yaml\".\n"
	s.Command.Args = cobra.NoArgs
	s.Command.Run = func(c *cobra.Command, args []string) {
		if err := s.run(cctx, args); err != nil {
			cctx.Options.Fail(err)
		}
	}
	return &s
}

type TemporalEnvSetCommand struct {
	Parent  *TemporalEnvCommand
	Command cobra.Command
	Key     string
	Value   string
}

func NewTemporalEnvSetCommand(cctx *CommandContext, parent *TemporalEnvCommand) *TemporalEnvSetCommand {
	var s TemporalEnvSetCommand
	s.Parent = parent
	s.Command.DisableFlagsInUseLine = true
	s.Command.Use = "set [flags]"
	s.Command.Short = "Set environment properties"
	if hasHighlighting {
		s.Command.Long = "Assign a value to a property key and store it to an environment:\n\n\x1b[1mtemporal env set \\\n    --env environment \\\n    --key property \\\n    --value value\x1b[0m\n\nIf you don't specify an environment (with \x1b[1m--env\x1b[0m or by setting the\n\x1b[1mTEMPORAL_ENV\x1b[0m variable), this command sets properties in the \"default\"\nenvironment.\n\nStoring keys with CLI option names lets the CLI automatically set those\noptions for you. This reduces effort and helps avoid typos when issuing\ncommands.\n"
	} else {
		s.Command.Long = "Assign a value to a property key and store it to an environment:\n\n```\ntemporal env set \\\n    --env environment \\\n    --key property \\\n    --value value\n```\n\nIf you don't specify an environment (with `--env` or by setting the\n`TEMPORAL_ENV` variable), this command sets properties in the \"default\"\nenvironment.\n\nStoring keys with CLI option names lets the CLI automatically set those\noptions for you. This reduces effort and helps avoid typos when issuing\ncommands.\n"
	}
	s.Command.Args = cobra.MaximumNArgs(2)
	s.Command.Run = func(c *cobra.Command, args []string) {
		if err := s.run(cctx, args); err != nil {
			cctx.Options.Fail(err)
		}
	}
	return &s
}

type TemporalOperatorCommand struct {
	Parent  *TemporalCommand
	Command cobra.Command
	ClientOptions
}

func NewTemporalOperatorCommand(cctx *CommandContext, parent *TemporalCommand) *TemporalOperatorCommand {
	var s TemporalOperatorCommand
	s.Parent = parent
	s.Command.Use = "operator"
	s.Command.Short = "Manage Temporal deployments"
	if hasHighlighting {
<<<<<<< HEAD
		s.Command.Long = "Operator commands manage and fetch information about Namespaces, Search\nAttributes, and Temporal Services:\n\n\x1b[1mtemporal operator [command] [subcommand] [options]\x1b[0m\n\nFor example, to show information about the Temporal Service at the default\naddress (localhost):\n\n\x1b[1mtemporal operator cluster describe\x1b[0m\n"
	} else {
		s.Command.Long = "Operator commands manage and fetch information about Namespaces, Search\nAttributes, and Temporal Services:\n\n```\ntemporal operator [command] [subcommand] [options]\n```\n\nFor example, to show information about the Temporal Service at the default\naddress (localhost):\n\n```\ntemporal operator cluster describe\n```\n"
=======
		s.Command.Long = "Operator commands manage and fetch information about Namespaces, Search\nAttributes, Nexus Endpoints, and Temporal Services:\n\n\x1b[1mtemporal operator [command] [subcommand] [options]\x1b[0m\n\nFor example, to show information about the Temporal Service at the default\naddress (localhost):\n\n\x1b[1mtemporal operator cluster describe\x1b[0m"
	} else {
		s.Command.Long = "Operator commands manage and fetch information about Namespaces, Search\nAttributes, Nexus Endpoints, and Temporal Services:\n\n```\ntemporal operator [command] [subcommand] [options]\n```\n\nFor example, to show information about the Temporal Service at the default\naddress (localhost):\n\n```\ntemporal operator cluster describe\n```"
>>>>>>> 469e8cf4
	}
	s.Command.Args = cobra.NoArgs
	s.Command.AddCommand(&NewTemporalOperatorClusterCommand(cctx, &s).Command)
	s.Command.AddCommand(&NewTemporalOperatorNamespaceCommand(cctx, &s).Command)
	s.Command.AddCommand(&NewTemporalOperatorNexusCommand(cctx, &s).Command)
	s.Command.AddCommand(&NewTemporalOperatorSearchAttributeCommand(cctx, &s).Command)
	return &s
}

type TemporalOperatorClusterCommand struct {
	Parent  *TemporalOperatorCommand
	Command cobra.Command
}

func NewTemporalOperatorClusterCommand(cctx *CommandContext, parent *TemporalOperatorCommand) *TemporalOperatorClusterCommand {
	var s TemporalOperatorClusterCommand
	s.Parent = parent
	s.Command.Use = "cluster"
	s.Command.Short = "Manage a Temporal Cluster"
	if hasHighlighting {
		s.Command.Long = "Perform operator actions on Temporal Services (also known as Clusters).\n\n\x1b[1mtemporal operator cluster [subcommand] [options]\x1b[0m\n\nFor example to check Service/Cluster health:\n\n\x1b[1mtemporal operator cluster health\x1b[0m\n"
	} else {
		s.Command.Long = "Perform operator actions on Temporal Services (also known as Clusters).\n\n```\ntemporal operator cluster [subcommand] [options]\n```\n\nFor example to check Service/Cluster health:\n\n```\ntemporal operator cluster health\n```\n"
	}
	s.Command.Args = cobra.NoArgs
	s.Command.AddCommand(&NewTemporalOperatorClusterDescribeCommand(cctx, &s).Command)
	s.Command.AddCommand(&NewTemporalOperatorClusterHealthCommand(cctx, &s).Command)
	s.Command.AddCommand(&NewTemporalOperatorClusterListCommand(cctx, &s).Command)
	s.Command.AddCommand(&NewTemporalOperatorClusterRemoveCommand(cctx, &s).Command)
	s.Command.AddCommand(&NewTemporalOperatorClusterSystemCommand(cctx, &s).Command)
	s.Command.AddCommand(&NewTemporalOperatorClusterUpsertCommand(cctx, &s).Command)
	return &s
}

type TemporalOperatorClusterDescribeCommand struct {
	Parent  *TemporalOperatorClusterCommand
	Command cobra.Command
	Detail  bool
}

func NewTemporalOperatorClusterDescribeCommand(cctx *CommandContext, parent *TemporalOperatorClusterCommand) *TemporalOperatorClusterDescribeCommand {
	var s TemporalOperatorClusterDescribeCommand
	s.Parent = parent
	s.Command.DisableFlagsInUseLine = true
	s.Command.Use = "describe [flags]"
	s.Command.Short = "Show Temporal Cluster information"
	if hasHighlighting {
		s.Command.Long = "View information about a Temporal Cluster (Service), including Cluster Name,\npersistence store, and visibility store. Add \x1b[1m--detail\x1b[0m for additional info:\n\n\x1b[1mtemporal operator cluster describe [--detail]\x1b[0m\n"
	} else {
		s.Command.Long = "View information about a Temporal Cluster (Service), including Cluster Name,\npersistence store, and visibility store. Add `--detail` for additional info:\n\n```\ntemporal operator cluster describe [--detail]\n```\n"
	}
	s.Command.Args = cobra.NoArgs
	s.Command.Run = func(c *cobra.Command, args []string) {
		if err := s.run(cctx, args); err != nil {
			cctx.Options.Fail(err)
		}
	}
	return &s
}

type TemporalOperatorClusterHealthCommand struct {
	Parent  *TemporalOperatorClusterCommand
	Command cobra.Command
}

func NewTemporalOperatorClusterHealthCommand(cctx *CommandContext, parent *TemporalOperatorClusterCommand) *TemporalOperatorClusterHealthCommand {
	var s TemporalOperatorClusterHealthCommand
	s.Parent = parent
	s.Command.DisableFlagsInUseLine = true
	s.Command.Use = "health [flags]"
	s.Command.Short = "Check Temporal Service health"
	if hasHighlighting {
		s.Command.Long = "View information about the health of a Temporal Service:\n\n\x1b[1mtemporal operator cluster health\x1b[0m\n"
	} else {
		s.Command.Long = "View information about the health of a Temporal Service:\n\n```\ntemporal operator cluster health\n```\n"
	}
	s.Command.Args = cobra.NoArgs
	s.Command.Run = func(c *cobra.Command, args []string) {
		if err := s.run(cctx, args); err != nil {
			cctx.Options.Fail(err)
		}
	}
	return &s
}

type TemporalOperatorClusterListCommand struct {
	Parent  *TemporalOperatorClusterCommand
	Command cobra.Command
	Limit   int
}

func NewTemporalOperatorClusterListCommand(cctx *CommandContext, parent *TemporalOperatorClusterCommand) *TemporalOperatorClusterListCommand {
	var s TemporalOperatorClusterListCommand
	s.Parent = parent
	s.Command.DisableFlagsInUseLine = true
	s.Command.Use = "list [flags]"
	s.Command.Short = "Show Temporal Clusters"
	if hasHighlighting {
		s.Command.Long = "Print a list of remote Temporal Clusters (Services) registered to the local\nService. Report details include the Cluster's name, ID, address, History Shard\ncount, Failover version, and availability:\n\n\x1b[1mtemporal operator cluster list [--limit max-count]\x1b[0m\n"
	} else {
		s.Command.Long = "Print a list of remote Temporal Clusters (Services) registered to the local\nService. Report details include the Cluster's name, ID, address, History Shard\ncount, Failover version, and availability:\n\n```\ntemporal operator cluster list [--limit max-count]\n```\n"
	}
	s.Command.Args = cobra.NoArgs
	s.Command.Run = func(c *cobra.Command, args []string) {
		if err := s.run(cctx, args); err != nil {
			cctx.Options.Fail(err)
		}
	}
	return &s
}

type TemporalOperatorClusterRemoveCommand struct {
	Parent  *TemporalOperatorClusterCommand
	Command cobra.Command
	Name    string
}

func NewTemporalOperatorClusterRemoveCommand(cctx *CommandContext, parent *TemporalOperatorClusterCommand) *TemporalOperatorClusterRemoveCommand {
	var s TemporalOperatorClusterRemoveCommand
	s.Parent = parent
	s.Command.DisableFlagsInUseLine = true
	s.Command.Use = "remove [flags]"
	s.Command.Short = "Remove a Temporal Cluster"
	if hasHighlighting {
		s.Command.Long = "Remove a registered remote Temporal Cluster (Service) from the local Service.\n\n\x1b[1mtemporal operator cluster remove \\\n    --name YourClusterName\x1b[0m\n"
	} else {
		s.Command.Long = "Remove a registered remote Temporal Cluster (Service) from the local Service.\n\n```\ntemporal operator cluster remove \\\n    --name YourClusterName\n```\n"
	}
	s.Command.Args = cobra.NoArgs
	s.Command.Run = func(c *cobra.Command, args []string) {
		if err := s.run(cctx, args); err != nil {
			cctx.Options.Fail(err)
		}
	}
	return &s
}

type TemporalOperatorClusterSystemCommand struct {
	Parent  *TemporalOperatorClusterCommand
	Command cobra.Command
}

func NewTemporalOperatorClusterSystemCommand(cctx *CommandContext, parent *TemporalOperatorClusterCommand) *TemporalOperatorClusterSystemCommand {
	var s TemporalOperatorClusterSystemCommand
	s.Parent = parent
	s.Command.DisableFlagsInUseLine = true
	s.Command.Use = "system [flags]"
	s.Command.Short = "Show Temporal Cluster info"
	if hasHighlighting {
		s.Command.Long = "Show Temporal Server information for Temporal Clusters (Service): Server\nversion, scheduling support, and more. This information helps diagnose\nproblems with the Temporal Server.\n\nThe command defaults to the local Service. Otherwise, use the\n\x1b[1m--frontend-address\x1b[0m option to specify a Cluster (Service) endpoint:\n\n\x1b[1mtemporal operator cluster system \\\n    --frontend-address \"YourRemoteEndpoint:YourRemotePort\"\x1b[0m\n"
	} else {
		s.Command.Long = "Show Temporal Server information for Temporal Clusters (Service): Server\nversion, scheduling support, and more. This information helps diagnose\nproblems with the Temporal Server.\n\nThe command defaults to the local Service. Otherwise, use the\n`--frontend-address` option to specify a Cluster (Service) endpoint:\n\n```\ntemporal operator cluster system \\\n    --frontend-address \"YourRemoteEndpoint:YourRemotePort\"\n```\n"
	}
	s.Command.Args = cobra.NoArgs
	s.Command.Run = func(c *cobra.Command, args []string) {
		if err := s.run(cctx, args); err != nil {
			cctx.Options.Fail(err)
		}
	}
	return &s
}

type TemporalOperatorClusterUpsertCommand struct {
	Parent           *TemporalOperatorClusterCommand
	Command          cobra.Command
	FrontendAddress  string
	EnableConnection bool
}

func NewTemporalOperatorClusterUpsertCommand(cctx *CommandContext, parent *TemporalOperatorClusterCommand) *TemporalOperatorClusterUpsertCommand {
	var s TemporalOperatorClusterUpsertCommand
	s.Parent = parent
	s.Command.DisableFlagsInUseLine = true
	s.Command.Use = "upsert [flags]"
	s.Command.Short = "Add/update a Temporal Cluster"
	if hasHighlighting {
		s.Command.Long = "Add, remove, or update a registered (\"remote\") Temporal Cluster (Service).\n\n\x1b[1mtemporal operator cluster upsert [options]\x1b[0m\n\nFor example:\n\n\x1b[1mtemporal operator cluster upsert \\\n    --frontend-address \"YourRemoteEndpoint:YourRemotePort\"\n    --enable-connection false\x1b[0m\n"
	} else {
		s.Command.Long = "Add, remove, or update a registered (\"remote\") Temporal Cluster (Service).\n\n```\ntemporal operator cluster upsert [options]\n```\n\nFor example:\n\n```\ntemporal operator cluster upsert \\\n    --frontend-address \"YourRemoteEndpoint:YourRemotePort\"\n    --enable-connection false\n```\n"
	}
	s.Command.Args = cobra.NoArgs
	s.Command.Run = func(c *cobra.Command, args []string) {
		if err := s.run(cctx, args); err != nil {
			cctx.Options.Fail(err)
		}
	}
	return &s
}

type TemporalOperatorNamespaceCommand struct {
	Parent  *TemporalOperatorCommand
	Command cobra.Command
}

func NewTemporalOperatorNamespaceCommand(cctx *CommandContext, parent *TemporalOperatorCommand) *TemporalOperatorNamespaceCommand {
	var s TemporalOperatorNamespaceCommand
	s.Parent = parent
	s.Command.Use = "namespace"
	s.Command.Short = "Namespace operations"
	if hasHighlighting {
		s.Command.Long = "Manage Temporal Cluster (Service) Namespaces:\n\n\x1b[1mtemporal operator namespace [command] [command options]\x1b[0m\n\nFor example:\n\n\x1b[1mtemporal operator namespace create \\\n    --namespace YourNewNamespaceName\x1b[0m\n"
	} else {
		s.Command.Long = "Manage Temporal Cluster (Service) Namespaces:\n\n```\ntemporal operator namespace [command] [command options]\n```\n\nFor example:\n\n```\ntemporal operator namespace create \\\n    --namespace YourNewNamespaceName\n```\n"
	}
	s.Command.Args = cobra.NoArgs
	s.Command.AddCommand(&NewTemporalOperatorNamespaceCreateCommand(cctx, &s).Command)
	s.Command.AddCommand(&NewTemporalOperatorNamespaceDeleteCommand(cctx, &s).Command)
	s.Command.AddCommand(&NewTemporalOperatorNamespaceDescribeCommand(cctx, &s).Command)
	s.Command.AddCommand(&NewTemporalOperatorNamespaceListCommand(cctx, &s).Command)
	s.Command.AddCommand(&NewTemporalOperatorNamespaceUpdateCommand(cctx, &s).Command)
	return &s
}

type TemporalOperatorNamespaceCreateCommand struct {
	Parent                  *TemporalOperatorNamespaceCommand
	Command                 cobra.Command
	ActiveCluster           string
	Cluster                 []string
	Data                    []string
	Description             string
	Email                   string
	Global                  bool
	HistoryArchivalState    StringEnum
	HistoryUri              string
	Retention               Duration
	VisibilityArchivalState StringEnum
	VisibilityUri           string
}

func NewTemporalOperatorNamespaceCreateCommand(cctx *CommandContext, parent *TemporalOperatorNamespaceCommand) *TemporalOperatorNamespaceCreateCommand {
	var s TemporalOperatorNamespaceCreateCommand
	s.Parent = parent
	s.Command.DisableFlagsInUseLine = true
	s.Command.Use = "create [flags]"
	s.Command.Short = "Register a new Namespace"
	if hasHighlighting {
		s.Command.Long = "Create a new Namespace on the Temporal Service:\n\n\x1b[1mtemporal operator namespace create \\\n    --namespace YourNewNamespaceName \\\n    [options]\x1b[0m`\n\nCreate a Namespace with multi-region data replication:\n\n\x1b[1mtemporal operator namespace create \\\n    --global \\\n    --namespace YourNewNamespaceName\x1b[0m\n\nConfigure settings like retention and Visibility Archival State as needed.\nFor example, the Visibility Archive can be set on a separate URI:\n\n\x1b[1mtemporal operator namespace create \\\n    --retention 5d \\\n    --visibility-archival-state enabled \\\n    --visibility-uri YourURI \\\n    --namespace YourNewNamespaceName\x1b[0m\n\nNote: URI values for archival states can't be changed once enabled.\n"
	} else {
		s.Command.Long = "Create a new Namespace on the Temporal Service:\n\n```\ntemporal operator namespace create \\\n    --namespace YourNewNamespaceName \\\n    [options]\n````\n\nCreate a Namespace with multi-region data replication:\n\n```\ntemporal operator namespace create \\\n    --global \\\n    --namespace YourNewNamespaceName\n```\n\nConfigure settings like retention and Visibility Archival State as needed.\nFor example, the Visibility Archive can be set on a separate URI:\n\n```\ntemporal operator namespace create \\\n    --retention 5d \\\n    --visibility-archival-state enabled \\\n    --visibility-uri YourURI \\\n    --namespace YourNewNamespaceName\n```\n\nNote: URI values for archival states can't be changed once enabled.\n"
	}
	s.Command.Args = cobra.MaximumNArgs(1)
	s.Command.Run = func(c *cobra.Command, args []string) {
		if err := s.run(cctx, args); err != nil {
			cctx.Options.Fail(err)
		}
	}
	return &s
}

type TemporalOperatorNamespaceDeleteCommand struct {
	Parent  *TemporalOperatorNamespaceCommand
	Command cobra.Command
	Yes     bool
}

func NewTemporalOperatorNamespaceDeleteCommand(cctx *CommandContext, parent *TemporalOperatorNamespaceCommand) *TemporalOperatorNamespaceDeleteCommand {
	var s TemporalOperatorNamespaceDeleteCommand
	s.Parent = parent
	s.Command.DisableFlagsInUseLine = true
	s.Command.Use = "delete [flags]"
	s.Command.Short = "Delete a Namespace"
	if hasHighlighting {
		s.Command.Long = "\x1b[1mtemporal operator namespace delete [options]\x1b[0m\n\nFor example:\n\n\x1b[1mtemporal operator namespace delete \\\n    --namespace YourNamespaceName\x1b[0m\n"
	} else {
		s.Command.Long = "```\ntemporal operator namespace delete [options]\n```\n\nFor example:\n\n```\ntemporal operator namespace delete \\\n    --namespace YourNamespaceName\n```\n"
	}
	s.Command.Args = cobra.MaximumNArgs(1)
	s.Command.Run = func(c *cobra.Command, args []string) {
		if err := s.run(cctx, args); err != nil {
			cctx.Options.Fail(err)
		}
	}
	return &s
}

type TemporalOperatorNamespaceDescribeCommand struct {
	Parent      *TemporalOperatorNamespaceCommand
	Command     cobra.Command
	NamespaceId string
}

func NewTemporalOperatorNamespaceDescribeCommand(cctx *CommandContext, parent *TemporalOperatorNamespaceCommand) *TemporalOperatorNamespaceDescribeCommand {
	var s TemporalOperatorNamespaceDescribeCommand
	s.Parent = parent
	s.Command.DisableFlagsInUseLine = true
	s.Command.Use = "describe [flags]"
	s.Command.Short = "Describe a Namespace"
	if hasHighlighting {
		s.Command.Long = "Provide long-form information about a Namespace identified by its ID or name:\n\n\x1b[1mtemporal operator namespace describe \\\n    --namespace-id YourNamespaceId\x1b[0m\n\nor\n\n\x1b[1mtemporal operator namespace describe \\\n    --namespace YourNamespaceName\x1b[0m\n"
	} else {
		s.Command.Long = "Provide long-form information about a Namespace identified by its ID or name:\n\n```\ntemporal operator namespace describe \\\n    --namespace-id YourNamespaceId\n```\n\nor\n\n```\ntemporal operator namespace describe \\\n    --namespace YourNamespaceName\n```\n"
	}
	s.Command.Args = cobra.MaximumNArgs(1)
	s.Command.Run = func(c *cobra.Command, args []string) {
		if err := s.run(cctx, args); err != nil {
			cctx.Options.Fail(err)
		}
	}
	return &s
}

type TemporalOperatorNamespaceListCommand struct {
	Parent  *TemporalOperatorNamespaceCommand
	Command cobra.Command
}

func NewTemporalOperatorNamespaceListCommand(cctx *CommandContext, parent *TemporalOperatorNamespaceCommand) *TemporalOperatorNamespaceListCommand {
	var s TemporalOperatorNamespaceListCommand
	s.Parent = parent
	s.Command.DisableFlagsInUseLine = true
	s.Command.Use = "list [flags]"
	s.Command.Short = "List Namespaces"
	if hasHighlighting {
		s.Command.Long = "Display a detailed listing for all Namespaces on the Service:\n\n\x1b[1mtemporal operator namespace list\x1b[0m\n"
	} else {
		s.Command.Long = "Display a detailed listing for all Namespaces on the Service:\n\n```\ntemporal operator namespace list\n```\n"
	}
	s.Command.Args = cobra.NoArgs
	s.Command.Run = func(c *cobra.Command, args []string) {
		if err := s.run(cctx, args); err != nil {
			cctx.Options.Fail(err)
		}
	}
	return &s
}

type TemporalOperatorNamespaceUpdateCommand struct {
	Parent                  *TemporalOperatorNamespaceCommand
	Command                 cobra.Command
	ActiveCluster           string
	Cluster                 []string
	Data                    []string
	Description             string
	Email                   string
	PromoteGlobal           bool
	HistoryArchivalState    StringEnum
	HistoryUri              string
	Retention               Duration
	VisibilityArchivalState StringEnum
	VisibilityUri           string
}

func NewTemporalOperatorNamespaceUpdateCommand(cctx *CommandContext, parent *TemporalOperatorNamespaceCommand) *TemporalOperatorNamespaceUpdateCommand {
	var s TemporalOperatorNamespaceUpdateCommand
	s.Parent = parent
	s.Command.DisableFlagsInUseLine = true
	s.Command.Use = "update [flags]"
	s.Command.Short = "Update a Namespace"
	if hasHighlighting {
		s.Command.Long = "Update a Namespace using properties you specify.\n\n\x1b[1mtemporal operator namespace update [options]\x1b[0m\n\nAssign a Namespace's active Cluster (Service):\n\n\x1b[1mtemporal operator namespace update \\\n    --namespace YourNamespaceName \\\n    --active-cluster NewActiveCluster\x1b[0m\n\nPromote a Namespace for multi-region data replication:\n\n\x1b[1mtemporal operator namespace update \\\n    --namespace YourNamespaceName \\\n    --promote-global\x1b[0m\n\nYou may update archives that were previously enabled or disabled. Note: URI\nvalues for archival states can't be changed once enabled.\n\n\x1b[1mtemporal operator namespace update \\\n    --namespace YourNamespaceName \\\n    --history-archival-state enabled \\\n    --visibility-archival-state disabled\x1b[0m\n"
	} else {
		s.Command.Long = "Update a Namespace using properties you specify.\n\n```\ntemporal operator namespace update [options]\n```\n\nAssign a Namespace's active Cluster (Service):\n\n```\ntemporal operator namespace update \\\n    --namespace YourNamespaceName \\\n    --active-cluster NewActiveCluster\n```\n\nPromote a Namespace for multi-region data replication:\n\n```\ntemporal operator namespace update \\\n    --namespace YourNamespaceName \\\n    --promote-global\n```\n\nYou may update archives that were previously enabled or disabled. Note: URI\nvalues for archival states can't be changed once enabled.\n\n```\ntemporal operator namespace update \\\n    --namespace YourNamespaceName \\\n    --history-archival-state enabled \\\n    --visibility-archival-state disabled\n```\n"
	}
	s.Command.Args = cobra.MaximumNArgs(1)
	s.Command.Run = func(c *cobra.Command, args []string) {
		if err := s.run(cctx, args); err != nil {
			cctx.Options.Fail(err)
		}
	}
	return &s
}

type TemporalOperatorNexusCommand struct {
	Parent  *TemporalOperatorCommand
	Command cobra.Command
}

func NewTemporalOperatorNexusCommand(cctx *CommandContext, parent *TemporalOperatorCommand) *TemporalOperatorNexusCommand {
	var s TemporalOperatorNexusCommand
	s.Parent = parent
	s.Command.Use = "nexus"
	s.Command.Short = "Commands for managing Nexus resources (EXPERIMENTAL)"
	if hasHighlighting {
		s.Command.Long = "Nexus commands enable managing Nexus resources.\n\nNexus commands follow this syntax:\n\n\x1b[1mtemporal operator nexus [command] [command] [command options]\x1b[0m"
	} else {
		s.Command.Long = "Nexus commands enable managing Nexus resources.\n\nNexus commands follow this syntax:\n\n```\ntemporal operator nexus [command] [command] [command options]\n```"
	}
	s.Command.Args = cobra.NoArgs
	s.Command.AddCommand(&NewTemporalOperatorNexusEndpointCommand(cctx, &s).Command)
	return &s
}

type TemporalOperatorNexusEndpointCommand struct {
	Parent  *TemporalOperatorNexusCommand
	Command cobra.Command
}

func NewTemporalOperatorNexusEndpointCommand(cctx *CommandContext, parent *TemporalOperatorNexusCommand) *TemporalOperatorNexusEndpointCommand {
	var s TemporalOperatorNexusEndpointCommand
	s.Parent = parent
	s.Command.Use = "endpoint"
	s.Command.Short = "Commands for managing Nexus Endpoints (EXPERIMENTAL)"
	if hasHighlighting {
		s.Command.Long = "Endpoint commands enable managing Nexus Endpoints.\n\nEndpoint commands follow this syntax:\n\n\x1b[1mtemporal operator nexus endpoint [command] [command options]\x1b[0m"
	} else {
		s.Command.Long = "Endpoint commands enable managing Nexus Endpoints.\n\nEndpoint commands follow this syntax:\n\n```\ntemporal operator nexus endpoint [command] [command options]\n```"
	}
	s.Command.Args = cobra.NoArgs
	s.Command.AddCommand(&NewTemporalOperatorNexusEndpointCreateCommand(cctx, &s).Command)
	s.Command.AddCommand(&NewTemporalOperatorNexusEndpointDeleteCommand(cctx, &s).Command)
	s.Command.AddCommand(&NewTemporalOperatorNexusEndpointGetCommand(cctx, &s).Command)
	s.Command.AddCommand(&NewTemporalOperatorNexusEndpointListCommand(cctx, &s).Command)
	s.Command.AddCommand(&NewTemporalOperatorNexusEndpointUpdateCommand(cctx, &s).Command)
	return &s
}

type TemporalOperatorNexusEndpointCreateCommand struct {
	Parent          *TemporalOperatorNexusEndpointCommand
	Command         cobra.Command
	Name            string
	Description     string
	DescriptionFile string
	TargetNamespace string
	TargetTaskQueue string
	TargetUrl       string
}

func NewTemporalOperatorNexusEndpointCreateCommand(cctx *CommandContext, parent *TemporalOperatorNexusEndpointCommand) *TemporalOperatorNexusEndpointCreateCommand {
	var s TemporalOperatorNexusEndpointCreateCommand
	s.Parent = parent
	s.Command.DisableFlagsInUseLine = true
	s.Command.Use = "create [flags]"
	s.Command.Short = "Create a new Nexus Endpoint (EXPERIMENTAL)"
	if hasHighlighting {
		s.Command.Long = "Create a new Nexus Endpoint on the Server.\n\nAn endpoint name is used in workflow code to invoke Nexus operations.  The\nendpoint target may either be a worker, in which case \x1b[1m--target-namespace\x1b[0m and\n\x1b[1m--target-task-queue\x1b[0m must both be provided, or an external URL, in which case\n\x1b[1m--target-url\x1b[0m must be provided.\n\nThis command will fail if an endpoint with the same name is already registered.\n\n\x1b[1mtemporal operator nexus endpoint create \\\n  --name your-endpoint \\\n  --target-namespace your-namespace \\\n  --target-task-queue your-task-queue \\\n  --description-file DESCRIPTION.md\x1b[0m"
	} else {
		s.Command.Long = "Create a new Nexus Endpoint on the Server.\n\nAn endpoint name is used in workflow code to invoke Nexus operations.  The\nendpoint target may either be a worker, in which case `--target-namespace` and\n`--target-task-queue` must both be provided, or an external URL, in which case\n`--target-url` must be provided.\n\nThis command will fail if an endpoint with the same name is already registered.\n\n```\ntemporal operator nexus endpoint create \\\n  --name your-endpoint \\\n  --target-namespace your-namespace \\\n  --target-task-queue your-task-queue \\\n  --description-file DESCRIPTION.md\n```"
	}
	s.Command.Args = cobra.NoArgs
	s.Command.Flags().StringVar(&s.Name, "name", "", "Endpoint name. Required.")
	_ = cobra.MarkFlagRequired(s.Command.Flags(), "name")
	s.Command.Flags().StringVar(&s.Description, "description", "", "Endpoint description in markdown format (encoded using the configured codec server).")
	s.Command.Flags().StringVar(&s.DescriptionFile, "description-file", "", "Endpoint description file in markdown format (encoded using the configured codec server).")
	s.Command.Flags().StringVar(&s.TargetNamespace, "target-namespace", "", "Namespace in which a handler worker will be polling for Nexus tasks on.")
	s.Command.Flags().StringVar(&s.TargetTaskQueue, "target-task-queue", "", "Task Queue in which a handler worker will be polling for Nexus tasks on.")
	s.Command.Flags().StringVar(&s.TargetUrl, "target-url", "", "URL to direct Nexus requests to.")
	s.Command.Run = func(c *cobra.Command, args []string) {
		if err := s.run(cctx, args); err != nil {
			cctx.Options.Fail(err)
		}
	}
	return &s
}

type TemporalOperatorNexusEndpointDeleteCommand struct {
	Parent  *TemporalOperatorNexusEndpointCommand
	Command cobra.Command
	Name    string
}

func NewTemporalOperatorNexusEndpointDeleteCommand(cctx *CommandContext, parent *TemporalOperatorNexusEndpointCommand) *TemporalOperatorNexusEndpointDeleteCommand {
	var s TemporalOperatorNexusEndpointDeleteCommand
	s.Parent = parent
	s.Command.DisableFlagsInUseLine = true
	s.Command.Use = "delete [flags]"
	s.Command.Short = "Delete a Nexus Endpoint (EXPERIMENTAL)"
	if hasHighlighting {
		s.Command.Long = "Delete a Nexus Endpoint configuration from the Server.\n\n\x1b[1mtemporal operator nexus endpoint delete --name your-endpoint\x1b[0m"
	} else {
		s.Command.Long = "Delete a Nexus Endpoint configuration from the Server.\n\n```\ntemporal operator nexus endpoint delete --name your-endpoint\n```"
	}
	s.Command.Args = cobra.NoArgs
	s.Command.Flags().StringVar(&s.Name, "name", "", "Endpoint name. Required.")
	_ = cobra.MarkFlagRequired(s.Command.Flags(), "name")
	s.Command.Run = func(c *cobra.Command, args []string) {
		if err := s.run(cctx, args); err != nil {
			cctx.Options.Fail(err)
		}
	}
	return &s
}

type TemporalOperatorNexusEndpointGetCommand struct {
	Parent  *TemporalOperatorNexusEndpointCommand
	Command cobra.Command
	Name    string
}

func NewTemporalOperatorNexusEndpointGetCommand(cctx *CommandContext, parent *TemporalOperatorNexusEndpointCommand) *TemporalOperatorNexusEndpointGetCommand {
	var s TemporalOperatorNexusEndpointGetCommand
	s.Parent = parent
	s.Command.DisableFlagsInUseLine = true
	s.Command.Use = "get [flags]"
	s.Command.Short = "Get a Nexus Endpoint by name (EXPERIMENTAL)"
	if hasHighlighting {
		s.Command.Long = "Get a Nexus Endpoint configuration by name from the Server.\n\n\x1b[1mtemporal operator nexus endpoint get --name your-endpoint\x1b[0m"
	} else {
		s.Command.Long = "Get a Nexus Endpoint configuration by name from the Server.\n\n```\ntemporal operator nexus endpoint get --name your-endpoint\n```"
	}
	s.Command.Args = cobra.NoArgs
	s.Command.Flags().StringVar(&s.Name, "name", "", "Endpoint name. Required.")
	_ = cobra.MarkFlagRequired(s.Command.Flags(), "name")
	s.Command.Run = func(c *cobra.Command, args []string) {
		if err := s.run(cctx, args); err != nil {
			cctx.Options.Fail(err)
		}
	}
	return &s
}

type TemporalOperatorNexusEndpointListCommand struct {
	Parent  *TemporalOperatorNexusEndpointCommand
	Command cobra.Command
}

func NewTemporalOperatorNexusEndpointListCommand(cctx *CommandContext, parent *TemporalOperatorNexusEndpointCommand) *TemporalOperatorNexusEndpointListCommand {
	var s TemporalOperatorNexusEndpointListCommand
	s.Parent = parent
	s.Command.DisableFlagsInUseLine = true
	s.Command.Use = "list [flags]"
	s.Command.Short = "List Nexus Endpoints (EXPERIMENTAL)"
	if hasHighlighting {
		s.Command.Long = "List all Nexus Endpoint configurations on the Server.\n\n\x1b[1mtemporal operator nexus endpoint list\x1b[0m"
	} else {
		s.Command.Long = "List all Nexus Endpoint configurations on the Server.\n\n```\ntemporal operator nexus endpoint list\n```"
	}
	s.Command.Args = cobra.NoArgs
	s.Command.Run = func(c *cobra.Command, args []string) {
		if err := s.run(cctx, args); err != nil {
			cctx.Options.Fail(err)
		}
	}
	return &s
}

type TemporalOperatorNexusEndpointUpdateCommand struct {
	Parent           *TemporalOperatorNexusEndpointCommand
	Command          cobra.Command
	Name             string
	Description      string
	DescriptionFile  string
	UnsetDescription bool
	TargetNamespace  string
	TargetTaskQueue  string
	TargetUrl        string
}

func NewTemporalOperatorNexusEndpointUpdateCommand(cctx *CommandContext, parent *TemporalOperatorNexusEndpointCommand) *TemporalOperatorNexusEndpointUpdateCommand {
	var s TemporalOperatorNexusEndpointUpdateCommand
	s.Parent = parent
	s.Command.DisableFlagsInUseLine = true
	s.Command.Use = "update [flags]"
	s.Command.Short = "Update an existing Nexus Endpoint (EXPERIMENTAL)"
	if hasHighlighting {
		s.Command.Long = "Update an existing Nexus Endpoint on the Server.\n\nAn endpoint name is used in workflow code to invoke Nexus operations.  The\nendpoint target may either be a worker, in which case \x1b[1m--target-namespace\x1b[0m and\n\x1b[1m--target-task-queue\x1b[0m must both be provided, or an external URL, in which case\n\x1b[1m--target-url\x1b[0m must be provided.\n\nThe endpoint is patched; existing fields for which flags are not provided are\nleft as they were.\n\nUpdate only the target task queue:\n\n\x1b[1mtemporal operator nexus endpoint update \\\n  --name your-endpoint \\\n  --target-task-queue your-other-queue\x1b[0m\n\nUpdate only the description:\n\n\x1b[1mtemporal operator nexus endpoint update \\\n  --name your-endpoint \\\n  --description-file DESCRIPTION.md\x1b[0m"
	} else {
		s.Command.Long = "Update an existing Nexus Endpoint on the Server.\n\nAn endpoint name is used in workflow code to invoke Nexus operations.  The\nendpoint target may either be a worker, in which case `--target-namespace` and\n`--target-task-queue` must both be provided, or an external URL, in which case\n`--target-url` must be provided.\n\nThe endpoint is patched; existing fields for which flags are not provided are\nleft as they were.\n\nUpdate only the target task queue:\n\n```\ntemporal operator nexus endpoint update \\\n  --name your-endpoint \\\n  --target-task-queue your-other-queue\n```\n\nUpdate only the description:\n\n```\ntemporal operator nexus endpoint update \\\n  --name your-endpoint \\\n  --description-file DESCRIPTION.md\n```"
	}
	s.Command.Args = cobra.NoArgs
	s.Command.Flags().StringVar(&s.Name, "name", "", "Endpoint name. Required.")
	_ = cobra.MarkFlagRequired(s.Command.Flags(), "name")
	s.Command.Flags().StringVar(&s.Description, "description", "", "Endpoint description in markdown format (encoded using the configured codec server).")
	s.Command.Flags().StringVar(&s.DescriptionFile, "description-file", "", "Endpoint description file in markdown format (encoded using the configured codec server).")
	s.Command.Flags().BoolVar(&s.UnsetDescription, "unset-description", false, "Unset the description.")
	s.Command.Flags().StringVar(&s.TargetNamespace, "target-namespace", "", "Namespace in which a handler worker will be polling for Nexus tasks on.")
	s.Command.Flags().StringVar(&s.TargetTaskQueue, "target-task-queue", "", "Task Queue in which a handler worker will be polling for Nexus tasks on.")
	s.Command.Flags().StringVar(&s.TargetUrl, "target-url", "", "URL to direct Nexus requests to.")
	s.Command.Run = func(c *cobra.Command, args []string) {
		if err := s.run(cctx, args); err != nil {
			cctx.Options.Fail(err)
		}
	}
	return &s
}

type TemporalOperatorSearchAttributeCommand struct {
	Parent  *TemporalOperatorCommand
	Command cobra.Command
}

func NewTemporalOperatorSearchAttributeCommand(cctx *CommandContext, parent *TemporalOperatorCommand) *TemporalOperatorSearchAttributeCommand {
	var s TemporalOperatorSearchAttributeCommand
	s.Parent = parent
	s.Command.Use = "search-attribute"
	s.Command.Short = "Search Attribute operations"
	if hasHighlighting {
		s.Command.Long = "Create, list, or remove Search Attributes fields stored in a Workflow\nExecution's metadata:\n\n\x1b[1mtemporal operator search-attribute create \\\n    --name YourAttributeName \\\n    --type Keyword\x1b[0m\n\nSupported types include: Text, Keyword, Int, Double, Bool, Datetime, and\nKeywordList.\n"
	} else {
		s.Command.Long = "Create, list, or remove Search Attributes fields stored in a Workflow\nExecution's metadata:\n\n```\ntemporal operator search-attribute create \\\n    --name YourAttributeName \\\n    --type Keyword\n```\n\nSupported types include: Text, Keyword, Int, Double, Bool, Datetime, and\nKeywordList.\n"
	}
	s.Command.Args = cobra.NoArgs
	s.Command.AddCommand(&NewTemporalOperatorSearchAttributeCreateCommand(cctx, &s).Command)
	s.Command.AddCommand(&NewTemporalOperatorSearchAttributeListCommand(cctx, &s).Command)
	s.Command.AddCommand(&NewTemporalOperatorSearchAttributeRemoveCommand(cctx, &s).Command)
	return &s
}

type TemporalOperatorSearchAttributeCreateCommand struct {
	Parent  *TemporalOperatorSearchAttributeCommand
	Command cobra.Command
	Name    []string
	Type    []string
}

func NewTemporalOperatorSearchAttributeCreateCommand(cctx *CommandContext, parent *TemporalOperatorSearchAttributeCommand) *TemporalOperatorSearchAttributeCreateCommand {
	var s TemporalOperatorSearchAttributeCreateCommand
	s.Parent = parent
	s.Command.DisableFlagsInUseLine = true
	s.Command.Use = "create [flags]"
	s.Command.Short = "Add custom Search Attributes"
	if hasHighlighting {
		s.Command.Long = "Add one or more custom Search Attributes:\n\n\x1b[1mtemporal operator search-attribute create \\\n    --name YourAttributeName \\\n    --type Keyword\x1b[0m\n"
	} else {
		s.Command.Long = "Add one or more custom Search Attributes:\n\n```\ntemporal operator search-attribute create \\\n    --name YourAttributeName \\\n    --type Keyword\n```\n"
	}
	s.Command.Args = cobra.NoArgs
	s.Command.Run = func(c *cobra.Command, args []string) {
		if err := s.run(cctx, args); err != nil {
			cctx.Options.Fail(err)
		}
	}
	return &s
}

type TemporalOperatorSearchAttributeListCommand struct {
	Parent  *TemporalOperatorSearchAttributeCommand
	Command cobra.Command
}

func NewTemporalOperatorSearchAttributeListCommand(cctx *CommandContext, parent *TemporalOperatorSearchAttributeCommand) *TemporalOperatorSearchAttributeListCommand {
	var s TemporalOperatorSearchAttributeListCommand
	s.Parent = parent
	s.Command.DisableFlagsInUseLine = true
	s.Command.Use = "list [flags]"
	s.Command.Short = "List Search Attributes"
	if hasHighlighting {
		s.Command.Long = "Display a list of active Search Attributes that can be assigned or used with\nWorkflow Queries. You can manage this list and add attributes as needed:\n\n\x1b[1mtemporal operator search-attribute list\x1b[0m\n"
	} else {
		s.Command.Long = "Display a list of active Search Attributes that can be assigned or used with\nWorkflow Queries. You can manage this list and add attributes as needed:\n\n```\ntemporal operator search-attribute list\n```\n"
	}
	s.Command.Args = cobra.NoArgs
	s.Command.Run = func(c *cobra.Command, args []string) {
		if err := s.run(cctx, args); err != nil {
			cctx.Options.Fail(err)
		}
	}
	return &s
}

type TemporalOperatorSearchAttributeRemoveCommand struct {
	Parent  *TemporalOperatorSearchAttributeCommand
	Command cobra.Command
	Name    []string
	Yes     bool
}

func NewTemporalOperatorSearchAttributeRemoveCommand(cctx *CommandContext, parent *TemporalOperatorSearchAttributeCommand) *TemporalOperatorSearchAttributeRemoveCommand {
	var s TemporalOperatorSearchAttributeRemoveCommand
	s.Parent = parent
	s.Command.DisableFlagsInUseLine = true
	s.Command.Use = "remove [flags]"
	s.Command.Short = "Remove custom Search Attributes"
	if hasHighlighting {
		s.Command.Long = "Remove custom Search Attributes from the options that can be assigned or used\nwith Workflow Queries.\n\n\x1b[1mtemporal operator search-attribute remove \\\n    --name YourAttributeName\x1b[0m\n\nRemove attributes without confirmation:\n\n\x1b[1mtemporal operator search-attribute remove \\\n    --name YourAttributeName \\\n    --yes\x1b[0m\n"
	} else {
		s.Command.Long = "Remove custom Search Attributes from the options that can be assigned or used\nwith Workflow Queries.\n\n```\ntemporal operator search-attribute remove \\\n    --name YourAttributeName\n```\n\nRemove attributes without confirmation:\n\n```\ntemporal operator search-attribute remove \\\n    --name YourAttributeName \\\n    --yes\n```\n"
	}
	s.Command.Args = cobra.NoArgs
	s.Command.Run = func(c *cobra.Command, args []string) {
		if err := s.run(cctx, args); err != nil {
			cctx.Options.Fail(err)
		}
	}
	return &s
}

type TemporalScheduleCommand struct {
	Parent  *TemporalCommand
	Command cobra.Command
	ClientOptions
}

func NewTemporalScheduleCommand(cctx *CommandContext, parent *TemporalCommand) *TemporalScheduleCommand {
	var s TemporalScheduleCommand
	s.Parent = parent
	s.Command.Use = "schedule"
	s.Command.Short = "Perform operations on Schedules"
	if hasHighlighting {
		s.Command.Long = "Create, use, and update Schedules that allow Workflow Executions to be created\nat specified times:\n\n\x1b[1mtemporal schedule [commands] [options]\x1b[0m\n\nFor example:\n\n\x1b[1mtemporal schedule describe \\\n    --schedule-id \"YourScheduleId\"\x1b[0m\n"
	} else {
		s.Command.Long = "Create, use, and update Schedules that allow Workflow Executions to be created\nat specified times:\n\n```\ntemporal schedule [commands] [options]\n```\n\nFor example:\n\n```\ntemporal schedule describe \\\n    --schedule-id \"YourScheduleId\"\n```\n"
	}
	s.Command.Args = cobra.NoArgs
	s.Command.AddCommand(&NewTemporalScheduleBackfillCommand(cctx, &s).Command)
	s.Command.AddCommand(&NewTemporalScheduleCreateCommand(cctx, &s).Command)
	s.Command.AddCommand(&NewTemporalScheduleDeleteCommand(cctx, &s).Command)
	s.Command.AddCommand(&NewTemporalScheduleDescribeCommand(cctx, &s).Command)
	s.Command.AddCommand(&NewTemporalScheduleListCommand(cctx, &s).Command)
	s.Command.AddCommand(&NewTemporalScheduleToggleCommand(cctx, &s).Command)
	s.Command.AddCommand(&NewTemporalScheduleTriggerCommand(cctx, &s).Command)
	s.Command.AddCommand(&NewTemporalScheduleUpdateCommand(cctx, &s).Command)
	return &s
}

type TemporalScheduleBackfillCommand struct {
	Parent  *TemporalScheduleCommand
	Command cobra.Command
	OverlapPolicyOptions
	ScheduleIdOptions
	EndTime   Timestamp
	StartTime Timestamp
}

func NewTemporalScheduleBackfillCommand(cctx *CommandContext, parent *TemporalScheduleCommand) *TemporalScheduleBackfillCommand {
	var s TemporalScheduleBackfillCommand
	s.Parent = parent
	s.Command.DisableFlagsInUseLine = true
	s.Command.Use = "backfill [flags]"
	s.Command.Short = "Backfill past actions"
	if hasHighlighting {
		s.Command.Long = "Batch-execute actions that would have run during a specified time interval.\nUse this command to fill in Workflow runs from when a Schedule was paused,\nbefore a Schedule was created, from the future, or to re-process a previously\nexecuted interval.\n\nBackfills require a Schedule ID and the time period covered by the request.\nIt's best to use the \x1b[1mBufferAll\x1b[0m or \x1b[1mAllowAll\x1b[0m policies to avoid conflicts\nand ensure no Workflow Executions are skipped.\n\nFor example:\n\n\x1b[1m  temporal schedule backfill \\\n    --schedule-id \"YourScheduleId\" \\\n    --start-time \"2022-05-01T00:00:00Z\" \\\n    --end-time \"2022-05-31T23:59:59Z\" \\\n    --overlap-policy BufferAll\x1b[0m\n\nThe policies include:\n\n* **AllowAll**: Allow unlimited concurrent Workflow Executions. This\n  significantly speeds up the backfilling process on systems that support\n  concurrency. You must ensure running Workflow Executions do not interfere\n  with each other.\n* **BufferAll**: Buffer all incoming Workflow Executions while waiting for\n  the running Workflow Execution to complete.\n* **Skip**: If a previous Workflow Execution is still running, discard new\n  Workflow Executions.\n* **BufferOne**: Same as 'Skip' but buffer a single Workflow Execution to be\n  run after the previous Execution completes. Discard other Workflow\n  Executions.\n* **CancelOther**: Cancel the running Workflow Execution and replace it with\n  the incoming new Workflow Execution.\n* **TerminateOther**: Terminate the running Workflow Execution and replace\n  it with the incoming new Workflow Execution.\n"
	} else {
		s.Command.Long = "Batch-execute actions that would have run during a specified time interval.\nUse this command to fill in Workflow runs from when a Schedule was paused,\nbefore a Schedule was created, from the future, or to re-process a previously\nexecuted interval.\n\nBackfills require a Schedule ID and the time period covered by the request.\nIt's best to use the `BufferAll` or `AllowAll` policies to avoid conflicts\nand ensure no Workflow Executions are skipped.\n\nFor example:\n\n```\n  temporal schedule backfill \\\n    --schedule-id \"YourScheduleId\" \\\n    --start-time \"2022-05-01T00:00:00Z\" \\\n    --end-time \"2022-05-31T23:59:59Z\" \\\n    --overlap-policy BufferAll\n```\n\nThe policies include:\n\n* **AllowAll**: Allow unlimited concurrent Workflow Executions. This\n  significantly speeds up the backfilling process on systems that support\n  concurrency. You must ensure running Workflow Executions do not interfere\n  with each other.\n* **BufferAll**: Buffer all incoming Workflow Executions while waiting for\n  the running Workflow Execution to complete.\n* **Skip**: If a previous Workflow Execution is still running, discard new\n  Workflow Executions.\n* **BufferOne**: Same as 'Skip' but buffer a single Workflow Execution to be\n  run after the previous Execution completes. Discard other Workflow\n  Executions.\n* **CancelOther**: Cancel the running Workflow Execution and replace it with\n  the incoming new Workflow Execution.\n* **TerminateOther**: Terminate the running Workflow Execution and replace\n  it with the incoming new Workflow Execution.\n"
	}
	s.Command.Args = cobra.NoArgs
	s.Command.Run = func(c *cobra.Command, args []string) {
		if err := s.run(cctx, args); err != nil {
			cctx.Options.Fail(err)
		}
	}
	return &s
}

type TemporalScheduleCreateCommand struct {
	Parent  *TemporalScheduleCommand
	Command cobra.Command
	ScheduleConfigurationOptions
	ScheduleIdOptions
	OverlapPolicyOptions
	SharedWorkflowStartOptions
	PayloadInputOptions
}

func NewTemporalScheduleCreateCommand(cctx *CommandContext, parent *TemporalScheduleCommand) *TemporalScheduleCreateCommand {
	var s TemporalScheduleCreateCommand
	s.Parent = parent
	s.Command.DisableFlagsInUseLine = true
	s.Command.Use = "create [flags]"
	s.Command.Short = "Create a new Schedule"
	if hasHighlighting {
		s.Command.Long = "Create a new Schedule on the Temporal Service. A Schedule automatically starts\nnew Workflow Executions at the times you specify.\n\nFor example:\n\n\x1b[1m  temporal schedule create \\\n    --schedule-id \"YourScheduleId\" \\\n    --calendar '{\"dayOfWeek\":\"Fri\",\"hour\":\"3\",\"minute\":\"30\"}' \\\n    --workflow-id YourBaseWorkflowIdName \\\n    --task-queue YourTaskQueue \\\n    --type YourWorkflowType\x1b[0m\n\nSchedules support any combination of \x1b[1m--calendar\x1b[0m, \x1b[1m--interval\x1b[0m, and \x1b[1m--cron\x1b[0m:\n\n* Shorthand \x1b[1m--interval\x1b[0m strings.\n  For example: 45m (every 45 minutes) or 6h/5h (every 6 hours, at the top of\n  the 5th hour).\n* JSON \x1b[1m--calendar\x1b[0m, as in the preceding example.\n* Unix-style \x1b[1m--cron\x1b[0m strings and robfig declarations\n  (@daily/@weekly/@every X/etc).\n  For example, every Friday at 12:30 PM: \x1b[1m30 12 * * Fri\x1b[0m.\n"
	} else {
		s.Command.Long = "Create a new Schedule on the Temporal Service. A Schedule automatically starts\nnew Workflow Executions at the times you specify.\n\nFor example:\n\n```\n  temporal schedule create \\\n    --schedule-id \"YourScheduleId\" \\\n    --calendar '{\"dayOfWeek\":\"Fri\",\"hour\":\"3\",\"minute\":\"30\"}' \\\n    --workflow-id YourBaseWorkflowIdName \\\n    --task-queue YourTaskQueue \\\n    --type YourWorkflowType\n```\n\nSchedules support any combination of `--calendar`, `--interval`, and `--cron`:\n\n* Shorthand `--interval` strings.\n  For example: 45m (every 45 minutes) or 6h/5h (every 6 hours, at the top of\n  the 5th hour).\n* JSON `--calendar`, as in the preceding example.\n* Unix-style `--cron` strings and robfig declarations\n  (@daily/@weekly/@every X/etc).\n  For example, every Friday at 12:30 PM: `30 12 * * Fri`.\n"
	}
	s.Command.Args = cobra.NoArgs
	s.Command.Run = func(c *cobra.Command, args []string) {
		if err := s.run(cctx, args); err != nil {
			cctx.Options.Fail(err)
		}
	}
	return &s
}

type TemporalScheduleDeleteCommand struct {
	Parent  *TemporalScheduleCommand
	Command cobra.Command
	ScheduleIdOptions
}

func NewTemporalScheduleDeleteCommand(cctx *CommandContext, parent *TemporalScheduleCommand) *TemporalScheduleDeleteCommand {
	var s TemporalScheduleDeleteCommand
	s.Parent = parent
	s.Command.DisableFlagsInUseLine = true
	s.Command.Use = "delete [flags]"
	s.Command.Short = "Remove a Schedule"
	if hasHighlighting {
		s.Command.Long = "Deletes a Schedule on the front end Service:\n\n\x1b[1mtemporal schedule delete \\\n    --schedule-id YourScheduleId\x1b[0m\n\nRemoving a Schedule won't affect the Workflow Executions it started that are\nstill running. To cancel or terminate these Workflow Executions, use \x1b[1mtemporal\nworkflow delete\x1b[0m with the \x1b[1mTemporalScheduledById\x1b[0m Search Attribute instead.\n"
	} else {
		s.Command.Long = "Deletes a Schedule on the front end Service:\n\n```\ntemporal schedule delete \\\n    --schedule-id YourScheduleId\n```\n\nRemoving a Schedule won't affect the Workflow Executions it started that are\nstill running. To cancel or terminate these Workflow Executions, use `temporal\nworkflow delete` with the `TemporalScheduledById` Search Attribute instead.\n"
	}
	s.Command.Args = cobra.NoArgs
	s.Command.Run = func(c *cobra.Command, args []string) {
		if err := s.run(cctx, args); err != nil {
			cctx.Options.Fail(err)
		}
	}
	return &s
}

type TemporalScheduleDescribeCommand struct {
	Parent  *TemporalScheduleCommand
	Command cobra.Command
	ScheduleIdOptions
}

func NewTemporalScheduleDescribeCommand(cctx *CommandContext, parent *TemporalScheduleCommand) *TemporalScheduleDescribeCommand {
	var s TemporalScheduleDescribeCommand
	s.Parent = parent
	s.Command.DisableFlagsInUseLine = true
	s.Command.Use = "describe [flags]"
	s.Command.Short = "Display Schedule state"
	if hasHighlighting {
		s.Command.Long = "Show a Schedule configuration, including information about past, current, and\nfuture Workflow runs:\n\n\x1b[1mtemporal schedule describe \\\n    --schedule-id YourScheduleId\x1b[0m\n"
	} else {
		s.Command.Long = "Show a Schedule configuration, including information about past, current, and\nfuture Workflow runs:\n\n```\ntemporal schedule describe \\\n    --schedule-id YourScheduleId\n```\n"
	}
	s.Command.Args = cobra.NoArgs
	s.Command.Run = func(c *cobra.Command, args []string) {
		if err := s.run(cctx, args); err != nil {
			cctx.Options.Fail(err)
		}
	}
	return &s
}

type TemporalScheduleListCommand struct {
	Parent     *TemporalScheduleCommand
	Command    cobra.Command
	Long       bool
	ReallyLong bool
	Query      string
}

func NewTemporalScheduleListCommand(cctx *CommandContext, parent *TemporalScheduleCommand) *TemporalScheduleListCommand {
	var s TemporalScheduleListCommand
	s.Parent = parent
	s.Command.DisableFlagsInUseLine = true
	s.Command.Use = "list [flags]"
	s.Command.Short = "Display hosted Schedules"
	if hasHighlighting {
		s.Command.Long = "Lists the Schedules hosted by a Namespace:\n\n\x1b[1mtemporal schedule list \\\n    --namespace YourNamespace\x1b[0m\n"
	} else {
		s.Command.Long = "Lists the Schedules hosted by a Namespace:\n\n```\ntemporal schedule list \\\n    --namespace YourNamespace\n```\n"
	}
	s.Command.Args = cobra.NoArgs
<<<<<<< HEAD
=======
	s.Command.Flags().BoolVarP(&s.Long, "long", "l", false, "Show detailed information")
	s.Command.Flags().BoolVar(&s.ReallyLong, "really-long", false, "Show extensive information in non-table form.")
	s.Command.Flags().StringVarP(&s.Query, "query", "q", "", "Filter results using given List Filter.")
>>>>>>> 469e8cf4
	s.Command.Run = func(c *cobra.Command, args []string) {
		if err := s.run(cctx, args); err != nil {
			cctx.Options.Fail(err)
		}
	}
	return &s
}

type TemporalScheduleToggleCommand struct {
	Parent  *TemporalScheduleCommand
	Command cobra.Command
	ScheduleIdOptions
	Pause   bool
	Reason  string
	Unpause bool
}

func NewTemporalScheduleToggleCommand(cctx *CommandContext, parent *TemporalScheduleCommand) *TemporalScheduleToggleCommand {
	var s TemporalScheduleToggleCommand
	s.Parent = parent
	s.Command.DisableFlagsInUseLine = true
	s.Command.Use = "toggle [flags]"
	s.Command.Short = "Pause or unpause a Schedule"
	if hasHighlighting {
		s.Command.Long = "Pause or unpause a Schedule by passing a flag with your desired state:\n\n\x1b[1mtemporal schedule toggle \\\n    --schedule-id \"YourScheduleId\" \\\n    --pause \\\n    --reason \"YourReason\"\x1b[0m\n\nand\n\n\x1b[1mtemporal schedule toggle\n    --schedule-id \"YourScheduleId\" \\\n    --unpause \\\n    --reason \"YourReason\"\x1b[0m\n\nThe \x1b[1m--reason\x1b[0m text updates the Schedule's \x1b[1mnotes\x1b[0m field for operations\ncommunication. It defaults to \"(no reason provided)\" if omitted. This field is\nalso visible on the Service Web UI.\n"
	} else {
		s.Command.Long = "Pause or unpause a Schedule by passing a flag with your desired state:\n\n```\ntemporal schedule toggle \\\n    --schedule-id \"YourScheduleId\" \\\n    --pause \\\n    --reason \"YourReason\"\n```\n\nand\n\n```\ntemporal schedule toggle\n    --schedule-id \"YourScheduleId\" \\\n    --unpause \\\n    --reason \"YourReason\"\n```\n\nThe `--reason` text updates the Schedule's `notes` field for operations\ncommunication. It defaults to \"(no reason provided)\" if omitted. This field is\nalso visible on the Service Web UI.\n"
	}
	s.Command.Args = cobra.NoArgs
	s.Command.Run = func(c *cobra.Command, args []string) {
		if err := s.run(cctx, args); err != nil {
			cctx.Options.Fail(err)
		}
	}
	return &s
}

type TemporalScheduleTriggerCommand struct {
	Parent  *TemporalScheduleCommand
	Command cobra.Command
	ScheduleIdOptions
	OverlapPolicyOptions
}

func NewTemporalScheduleTriggerCommand(cctx *CommandContext, parent *TemporalScheduleCommand) *TemporalScheduleTriggerCommand {
	var s TemporalScheduleTriggerCommand
	s.Parent = parent
	s.Command.DisableFlagsInUseLine = true
	s.Command.Use = "trigger [flags]"
	s.Command.Short = "Immediately run a Schedule"
	if hasHighlighting {
		s.Command.Long = "Trigger a Schedule to run immediately:\n\n\x1b[1mtemporal schedule trigger \\\n    --schedule-id \"YourScheduleId\"\x1b[0m\n"
	} else {
		s.Command.Long = "Trigger a Schedule to run immediately:\n\n```\ntemporal schedule trigger \\\n    --schedule-id \"YourScheduleId\"\n```\n"
	}
	s.Command.Args = cobra.NoArgs
	s.Command.Run = func(c *cobra.Command, args []string) {
		if err := s.run(cctx, args); err != nil {
			cctx.Options.Fail(err)
		}
	}
	return &s
}

type TemporalScheduleUpdateCommand struct {
	Parent  *TemporalScheduleCommand
	Command cobra.Command
	ScheduleConfigurationOptions
	ScheduleIdOptions
	OverlapPolicyOptions
	SharedWorkflowStartOptions
	PayloadInputOptions
}

func NewTemporalScheduleUpdateCommand(cctx *CommandContext, parent *TemporalScheduleCommand) *TemporalScheduleUpdateCommand {
	var s TemporalScheduleUpdateCommand
	s.Parent = parent
	s.Command.DisableFlagsInUseLine = true
	s.Command.Use = "update [flags]"
	s.Command.Short = "Update Schedule details"
	if hasHighlighting {
		s.Command.Long = "Update an existing Schedule with new configuration details, including time\nspecifications, action, and policies:\n\n\x1b[1mtemporal schedule update \\\n--schedule-id \"YourScheduleId\" \\\n--workflow-type \"NewWorkflowType\"\x1b[0m\n"
	} else {
		s.Command.Long = "Update an existing Schedule with new configuration details, including time\nspecifications, action, and policies:\n\n```\ntemporal schedule update \\\n--schedule-id \"YourScheduleId\" \\\n--workflow-type \"NewWorkflowType\"\n```\n"
	}
	s.Command.Args = cobra.NoArgs
	s.Command.Run = func(c *cobra.Command, args []string) {
		if err := s.run(cctx, args); err != nil {
			cctx.Options.Fail(err)
		}
	}
	return &s
}

type TemporalServerCommand struct {
	Parent  *TemporalCommand
	Command cobra.Command
}

func NewTemporalServerCommand(cctx *CommandContext, parent *TemporalCommand) *TemporalServerCommand {
	var s TemporalServerCommand
	s.Parent = parent
	s.Command.Use = "server"
	s.Command.Short = "Run Temporal Server"
	if hasHighlighting {
		s.Command.Long = "Run a development Temporal Server on your local system. View the Web UI for\nthe default configuration at http://localhost:8233:\n\n\x1b[1mtemporal server start-dev\x1b[0m\n\nAdd persistence for Workflow Executions across runs:\n\n\x1b[1mtemporal server start-dev \\\n    --db-filename path-to-your-local-persistent-store\x1b[0m\n\nSet the port from the front-end gRPC Service (7233 default):\n\n\x1b[1mtemporal server start-dev \\\n    --port 7234 \\\n    --ui-port 8234 \\\n    --metrics-port 57271\x1b[0m\n\nUse a custom port for the Web UI. The default is the gRPC port (7233 default)\nplus 1000 (8233):\n\n\x1b[1mtemporal server start-dev \\\n    --ui-port 3000\x1b[0m\n"
	} else {
		s.Command.Long = "Run a development Temporal Server on your local system. View the Web UI for\nthe default configuration at http://localhost:8233:\n\n```\ntemporal server start-dev\n```\n\nAdd persistence for Workflow Executions across runs:\n\n```\ntemporal server start-dev \\\n    --db-filename path-to-your-local-persistent-store\n```\n\nSet the port from the front-end gRPC Service (7233 default):\n\n```\ntemporal server start-dev \\\n    --port 7234 \\\n    --ui-port 8234 \\\n    --metrics-port 57271\n```\n\nUse a custom port for the Web UI. The default is the gRPC port (7233 default)\nplus 1000 (8233):\n\n```\ntemporal server start-dev \\\n    --ui-port 3000\n```\n"
	}
	s.Command.Args = cobra.NoArgs
	s.Command.AddCommand(&NewTemporalServerStartDevCommand(cctx, &s).Command)
	return &s
}

type TemporalServerStartDevCommand struct {
	Parent             *TemporalServerCommand
	Command            cobra.Command
	DbFilename         string
	Namespace          []string
	Port               int
	HttpPort           int
	MetricsPort        int
	UiPort             int
	Headless           bool
	Ip                 string
	UiIp               string
	UiPublicPath       string
	UiAssetPath        string
	UiCodecEndpoint    string
	SqlitePragma       []string
	DynamicConfigValue []string
	LogConfig          bool
	SearchAttribute    []string
}

func NewTemporalServerStartDevCommand(cctx *CommandContext, parent *TemporalServerCommand) *TemporalServerStartDevCommand {
	var s TemporalServerStartDevCommand
	s.Parent = parent
	s.Command.DisableFlagsInUseLine = true
	s.Command.Use = "start-dev [flags]"
	s.Command.Short = "Start Temporal development server"
	if hasHighlighting {
		s.Command.Long = "Run a development Temporal Server on your local system. View the Web UI for\nthe default configuration at http://localhost:8233:\n\n\x1b[1mtemporal server start-dev\x1b[0m\n\nAdd persistence for Workflow Executions across runs:\n\n\x1b[1mtemporal server start-dev \\\n    --db-filename path-to-your-local-persistent-store\x1b[0m\n\nSet the port from the front-end gRPC Service (7233 default):\n\n\x1b[1mtemporal server start-dev \\\n    --port 7000\x1b[0m\n\nUse a custom port for the Web UI. The default is the gRPC port (7233 default)\nplus 1000 (8233):\n\n\x1b[1mtemporal server start-dev \\\n    --ui-port 3000\x1b[0m\n"
	} else {
		s.Command.Long = "Run a development Temporal Server on your local system. View the Web UI for\nthe default configuration at http://localhost:8233:\n\n```\ntemporal server start-dev\n```\n\nAdd persistence for Workflow Executions across runs:\n\n```\ntemporal server start-dev \\\n    --db-filename path-to-your-local-persistent-store\n```\n\nSet the port from the front-end gRPC Service (7233 default):\n\n```\ntemporal server start-dev \\\n    --port 7000\n```\n\nUse a custom port for the Web UI. The default is the gRPC port (7233 default)\nplus 1000 (8233):\n\n```\ntemporal server start-dev \\\n    --ui-port 3000\n```\n"
	}
	s.Command.Args = cobra.NoArgs
	s.Command.Run = func(c *cobra.Command, args []string) {
		if err := s.run(cctx, args); err != nil {
			cctx.Options.Fail(err)
		}
	}
	return &s
}

type TemporalTaskQueueCommand struct {
	Parent  *TemporalCommand
	Command cobra.Command
	ClientOptions
}

func NewTemporalTaskQueueCommand(cctx *CommandContext, parent *TemporalCommand) *TemporalTaskQueueCommand {
	var s TemporalTaskQueueCommand
	s.Parent = parent
	s.Command.Use = "task-queue"
	s.Command.Short = "Manage Task Queues"
	if hasHighlighting {
		s.Command.Long = "Inspect and update Task Queues, the queues that Workers poll for Workflow and\nActivity tasks:\n\n\x1b[1mtemporal task-queue [command] [command options] \\\n    --task-queue YourTaskQueue\x1b[0m\n\nFor example:\n\n\x1b[1mtemporal task-queue describe \\\n    --task-queue YourTaskQueue\x1b[0m\n"
	} else {
		s.Command.Long = "Inspect and update Task Queues, the queues that Workers poll for Workflow and\nActivity tasks:\n\n```\ntemporal task-queue [command] [command options] \\\n    --task-queue YourTaskQueue\n```\n\nFor example:\n\n```\ntemporal task-queue describe \\\n    --task-queue YourTaskQueue\n```\n"
	}
	s.Command.Args = cobra.NoArgs
	s.Command.AddCommand(&NewTemporalTaskQueueDescribeCommand(cctx, &s).Command)
	s.Command.AddCommand(&NewTemporalTaskQueueGetBuildIdReachabilityCommand(cctx, &s).Command)
	s.Command.AddCommand(&NewTemporalTaskQueueGetBuildIdsCommand(cctx, &s).Command)
	s.Command.AddCommand(&NewTemporalTaskQueueListPartitionCommand(cctx, &s).Command)
	s.Command.AddCommand(&NewTemporalTaskQueueUpdateBuildIdsCommand(cctx, &s).Command)
	s.Command.AddCommand(&NewTemporalTaskQueueVersioningCommand(cctx, &s).Command)
	return &s
}

type TemporalTaskQueueDescribeCommand struct {
	Parent              *TemporalTaskQueueCommand
	Command             cobra.Command
	TaskQueue           string
	TaskQueueType       []string
	SelectBuildId       []string
	SelectUnversioned   bool
	SelectAllActive     bool
	ReportReachability  bool
	LegacyMode          bool
	TaskQueueTypeLegacy StringEnum
	PartitionsLegacy    int
	DisableStats        bool
}

func NewTemporalTaskQueueDescribeCommand(cctx *CommandContext, parent *TemporalTaskQueueCommand) *TemporalTaskQueueDescribeCommand {
	var s TemporalTaskQueueDescribeCommand
	s.Parent = parent
	s.Command.DisableFlagsInUseLine = true
	s.Command.Use = "describe [flags]"
	s.Command.Short = "Show active Workers"
	if hasHighlighting {
<<<<<<< HEAD
		s.Command.Long = "Display a list of active Workers that have recently polled a Task Queue. The\nTemporal Server records each poll request time. A \x1b[1mLastAccessTime\x1b[0m over one\nminute may indicate the Worker is at capacity or has shut down. Temporal\nWorkers are removed if 5 minutes have passed since the last poll request.\n\n\x1b[1mtemporal task-queue describe \\\n  --task-queue YourTaskQueue\x1b[0m\n\nThis command provides poller information for a given Task Queue.\nWorkflow and Activity polling use separate Task Queues:\n\n\x1b[1mtemporal task-queue describe \\\n    --task-queue YourTaskQueue \\\n    --task-queue-type \"activity\"\x1b[1m\x1b[0m\n\nSafely retire Workers assigned a Build ID by checking reachability across\nall task types. Use the flag \x1b[0m--report-reachability\x1b[1m:\n\n\x1b[1mtemporal task-queue describe \\\n  --task-queue YourTaskQueue \\\n  --build-id \"YourBuildId\" \\\n  --report-reachability\x1b[0m\n\nComputing task reachability incurs a non-trivial computing cost.\n\nBuild ID reachability states include:\n\n- \x1b[0mReachable\x1b[1m: using the current versioning rules, the Build ID may be used\n  by new Workflow Executions or Activities OR there are currently open\n  Workflow or backlogged Activity tasks assigned to the queue.\n- \x1b[0mClosedWorkflowsOnly\x1b[1m: the Build ID does not have open Workflow Executions\n  and can't be reached by new Workflow Executions. It MAY have closed\n  Workflow Executions within the Namespace retention period.\n- \x1b[0mUnreachable\x1b[1m: this Build ID is not used for new Workflow Executions and\n  isn't used by any existing Workflow Execution within the retention period.\n\nTask reachability is eventually consistent. You may experience a delay until\nreachability converges to the most accurate value. This is designed to act\nin the most conservative way until convergence. For example, \x1b[0mReachable\x1b[1m is\nmore conservative than \x1b[0mClosedWorkflowsOnly`.\n"
	} else {
		s.Command.Long = "Display a list of active Workers that have recently polled a Task Queue. The\nTemporal Server records each poll request time. A `LastAccessTime` over one\nminute may indicate the Worker is at capacity or has shut down. Temporal\nWorkers are removed if 5 minutes have passed since the last poll request.\n\n```\ntemporal task-queue describe \\\n  --task-queue YourTaskQueue\n```\n\nThis command provides poller information for a given Task Queue.\nWorkflow and Activity polling use separate Task Queues:\n\n```\ntemporal task-queue describe \\\n    --task-queue YourTaskQueue \\\n    --task-queue-type \"activity\"`\n```\n\nSafely retire Workers assigned a Build ID by checking reachability across\nall task types. Use the flag `--report-reachability`:\n\n```\ntemporal task-queue describe \\\n  --task-queue YourTaskQueue \\\n  --build-id \"YourBuildId\" \\\n  --report-reachability\n```\n\nComputing task reachability incurs a non-trivial computing cost.\n\nBuild ID reachability states include:\n\n- `Reachable`: using the current versioning rules, the Build ID may be used\n  by new Workflow Executions or Activities OR there are currently open\n  Workflow or backlogged Activity tasks assigned to the queue.\n- `ClosedWorkflowsOnly`: the Build ID does not have open Workflow Executions\n  and can't be reached by new Workflow Executions. It MAY have closed\n  Workflow Executions within the Namespace retention period.\n- `Unreachable`: this Build ID is not used for new Workflow Executions and\n  isn't used by any existing Workflow Execution within the retention period.\n\nTask reachability is eventually consistent. You may experience a delay until\nreachability converges to the most accurate value. This is designed to act\nin the most conservative way until convergence. For example, `Reachable` is\nmore conservative than `ClosedWorkflowsOnly`.\n"
	}
	s.Command.Args = cobra.NoArgs
=======
		s.Command.Long = "Display a list of active Workers that have recently polled a Task Queue. The\nTemporal Server records each poll request time. A \x1b[1mLastAccessTime\x1b[0m over one\nminute may indicate the Worker is at capacity or has shut down. Temporal\nWorkers are removed if 5 minutes have passed since the last poll request.\n\nInformation about the Task Queue can be returned to troubleshoot server issues.\n\n\x1b[1mtemporal task-queue describe \\\n   --task-queue YourTaskQueue\x1b[0m\n\nThis command provides poller information for a given Task Queue.\nWorkflow and Activity polling use separate Task Queues:\n\n\x1b[1mtemporal task-queue describe \\\n    --task-queue YourTaskQueue \\\n    --task-queue-type \"activity\"\x1b[0m\n\nThis command provides the following task queue statistics:\n- \x1b[1mApproximateBacklogCount\x1b[0m: The approximate number of tasks backlogged in this\n  task queue. May count expired tasks but eventually converges to the right\n  value.\n- \x1b[1mApproximateBacklogAge\x1b[0m: Approximate age of the oldest task in the backlog,\n  based on its creation time, measured in seconds.\n- \x1b[1mTasksAddRate\x1b[0m: Approximate rate at which tasks are being added to the task\n  queue, measured in tasks per second, averaged over the last 30 seconds.\n  Includes tasks dispatched immediately without going to the backlog\n  (sync-matched tasks), as well as tasks added to the backlog. (See note below.)\n- \x1b[1mTasksDispatchRate\x1b[0m: Approximate rate at which tasks are being dispatched from\n  the task queue, measured in tasks per second, averaged over the last 30\n  seconds.  Includes tasks dispatched immediately without going to the backlog\n  (sync-matched tasks), as well as tasks added to the backlog. (See note below.)\n- \x1b[1mBacklog Increase Rate\x1b[0m: Approximate rate at which the backlog size is\n  increasing (if positive) or decreasing (if negative), measured in tasks per\n  second, averaged over the last 30 seconds.  This is equivalent to:\n  \x1b[1mTasksAddRate\x1b[0m - \x1b[1mTasksDispatchRate\x1b[0m.\n\nNOTE: The \x1b[1mTasksAddRate\x1b[0m and \x1b[1mTasksDispatchRate\x1b[0m metrics may differ from the\nactual rate of add/dispatch, because tasks may be dispatched eagerly to an\navailable worker, or may apply only to specific workers (they are \"sticky\").\nSuch tasks are not counted by these metrics.\n\nSafely retire Workers assigned a Build ID by checking reachability across\nall task types. Use the flag \x1b[1m--report-reachability\x1b[0m:\n\n\x1b[1mtemporal task-queue describe \\\n   --task-queue YourTaskQueue \\\n   --build-id \"YourBuildId\" \\\n   --report-reachability\x1b[0m\n\nTask reachability information is returned for the requested versions and all\ntask types, which can be used to safely retire Workers with old code versions,\nprovided that they were assigned a Build ID.\n\nNote that task reachability status is experimental and may significantly change\nor be removed in a future release. Also, determining task reachability incurs a\nnon-trivial computing cost.\n\nTask reachability states are reported per build ID. The state may be one of the\nfollowing:\n\n- \x1b[1mReachable\x1b[0m: using the current versioning rules, the Build ID may be used\n  by new Workflow Executions or Activities OR there are currently open\n  Workflow or backlogged Activity tasks assigned to the queue.\n- \x1b[1mClosedWorkflowsOnly\x1b[0m: the Build ID does not have open Workflow Executions\n  and can't be reached by new Workflow Executions. It MAY have closed\n  Workflow Executions within the Namespace retention period.\n- \x1b[1mUnreachable\x1b[0m: this Build ID is not used for new Workflow Executions and\n  isn't used by any existing Workflow Execution within the retention period.\n\nTask reachability is eventually consistent. You may experience a delay until\nreachability converges to the most accurate value. This is designed to act\nin the most conservative way until convergence. For example, \x1b[1mReachable\x1b[0m is\nmore conservative than \x1b[1mClosedWorkflowsOnly\x1b[0m."
	} else {
		s.Command.Long = "Display a list of active Workers that have recently polled a Task Queue. The\nTemporal Server records each poll request time. A `LastAccessTime` over one\nminute may indicate the Worker is at capacity or has shut down. Temporal\nWorkers are removed if 5 minutes have passed since the last poll request.\n\nInformation about the Task Queue can be returned to troubleshoot server issues.\n\n```\ntemporal task-queue describe \\\n   --task-queue YourTaskQueue\n```\n\nThis command provides poller information for a given Task Queue.\nWorkflow and Activity polling use separate Task Queues:\n\n```\ntemporal task-queue describe \\\n    --task-queue YourTaskQueue \\\n    --task-queue-type \"activity\"\n```\n\nThis command provides the following task queue statistics:\n- `ApproximateBacklogCount`: The approximate number of tasks backlogged in this\n  task queue. May count expired tasks but eventually converges to the right\n  value.\n- `ApproximateBacklogAge`: Approximate age of the oldest task in the backlog,\n  based on its creation time, measured in seconds.\n- `TasksAddRate`: Approximate rate at which tasks are being added to the task\n  queue, measured in tasks per second, averaged over the last 30 seconds.\n  Includes tasks dispatched immediately without going to the backlog\n  (sync-matched tasks), as well as tasks added to the backlog. (See note below.)\n- `TasksDispatchRate`: Approximate rate at which tasks are being dispatched from\n  the task queue, measured in tasks per second, averaged over the last 30\n  seconds.  Includes tasks dispatched immediately without going to the backlog\n  (sync-matched tasks), as well as tasks added to the backlog. (See note below.)\n- `Backlog Increase Rate`: Approximate rate at which the backlog size is\n  increasing (if positive) or decreasing (if negative), measured in tasks per\n  second, averaged over the last 30 seconds.  This is equivalent to:\n  `TasksAddRate` - `TasksDispatchRate`.\n\nNOTE: The `TasksAddRate` and `TasksDispatchRate` metrics may differ from the\nactual rate of add/dispatch, because tasks may be dispatched eagerly to an\navailable worker, or may apply only to specific workers (they are \"sticky\").\nSuch tasks are not counted by these metrics.\n\nSafely retire Workers assigned a Build ID by checking reachability across\nall task types. Use the flag `--report-reachability`:\n\n```\ntemporal task-queue describe \\\n   --task-queue YourTaskQueue \\\n   --build-id \"YourBuildId\" \\\n   --report-reachability\n```\n\nTask reachability information is returned for the requested versions and all\ntask types, which can be used to safely retire Workers with old code versions,\nprovided that they were assigned a Build ID.\n\nNote that task reachability status is experimental and may significantly change\nor be removed in a future release. Also, determining task reachability incurs a\nnon-trivial computing cost.\n\nTask reachability states are reported per build ID. The state may be one of the\nfollowing:\n\n- `Reachable`: using the current versioning rules, the Build ID may be used\n  by new Workflow Executions or Activities OR there are currently open\n  Workflow or backlogged Activity tasks assigned to the queue.\n- `ClosedWorkflowsOnly`: the Build ID does not have open Workflow Executions\n  and can't be reached by new Workflow Executions. It MAY have closed\n  Workflow Executions within the Namespace retention period.\n- `Unreachable`: this Build ID is not used for new Workflow Executions and\n  isn't used by any existing Workflow Execution within the retention period.\n\nTask reachability is eventually consistent. You may experience a delay until\nreachability converges to the most accurate value. This is designed to act\nin the most conservative way until convergence. For example, `Reachable` is\nmore conservative than `ClosedWorkflowsOnly`."
	}
	s.Command.Args = cobra.NoArgs
	s.Command.Flags().StringVarP(&s.TaskQueue, "task-queue", "t", "", "Task queue name. Required.")
	_ = cobra.MarkFlagRequired(s.Command.Flags(), "task-queue")
	s.Command.Flags().StringArrayVar(&s.TaskQueueType, "task-queue-type", nil, "Task Queue type. If not specified, all types are reported. Options are: workflow, activity, nexus.")
	s.Command.Flags().StringArrayVar(&s.SelectBuildId, "select-build-id", nil, "Filter the Task Queue based on Build ID.")
	s.Command.Flags().BoolVar(&s.SelectUnversioned, "select-unversioned", false, "Include the unversioned queue.")
	s.Command.Flags().BoolVar(&s.SelectAllActive, "select-all-active", false, "Include all active versions. A version is active if it had new tasks or polls recently.")
	s.Command.Flags().BoolVar(&s.ReportReachability, "report-reachability", false, "Display task reachability information.")
	s.Command.Flags().BoolVar(&s.LegacyMode, "legacy-mode", false, "Enable a legacy mode for servers that do not support rules-based worker versioning. This mode only provides pollers info.")
	s.TaskQueueTypeLegacy = NewStringEnum([]string{"workflow", "activity"}, "workflow")
	s.Command.Flags().Var(&s.TaskQueueTypeLegacy, "task-queue-type-legacy", "Task Queue type (legacy mode only). Accepted values: workflow, activity.")
	s.Command.Flags().IntVar(&s.PartitionsLegacy, "partitions-legacy", 1, "Query partitions 1 through `N`. Experimental/Temporary feature. Legacy mode only.")
	s.Command.Flags().BoolVar(&s.DisableStats, "disable-stats", false, "Disable task queue statistics.")
>>>>>>> 469e8cf4
	s.Command.Run = func(c *cobra.Command, args []string) {
		if err := s.run(cctx, args); err != nil {
			cctx.Options.Fail(err)
		}
	}
	return &s
}

type TemporalTaskQueueGetBuildIdReachabilityCommand struct {
	Parent           *TemporalTaskQueueCommand
	Command          cobra.Command
	BuildId          []string
	ReachabilityType StringEnum
	TaskQueue        []string
}

func NewTemporalTaskQueueGetBuildIdReachabilityCommand(cctx *CommandContext, parent *TemporalTaskQueueCommand) *TemporalTaskQueueGetBuildIdReachabilityCommand {
	var s TemporalTaskQueueGetBuildIdReachabilityCommand
	s.Parent = parent
	s.Command.DisableFlagsInUseLine = true
	s.Command.Use = "get-build-id-reachability [flags]"
	s.Command.Short = "Show Build ID availability (Deprecated)"
	if hasHighlighting {
		s.Command.Long = "+-----------------------------------------------------------------------------+\n| CAUTION: This command is deprecated and will be removed in a later release. |\n+-----------------------------------------------------------------------------+\n\nShow if a given Build ID can be used for new, existing, or closed Workflows\nin Namespaces that support Worker versioning:\n\n\x1b[1mtemporal task-queue get-build-id-reachability \\\n    --task-queue YourTaskQueue \\\n    --build-id \"YourBuildId\"\x1b[0m\n\nYou can specify the \x1b[1m--build-id\x1b[0m and \x1b[1m--task-queue\x1b[0m flags multiple times. If\n\x1b[1m--task-queue\x1b[0m is omitted, the command checks Build ID reachability against\nall Task Queues.\n"
	} else {
		s.Command.Long = "+-----------------------------------------------------------------------------+\n| CAUTION: This command is deprecated and will be removed in a later release. |\n+-----------------------------------------------------------------------------+\n\nShow if a given Build ID can be used for new, existing, or closed Workflows\nin Namespaces that support Worker versioning:\n\n```\ntemporal task-queue get-build-id-reachability \\\n    --task-queue YourTaskQueue \\\n    --build-id \"YourBuildId\"\n```\n\nYou can specify the `--build-id` and `--task-queue` flags multiple times. If\n`--task-queue` is omitted, the command checks Build ID reachability against\nall Task Queues.\n"
	}
	s.Command.Args = cobra.NoArgs
	s.Command.Run = func(c *cobra.Command, args []string) {
		if err := s.run(cctx, args); err != nil {
			cctx.Options.Fail(err)
		}
	}
	return &s
}

type TemporalTaskQueueGetBuildIdsCommand struct {
	Parent    *TemporalTaskQueueCommand
	Command   cobra.Command
	TaskQueue string
	MaxSets   int
}

func NewTemporalTaskQueueGetBuildIdsCommand(cctx *CommandContext, parent *TemporalTaskQueueCommand) *TemporalTaskQueueGetBuildIdsCommand {
	var s TemporalTaskQueueGetBuildIdsCommand
	s.Parent = parent
	s.Command.DisableFlagsInUseLine = true
	s.Command.Use = "get-build-ids [flags]"
	s.Command.Short = "Fetch Build ID versions (Deprecated)"
	if hasHighlighting {
		s.Command.Long = "+-----------------------------------------------------------------------------+\n| CAUTION: This command is deprecated and will be removed in a later release. |\n+-----------------------------------------------------------------------------+\n\nFetch sets of compatible Build IDs for specified Task Queues and display their\ninformation:\n\n\x1b[1mtemporal task-queue get-build-ids \\\n    --task-queue YourTaskQueue\x1b[0m\n\nThis command is limited to Namespaces that support Worker versioning.\n"
	} else {
		s.Command.Long = "+-----------------------------------------------------------------------------+\n| CAUTION: This command is deprecated and will be removed in a later release. |\n+-----------------------------------------------------------------------------+\n\nFetch sets of compatible Build IDs for specified Task Queues and display their\ninformation:\n\n```\ntemporal task-queue get-build-ids \\\n    --task-queue YourTaskQueue\n```\n\nThis command is limited to Namespaces that support Worker versioning.\n"
	}
	s.Command.Args = cobra.NoArgs
	s.Command.Run = func(c *cobra.Command, args []string) {
		if err := s.run(cctx, args); err != nil {
			cctx.Options.Fail(err)
		}
	}
	return &s
}

type TemporalTaskQueueListPartitionCommand struct {
	Parent    *TemporalTaskQueueCommand
	Command   cobra.Command
	TaskQueue string
}

func NewTemporalTaskQueueListPartitionCommand(cctx *CommandContext, parent *TemporalTaskQueueCommand) *TemporalTaskQueueListPartitionCommand {
	var s TemporalTaskQueueListPartitionCommand
	s.Parent = parent
	s.Command.DisableFlagsInUseLine = true
	s.Command.Use = "list-partition [flags]"
	s.Command.Short = "List Task Queue partitions"
	if hasHighlighting {
		s.Command.Long = "Display a Task Queue's partition list with assigned matching nodes:\n\n\x1b[1mtemporal task-queue list-partition \\\n    --task-queue YourTaskQueue\x1b[0m\n"
	} else {
		s.Command.Long = "Display a Task Queue's partition list with assigned matching nodes:\n\n```\ntemporal task-queue list-partition \\\n    --task-queue YourTaskQueue\n```\n"
	}
	s.Command.Args = cobra.NoArgs
	s.Command.Run = func(c *cobra.Command, args []string) {
		if err := s.run(cctx, args); err != nil {
			cctx.Options.Fail(err)
		}
	}
	return &s
}

type TemporalTaskQueueUpdateBuildIdsCommand struct {
	Parent  *TemporalTaskQueueCommand
	Command cobra.Command
}

func NewTemporalTaskQueueUpdateBuildIdsCommand(cctx *CommandContext, parent *TemporalTaskQueueCommand) *TemporalTaskQueueUpdateBuildIdsCommand {
	var s TemporalTaskQueueUpdateBuildIdsCommand
	s.Parent = parent
	s.Command.Use = "update-build-ids"
	s.Command.Short = "Manage Build IDs (Deprecated)"
	if hasHighlighting {
		s.Command.Long = "+-----------------------------------------------------------------------------+\n| CAUTION: This command is deprecated and will be removed in a later release. |\n+-----------------------------------------------------------------------------+\n\nAdd or change a Task Queue's compatible Build IDs for Namespaces using Worker\nversioning:\n\n\x1b[1mtemporal task-queue update-build-ids [subcommands] [options] \\\n    --task-queue YourTaskQueue\x1b[0m\n"
	} else {
		s.Command.Long = "+-----------------------------------------------------------------------------+\n| CAUTION: This command is deprecated and will be removed in a later release. |\n+-----------------------------------------------------------------------------+\n\nAdd or change a Task Queue's compatible Build IDs for Namespaces using Worker\nversioning:\n\n```\ntemporal task-queue update-build-ids [subcommands] [options] \\\n    --task-queue YourTaskQueue\n```\n"
	}
	s.Command.Args = cobra.NoArgs
	s.Command.AddCommand(&NewTemporalTaskQueueUpdateBuildIdsAddNewCompatibleCommand(cctx, &s).Command)
	s.Command.AddCommand(&NewTemporalTaskQueueUpdateBuildIdsAddNewDefaultCommand(cctx, &s).Command)
	s.Command.AddCommand(&NewTemporalTaskQueueUpdateBuildIdsPromoteIdInSetCommand(cctx, &s).Command)
	s.Command.AddCommand(&NewTemporalTaskQueueUpdateBuildIdsPromoteSetCommand(cctx, &s).Command)
	return &s
}

type TemporalTaskQueueUpdateBuildIdsAddNewCompatibleCommand struct {
	Parent                    *TemporalTaskQueueUpdateBuildIdsCommand
	Command                   cobra.Command
	BuildId                   string
	TaskQueue                 string
	ExistingCompatibleBuildId string
	SetAsDefault              bool
}

func NewTemporalTaskQueueUpdateBuildIdsAddNewCompatibleCommand(cctx *CommandContext, parent *TemporalTaskQueueUpdateBuildIdsCommand) *TemporalTaskQueueUpdateBuildIdsAddNewCompatibleCommand {
	var s TemporalTaskQueueUpdateBuildIdsAddNewCompatibleCommand
	s.Parent = parent
	s.Command.DisableFlagsInUseLine = true
	s.Command.Use = "add-new-compatible [flags]"
	s.Command.Short = "Add compatible Build ID"
	if hasHighlighting {
		s.Command.Long = "Add a compatible Build ID to a Task Queue's existing version set. Provide an\nexisting Build ID and a new Build ID:\n\n\x1b[1mtemporal task-queue update-build-ids add-new-compatible \\\n    --task-queue YourTaskQueue \\\n    --existing-compatible-build-id \"YourExistingBuildId\" \\\n    --build-id \"YourNewBuildId\"\x1b[0m\n\nThe new ID is stored in the set containing the existing ID and becomes the new\ndefault for that set.\n\nThis command is limited to Namespaces that support Worker versioning.\n"
	} else {
		s.Command.Long = "Add a compatible Build ID to a Task Queue's existing version set. Provide an\nexisting Build ID and a new Build ID:\n\n```\ntemporal task-queue update-build-ids add-new-compatible \\\n    --task-queue YourTaskQueue \\\n    --existing-compatible-build-id \"YourExistingBuildId\" \\\n    --build-id \"YourNewBuildId\"\n```\n\nThe new ID is stored in the set containing the existing ID and becomes the new\ndefault for that set.\n\nThis command is limited to Namespaces that support Worker versioning.\n"
	}
	s.Command.Args = cobra.NoArgs
	s.Command.Run = func(c *cobra.Command, args []string) {
		if err := s.run(cctx, args); err != nil {
			cctx.Options.Fail(err)
		}
	}
	return &s
}

type TemporalTaskQueueUpdateBuildIdsAddNewDefaultCommand struct {
	Parent    *TemporalTaskQueueUpdateBuildIdsCommand
	Command   cobra.Command
	BuildId   string
	TaskQueue string
}

func NewTemporalTaskQueueUpdateBuildIdsAddNewDefaultCommand(cctx *CommandContext, parent *TemporalTaskQueueUpdateBuildIdsCommand) *TemporalTaskQueueUpdateBuildIdsAddNewDefaultCommand {
	var s TemporalTaskQueueUpdateBuildIdsAddNewDefaultCommand
	s.Parent = parent
	s.Command.DisableFlagsInUseLine = true
	s.Command.Use = "add-new-default [flags]"
	s.Command.Short = "Set new default Build ID set (Deprecated)"
	if hasHighlighting {
		s.Command.Long = "+-----------------------------------------------------------------------------+\n| CAUTION: This command is deprecated and will be removed in a later release. |\n+-----------------------------------------------------------------------------+\n\nCreate a new Task Queue Build ID set, add a Build ID to it, and make it the\noverall Task Queue default. The new set will be incompatible with previous\nsets and versions.\n\n\x1b[1mtemporal task-queue update-build-ids add-new-default \\\n    --task-queue YourTaskQueue \\\n    --build-id \"YourNewBuildId\"\x1b[0m\n\n+------------------------------------------------------------------------+\n| NOTICE: This command is limited to Namespaces that support Worker      |\n| versioning. Worker versioning is experimental. Versioning commands are |\n| subject to change.                                                     |\n+------------------------------------------------------------------------+\n"
	} else {
		s.Command.Long = "+-----------------------------------------------------------------------------+\n| CAUTION: This command is deprecated and will be removed in a later release. |\n+-----------------------------------------------------------------------------+\n\nCreate a new Task Queue Build ID set, add a Build ID to it, and make it the\noverall Task Queue default. The new set will be incompatible with previous\nsets and versions.\n\n```\ntemporal task-queue update-build-ids add-new-default \\\n    --task-queue YourTaskQueue \\\n    --build-id \"YourNewBuildId\"\n```\n\n+------------------------------------------------------------------------+\n| NOTICE: This command is limited to Namespaces that support Worker      |\n| versioning. Worker versioning is experimental. Versioning commands are |\n| subject to change.                                                     |\n+------------------------------------------------------------------------+\n"
	}
	s.Command.Args = cobra.NoArgs
	s.Command.Run = func(c *cobra.Command, args []string) {
		if err := s.run(cctx, args); err != nil {
			cctx.Options.Fail(err)
		}
	}
	return &s
}

type TemporalTaskQueueUpdateBuildIdsPromoteIdInSetCommand struct {
	Parent    *TemporalTaskQueueUpdateBuildIdsCommand
	Command   cobra.Command
	BuildId   string
	TaskQueue string
}

func NewTemporalTaskQueueUpdateBuildIdsPromoteIdInSetCommand(cctx *CommandContext, parent *TemporalTaskQueueUpdateBuildIdsCommand) *TemporalTaskQueueUpdateBuildIdsPromoteIdInSetCommand {
	var s TemporalTaskQueueUpdateBuildIdsPromoteIdInSetCommand
	s.Parent = parent
	s.Command.DisableFlagsInUseLine = true
	s.Command.Use = "promote-id-in-set [flags]"
	s.Command.Short = "Set Build ID as set default (Deprecated)"
	if hasHighlighting {
		s.Command.Long = "+-----------------------------------------------------------------------------+\n| CAUTION: This command is deprecated and will be removed in a later release. |\n+-----------------------------------------------------------------------------+\n\nEstablish an existing Build ID as the default in its Task Queue set. New tasks\ncompatible with this set will now be dispatched to this ID:\n\n\x1b[1mtemporal task-queue update-build-ids promote-id-in-set \\\n    --task-queue YourTaskQueue \\\n    --build-id \"YourBuildId\"\x1b[0m\n\n+------------------------------------------------------------------------+\n| NOTICE: This command is limited to Namespaces that support Worker      |\n| versioning. Worker versioning is experimental. Versioning commands are |\n| subject to change.                                                     |\n+------------------------------------------------------------------------+\n"
	} else {
		s.Command.Long = "+-----------------------------------------------------------------------------+\n| CAUTION: This command is deprecated and will be removed in a later release. |\n+-----------------------------------------------------------------------------+\n\nEstablish an existing Build ID as the default in its Task Queue set. New tasks\ncompatible with this set will now be dispatched to this ID:\n\n```\ntemporal task-queue update-build-ids promote-id-in-set \\\n    --task-queue YourTaskQueue \\\n    --build-id \"YourBuildId\"\n```\n\n+------------------------------------------------------------------------+\n| NOTICE: This command is limited to Namespaces that support Worker      |\n| versioning. Worker versioning is experimental. Versioning commands are |\n| subject to change.                                                     |\n+------------------------------------------------------------------------+\n"
	}
	s.Command.Args = cobra.NoArgs
	s.Command.Run = func(c *cobra.Command, args []string) {
		if err := s.run(cctx, args); err != nil {
			cctx.Options.Fail(err)
		}
	}
	return &s
}

type TemporalTaskQueueUpdateBuildIdsPromoteSetCommand struct {
	Parent    *TemporalTaskQueueUpdateBuildIdsCommand
	Command   cobra.Command
	BuildId   string
	TaskQueue string
}

func NewTemporalTaskQueueUpdateBuildIdsPromoteSetCommand(cctx *CommandContext, parent *TemporalTaskQueueUpdateBuildIdsCommand) *TemporalTaskQueueUpdateBuildIdsPromoteSetCommand {
	var s TemporalTaskQueueUpdateBuildIdsPromoteSetCommand
	s.Parent = parent
	s.Command.DisableFlagsInUseLine = true
	s.Command.Use = "promote-set [flags]"
	s.Command.Short = "Promote Build ID set (Deprecated)"
	if hasHighlighting {
		s.Command.Long = "+-----------------------------------------------------------------------------+\n| CAUTION: This command is deprecated and will be removed in a later release. |\n+-----------------------------------------------------------------------------+\n\nPromote a Build ID set to be the default on a Task Queue. Identify the set by\nproviding a Build ID within it. If the set is already the default, this\ncommand has no effect:\n\n\x1b[1mtemporal task-queue update-build-ids promote-set \\\n    --task-queue YourTaskQueue \\\n    --build-id \"YourBuildId\"\x1b[0m\n\n+------------------------------------------------------------------------+\n| NOTICE: This command is limited to Namespaces that support Worker      |\n| versioning. Worker versioning is experimental. Versioning commands are |\n| subject to change.                                                     |\n+------------------------------------------------------------------------+\n"
	} else {
		s.Command.Long = "+-----------------------------------------------------------------------------+\n| CAUTION: This command is deprecated and will be removed in a later release. |\n+-----------------------------------------------------------------------------+\n\nPromote a Build ID set to be the default on a Task Queue. Identify the set by\nproviding a Build ID within it. If the set is already the default, this\ncommand has no effect:\n\n```\ntemporal task-queue update-build-ids promote-set \\\n    --task-queue YourTaskQueue \\\n    --build-id \"YourBuildId\"\n```\n\n+------------------------------------------------------------------------+\n| NOTICE: This command is limited to Namespaces that support Worker      |\n| versioning. Worker versioning is experimental. Versioning commands are |\n| subject to change.                                                     |\n+------------------------------------------------------------------------+\n"
	}
	s.Command.Args = cobra.NoArgs
	s.Command.Run = func(c *cobra.Command, args []string) {
		if err := s.run(cctx, args); err != nil {
			cctx.Options.Fail(err)
		}
	}
	return &s
}

type TemporalTaskQueueVersioningCommand struct {
	Parent    *TemporalTaskQueueCommand
	Command   cobra.Command
	TaskQueue string
}

func NewTemporalTaskQueueVersioningCommand(cctx *CommandContext, parent *TemporalTaskQueueCommand) *TemporalTaskQueueVersioningCommand {
	var s TemporalTaskQueueVersioningCommand
	s.Parent = parent
	s.Command.Use = "versioning"
	s.Command.Short = "Manage Task Queue Build ID handling (Experimental)"
	if hasHighlighting {
		s.Command.Long = "+---------------------------------------------------------------------+\n| CAUTION: Worker versioning is experimental. Versioning commands are |\n| subject to change.                                                  |\n+---------------------------------------------------------------------+\n\nProvides commands to add, list, remove, or replace Worker Build ID assignment\nand redirect rules associated with Task Queues:\n\n\x1b[1mtemporal task-queue versioning [subcommands] [options] \\\n    --task-queue YourTaskQueue\x1b[0m\n\nTask Queues support the following versioning rules and policies:\n\n- Assignment Rules: manage how new executions are assigned to run on specific\n  Worker Build IDs. Each Task Queue stores a list of ordered Assignment Rules,\n  which are evaluated from first to last. Assignment Rules also allow for\n  gradual rollout of new Build IDs by setting ramp percentage.\n- Redirect Rules: automatically assign work for a source Build ID to a target\n  Build ID. You may add at most one redirect rule for each source Build ID.\n  Redirect rules require that a target Build ID is fully compatible with\n  the source Build ID.\n"
	} else {
		s.Command.Long = "+---------------------------------------------------------------------+\n| CAUTION: Worker versioning is experimental. Versioning commands are |\n| subject to change.                                                  |\n+---------------------------------------------------------------------+\n\nProvides commands to add, list, remove, or replace Worker Build ID assignment\nand redirect rules associated with Task Queues:\n\n```\ntemporal task-queue versioning [subcommands] [options] \\\n    --task-queue YourTaskQueue\n```\n\nTask Queues support the following versioning rules and policies:\n\n- Assignment Rules: manage how new executions are assigned to run on specific\n  Worker Build IDs. Each Task Queue stores a list of ordered Assignment Rules,\n  which are evaluated from first to last. Assignment Rules also allow for\n  gradual rollout of new Build IDs by setting ramp percentage.\n- Redirect Rules: automatically assign work for a source Build ID to a target\n  Build ID. You may add at most one redirect rule for each source Build ID.\n  Redirect rules require that a target Build ID is fully compatible with\n  the source Build ID.\n"
	}
	s.Command.Args = cobra.NoArgs
	s.Command.AddCommand(&NewTemporalTaskQueueVersioningAddRedirectRuleCommand(cctx, &s).Command)
	s.Command.AddCommand(&NewTemporalTaskQueueVersioningCommitBuildIdCommand(cctx, &s).Command)
	s.Command.AddCommand(&NewTemporalTaskQueueVersioningDeleteAssignmentRuleCommand(cctx, &s).Command)
	s.Command.AddCommand(&NewTemporalTaskQueueVersioningDeleteRedirectRuleCommand(cctx, &s).Command)
	s.Command.AddCommand(&NewTemporalTaskQueueVersioningGetRulesCommand(cctx, &s).Command)
	s.Command.AddCommand(&NewTemporalTaskQueueVersioningInsertAssignmentRuleCommand(cctx, &s).Command)
	s.Command.AddCommand(&NewTemporalTaskQueueVersioningReplaceAssignmentRuleCommand(cctx, &s).Command)
	s.Command.AddCommand(&NewTemporalTaskQueueVersioningReplaceRedirectRuleCommand(cctx, &s).Command)
	return &s
}

type TemporalTaskQueueVersioningAddRedirectRuleCommand struct {
	Parent        *TemporalTaskQueueVersioningCommand
	Command       cobra.Command
	SourceBuildId string
	TargetBuildId string
	Yes           bool
}

func NewTemporalTaskQueueVersioningAddRedirectRuleCommand(cctx *CommandContext, parent *TemporalTaskQueueVersioningCommand) *TemporalTaskQueueVersioningAddRedirectRuleCommand {
	var s TemporalTaskQueueVersioningAddRedirectRuleCommand
	s.Parent = parent
	s.Command.DisableFlagsInUseLine = true
	s.Command.Use = "add-redirect-rule [flags]"
	s.Command.Short = "Add Task Queue redirect rules (Experimental)"
	if hasHighlighting {
		s.Command.Long = "Add a new redirect rule for a given Task Queue. You may add at most one\nredirect rule for each distinct source build ID:\n\n\x1b[1mtemporal task-queue versioning add-redirect-rule \\\n    --task-queue YourTaskQueue \\\n    --source-build-id \"YourSourceBuildID\" \\\n    --target-build-id \"YourTargetBuildID\"\x1b[0m\n\n+---------------------------------------------------------------------+\n| CAUTION: Worker versioning is experimental. Versioning commands are |\n| subject to change.                                                  |\n+---------------------------------------------------------------------+\n"
	} else {
		s.Command.Long = "Add a new redirect rule for a given Task Queue. You may add at most one\nredirect rule for each distinct source build ID:\n\n```\ntemporal task-queue versioning add-redirect-rule \\\n    --task-queue YourTaskQueue \\\n    --source-build-id \"YourSourceBuildID\" \\\n    --target-build-id \"YourTargetBuildID\"\n```\n\n+---------------------------------------------------------------------+\n| CAUTION: Worker versioning is experimental. Versioning commands are |\n| subject to change.                                                  |\n+---------------------------------------------------------------------+\n"
	}
	s.Command.Args = cobra.NoArgs
	s.Command.Run = func(c *cobra.Command, args []string) {
		if err := s.run(cctx, args); err != nil {
			cctx.Options.Fail(err)
		}
	}
	return &s
}

type TemporalTaskQueueVersioningCommitBuildIdCommand struct {
	Parent  *TemporalTaskQueueVersioningCommand
	Command cobra.Command
	BuildId string
	Force   bool
	Yes     bool
}

func NewTemporalTaskQueueVersioningCommitBuildIdCommand(cctx *CommandContext, parent *TemporalTaskQueueVersioningCommand) *TemporalTaskQueueVersioningCommitBuildIdCommand {
	var s TemporalTaskQueueVersioningCommitBuildIdCommand
	s.Parent = parent
	s.Command.DisableFlagsInUseLine = true
	s.Command.Use = "commit-build-id [flags]"
	s.Command.Short = "Complete Build ID rollout (Experimental)"
	if hasHighlighting {
		s.Command.Long = "Complete a Build ID's rollout and clean up unnecessary rules that might have\nbeen created during a gradual rollout:\n\n\x1b[1mtemporal task-queue versioning commit-build-id \\\n    --task-queue YourTaskQueue\n    --build-id \"YourBuildId\"\x1b[0m\n\nThis command automatically applies the following atomic changes:\n\n- Adds an unconditional assignment rule for the target Build ID at the\n  end of the list.\n- Removes all previously added assignment rules to the given target\n  Build ID.\n- Removes any unconditional assignment rules for other Build IDs.\n\nRejects requests when there have been no recent pollers for this Build ID.\nThis prevents committing invalid Build IDs. Use the \x1b[1m--force\x1b[0m option to\noverride this validation.\n\n+---------------------------------------------------------------------+\n| CAUTION: Worker versioning is experimental. Versioning commands are |\n| subject to change.                                                  |\n+---------------------------------------------------------------------+\n"
	} else {
		s.Command.Long = "Complete a Build ID's rollout and clean up unnecessary rules that might have\nbeen created during a gradual rollout:\n\n```\ntemporal task-queue versioning commit-build-id \\\n    --task-queue YourTaskQueue\n    --build-id \"YourBuildId\"\n```\n\nThis command automatically applies the following atomic changes:\n\n- Adds an unconditional assignment rule for the target Build ID at the\n  end of the list.\n- Removes all previously added assignment rules to the given target\n  Build ID.\n- Removes any unconditional assignment rules for other Build IDs.\n\nRejects requests when there have been no recent pollers for this Build ID.\nThis prevents committing invalid Build IDs. Use the `--force` option to\noverride this validation.\n\n+---------------------------------------------------------------------+\n| CAUTION: Worker versioning is experimental. Versioning commands are |\n| subject to change.                                                  |\n+---------------------------------------------------------------------+\n"
	}
	s.Command.Args = cobra.NoArgs
	s.Command.Run = func(c *cobra.Command, args []string) {
		if err := s.run(cctx, args); err != nil {
			cctx.Options.Fail(err)
		}
	}
	return &s
}

type TemporalTaskQueueVersioningDeleteAssignmentRuleCommand struct {
	Parent    *TemporalTaskQueueVersioningCommand
	Command   cobra.Command
	RuleIndex int
	Force     bool
	Yes       bool
}

func NewTemporalTaskQueueVersioningDeleteAssignmentRuleCommand(cctx *CommandContext, parent *TemporalTaskQueueVersioningCommand) *TemporalTaskQueueVersioningDeleteAssignmentRuleCommand {
	var s TemporalTaskQueueVersioningDeleteAssignmentRuleCommand
	s.Parent = parent
	s.Command.DisableFlagsInUseLine = true
	s.Command.Use = "delete-assignment-rule [flags]"
	s.Command.Short = "Removes a Task Queue assignment rule (Experimental)"
	if hasHighlighting {
		s.Command.Long = "Deletes a rule identified by its index in the Task Queue's list of assignment\nrules:\n\n\x1b[1mtemporal task-queue versioning delete-assignment-rule \\\n    --task-queue YourTaskQueue \\\n    --rule-index YourIntegerRuleIndex\x1b[0m\n\nBy default, the Task Queue must retain one unconditional rule, such as \"no\nhint filter\" or \"percentage\". Otherwise, the delete operation is rejected.\nUse the \x1b[1m--force\x1b[0m option to override this validation.\n\n+---------------------------------------------------------------------+\n| CAUTION: Worker versioning is experimental. Versioning commands are |\n| subject to change.                                                  |\n+---------------------------------------------------------------------+\n"
	} else {
		s.Command.Long = "Deletes a rule identified by its index in the Task Queue's list of assignment\nrules:\n\n```\ntemporal task-queue versioning delete-assignment-rule \\\n    --task-queue YourTaskQueue \\\n    --rule-index YourIntegerRuleIndex\n```\n\nBy default, the Task Queue must retain one unconditional rule, such as \"no\nhint filter\" or \"percentage\". Otherwise, the delete operation is rejected.\nUse the `--force` option to override this validation.\n\n+---------------------------------------------------------------------+\n| CAUTION: Worker versioning is experimental. Versioning commands are |\n| subject to change.                                                  |\n+---------------------------------------------------------------------+\n"
	}
	s.Command.Args = cobra.NoArgs
	s.Command.Run = func(c *cobra.Command, args []string) {
		if err := s.run(cctx, args); err != nil {
			cctx.Options.Fail(err)
		}
	}
	return &s
}

type TemporalTaskQueueVersioningDeleteRedirectRuleCommand struct {
	Parent        *TemporalTaskQueueVersioningCommand
	Command       cobra.Command
	SourceBuildId string
	Yes           bool
}

func NewTemporalTaskQueueVersioningDeleteRedirectRuleCommand(cctx *CommandContext, parent *TemporalTaskQueueVersioningCommand) *TemporalTaskQueueVersioningDeleteRedirectRuleCommand {
	var s TemporalTaskQueueVersioningDeleteRedirectRuleCommand
	s.Parent = parent
	s.Command.DisableFlagsInUseLine = true
	s.Command.Use = "delete-redirect-rule [flags]"
	s.Command.Short = "Removes Build-ID routing rule (Experimental)"
	if hasHighlighting {
		s.Command.Long = "Deletes the routing rule for the given source Build ID.\n\n\x1b[1mtemporal task-queue versioning delete-redirect-rule \\\n    --task-queue YourTaskQueue \\\n    --source-build-id \"YourBuildId\"\x1b[0m\n\n+---------------------------------------------------------------------+\n| CAUTION: Worker versioning is experimental. Versioning commands are |\n| subject to change.                                                  |\n+---------------------------------------------------------------------+\n"
	} else {
		s.Command.Long = "Deletes the routing rule for the given source Build ID.\n\n```\ntemporal task-queue versioning delete-redirect-rule \\\n    --task-queue YourTaskQueue \\\n    --source-build-id \"YourBuildId\"\n```\n\n+---------------------------------------------------------------------+\n| CAUTION: Worker versioning is experimental. Versioning commands are |\n| subject to change.                                                  |\n+---------------------------------------------------------------------+\n"
	}
	s.Command.Args = cobra.NoArgs
	s.Command.Run = func(c *cobra.Command, args []string) {
		if err := s.run(cctx, args); err != nil {
			cctx.Options.Fail(err)
		}
	}
	return &s
}

type TemporalTaskQueueVersioningGetRulesCommand struct {
	Parent  *TemporalTaskQueueVersioningCommand
	Command cobra.Command
}

func NewTemporalTaskQueueVersioningGetRulesCommand(cctx *CommandContext, parent *TemporalTaskQueueVersioningCommand) *TemporalTaskQueueVersioningGetRulesCommand {
	var s TemporalTaskQueueVersioningGetRulesCommand
	s.Parent = parent
	s.Command.DisableFlagsInUseLine = true
	s.Command.Use = "get-rules [flags]"
	s.Command.Short = "Fetch Worker Build ID assignments and redirect rules (Experimental)"
	if hasHighlighting {
		s.Command.Long = "Retrieve all the Worker Build ID assignments and redirect rules associated\nwith a Task Queue:\n\n\x1b[1mtemporal task-queue versioning get-rules \\\n    --task-queue YourTaskQueue\x1b[0m\n\nTask Queues support the following versioning rules:\n\n- Assignment Rules: manage how new executions are assigned to run on specific\n  Worker Build IDs. Each Task Queue stores a list of ordered Assignment Rules,\n  which are evaluated from first to last. Assignment Rules also allow for\n  gradual rollout of new Build IDs by setting ramp percentage.\n- Redirect Rules: automatically assign work for a source Build ID to a target\n  Build ID. You may add at most one redirect rule for each source Build ID.\n  Redirect rules require that a target Build ID is fully compatible with\n  the source Build ID.\n\n+---------------------------------------------------------------------+\n| CAUTION: Worker versioning is experimental. Versioning commands are |\n| subject to change.                                                  |\n+---------------------------------------------------------------------+\n"
	} else {
		s.Command.Long = "Retrieve all the Worker Build ID assignments and redirect rules associated\nwith a Task Queue:\n\n```\ntemporal task-queue versioning get-rules \\\n    --task-queue YourTaskQueue\n```\n\nTask Queues support the following versioning rules:\n\n- Assignment Rules: manage how new executions are assigned to run on specific\n  Worker Build IDs. Each Task Queue stores a list of ordered Assignment Rules,\n  which are evaluated from first to last. Assignment Rules also allow for\n  gradual rollout of new Build IDs by setting ramp percentage.\n- Redirect Rules: automatically assign work for a source Build ID to a target\n  Build ID. You may add at most one redirect rule for each source Build ID.\n  Redirect rules require that a target Build ID is fully compatible with\n  the source Build ID.\n\n+---------------------------------------------------------------------+\n| CAUTION: Worker versioning is experimental. Versioning commands are |\n| subject to change.                                                  |\n+---------------------------------------------------------------------+\n"
	}
	s.Command.Args = cobra.NoArgs
	s.Command.Run = func(c *cobra.Command, args []string) {
		if err := s.run(cctx, args); err != nil {
			cctx.Options.Fail(err)
		}
	}
	return &s
}

type TemporalTaskQueueVersioningInsertAssignmentRuleCommand struct {
	Parent     *TemporalTaskQueueVersioningCommand
	Command    cobra.Command
	BuildId    string
	RuleIndex  int
	Percentage int
	Yes        bool
}

func NewTemporalTaskQueueVersioningInsertAssignmentRuleCommand(cctx *CommandContext, parent *TemporalTaskQueueVersioningCommand) *TemporalTaskQueueVersioningInsertAssignmentRuleCommand {
	var s TemporalTaskQueueVersioningInsertAssignmentRuleCommand
	s.Parent = parent
	s.Command.DisableFlagsInUseLine = true
	s.Command.Use = "insert-assignment-rule [flags]"
	s.Command.Short = "Add an assignment rule at a index (Experimental)"
	if hasHighlighting {
		s.Command.Long = "Inserts a new assignment rule for this Task Queue. Rules are evaluated in\norder, starting from index 0. The first applicable rule is applied, and the\nrest ignored:\n\n\x1b[1mtemporal task-queue versioning insert-assignment-rule \\\n    --task-queue YourTaskQueue \\\n    --build-id \"YourBuildId\"\x1b[0m\n\nIf you do not specify a \x1b[1m--rule-index\x1b[0m, this command inserts at index 0.\n\n+---------------------------------------------------------------------+\n| CAUTION: Worker versioning is experimental. Versioning commands are |\n| subject to change.                                                  |\n+---------------------------------------------------------------------+\n"
	} else {
		s.Command.Long = "Inserts a new assignment rule for this Task Queue. Rules are evaluated in\norder, starting from index 0. The first applicable rule is applied, and the\nrest ignored:\n\n```\ntemporal task-queue versioning insert-assignment-rule \\\n    --task-queue YourTaskQueue \\\n    --build-id \"YourBuildId\"\n```\n\nIf you do not specify a `--rule-index`, this command inserts at index 0.\n\n+---------------------------------------------------------------------+\n| CAUTION: Worker versioning is experimental. Versioning commands are |\n| subject to change.                                                  |\n+---------------------------------------------------------------------+\n"
	}
	s.Command.Args = cobra.NoArgs
	s.Command.Run = func(c *cobra.Command, args []string) {
		if err := s.run(cctx, args); err != nil {
			cctx.Options.Fail(err)
		}
	}
	return &s
}

type TemporalTaskQueueVersioningReplaceAssignmentRuleCommand struct {
	Parent     *TemporalTaskQueueVersioningCommand
	Command    cobra.Command
	BuildId    string
	RuleIndex  int
	Percentage int
	Yes        bool
	Force      bool
}

func NewTemporalTaskQueueVersioningReplaceAssignmentRuleCommand(cctx *CommandContext, parent *TemporalTaskQueueVersioningCommand) *TemporalTaskQueueVersioningReplaceAssignmentRuleCommand {
	var s TemporalTaskQueueVersioningReplaceAssignmentRuleCommand
	s.Parent = parent
	s.Command.DisableFlagsInUseLine = true
	s.Command.Use = "replace-assignment-rule [flags]"
	s.Command.Short = "Update assignment rule at index (Experimental)"
	if hasHighlighting {
		s.Command.Long = "Change an assignment rule for this Task Queue. By default, this enforces one\nunconditional rule (no hint filter or percentage). Otherwise, the operation\nwill be rejected. Set \x1b[1mforce\x1b[0m to true to bypass this validation.\n\n\x1b[1mtemporal task-queue versioning replace-assignment-rule \\\n    --task-queue YourTaskQueue \\\n    --rule-index AnIntegerIndex \\\n    --build-id \"YourBuildId\"\x1b[0m\n\nTo assign multiple assignment rules to a single Build ID, use\n'insert-assignment-rule'.\n\nTo update the percent:\n\n\x1b[1mtemporal task-queue versioning replace-assignment-rule \\\n    --task-queue YourTaskQueue \\\n    --rule-index AnIntegerIndex \\\n    --build-id \"YourBuildId\" \\\n    --percentage AnIntegerPercent\x1b[0m\n\nPercent may vary between 0 and 100 (default).\n\n+---------------------------------------------------------------------+\n| CAUTION: Worker versioning is experimental. Versioning commands are |\n| subject to change.                                                  |\n+---------------------------------------------------------------------+\n"
	} else {
		s.Command.Long = "Change an assignment rule for this Task Queue. By default, this enforces one\nunconditional rule (no hint filter or percentage). Otherwise, the operation\nwill be rejected. Set `force` to true to bypass this validation.\n\n```\ntemporal task-queue versioning replace-assignment-rule \\\n    --task-queue YourTaskQueue \\\n    --rule-index AnIntegerIndex \\\n    --build-id \"YourBuildId\"\n```\n\nTo assign multiple assignment rules to a single Build ID, use\n'insert-assignment-rule'.\n\nTo update the percent:\n\n```\ntemporal task-queue versioning replace-assignment-rule \\\n    --task-queue YourTaskQueue \\\n    --rule-index AnIntegerIndex \\\n    --build-id \"YourBuildId\" \\\n    --percentage AnIntegerPercent\n```\n\nPercent may vary between 0 and 100 (default).\n\n+---------------------------------------------------------------------+\n| CAUTION: Worker versioning is experimental. Versioning commands are |\n| subject to change.                                                  |\n+---------------------------------------------------------------------+\n"
	}
	s.Command.Args = cobra.NoArgs
	s.Command.Run = func(c *cobra.Command, args []string) {
		if err := s.run(cctx, args); err != nil {
			cctx.Options.Fail(err)
		}
	}
	return &s
}

type TemporalTaskQueueVersioningReplaceRedirectRuleCommand struct {
	Parent        *TemporalTaskQueueVersioningCommand
	Command       cobra.Command
	SourceBuildId string
	TargetBuildId string
	Yes           bool
}

func NewTemporalTaskQueueVersioningReplaceRedirectRuleCommand(cctx *CommandContext, parent *TemporalTaskQueueVersioningCommand) *TemporalTaskQueueVersioningReplaceRedirectRuleCommand {
	var s TemporalTaskQueueVersioningReplaceRedirectRuleCommand
	s.Parent = parent
	s.Command.DisableFlagsInUseLine = true
	s.Command.Use = "replace-redirect-rule [flags]"
	s.Command.Short = "Change the target for a Build ID's redirect (Experimental)"
	if hasHighlighting {
		s.Command.Long = "Updates a Build ID's redirect rule on a Task Queue by replacing its target\nBuild ID:\n\n\x1b[1mtemporal task-queue versioning replace-redirect-rule \\\n    --task-queue YourTaskQueue \\\n    --source-build-id YourSourceBuildId \\\n    --target-build-id YourNewTargetBuildId\x1b[0m\n\n+---------------------------------------------------------------------+\n| CAUTION: Worker versioning is experimental. Versioning commands are |\n| subject to change.                                                  |\n+---------------------------------------------------------------------+\n"
	} else {
		s.Command.Long = "Updates a Build ID's redirect rule on a Task Queue by replacing its target\nBuild ID:\n\n```\ntemporal task-queue versioning replace-redirect-rule \\\n    --task-queue YourTaskQueue \\\n    --source-build-id YourSourceBuildId \\\n    --target-build-id YourNewTargetBuildId\n```\n\n+---------------------------------------------------------------------+\n| CAUTION: Worker versioning is experimental. Versioning commands are |\n| subject to change.                                                  |\n+---------------------------------------------------------------------+\n"
	}
	s.Command.Args = cobra.NoArgs
	s.Command.Run = func(c *cobra.Command, args []string) {
		if err := s.run(cctx, args); err != nil {
			cctx.Options.Fail(err)
		}
	}
	return &s
}

type TemporalWorkflowCommand struct {
	Parent  *TemporalCommand
	Command cobra.Command
	ClientOptions
}

func NewTemporalWorkflowCommand(cctx *CommandContext, parent *TemporalCommand) *TemporalWorkflowCommand {
	var s TemporalWorkflowCommand
	s.Parent = parent
	s.Command.Use = "workflow"
	s.Command.Short = "Start, list, and operate on Workflows"
	if hasHighlighting {
		s.Command.Long = "Workflow commands perform operations on Workflow Executions:\n\n\x1b[1mtemporal workflow [command] [options]\x1b[0m\n\nFor example:\n\n\x1b[1mtemporal workflow list\x1b[0m\n"
	} else {
		s.Command.Long = "Workflow commands perform operations on Workflow Executions:\n\n```\ntemporal workflow [command] [options]\n```\n\nFor example:\n\n```\ntemporal workflow list\n```\n"
	}
	s.Command.Args = cobra.NoArgs
	s.Command.AddCommand(&NewTemporalWorkflowCancelCommand(cctx, &s).Command)
	s.Command.AddCommand(&NewTemporalWorkflowCountCommand(cctx, &s).Command)
	s.Command.AddCommand(&NewTemporalWorkflowDeleteCommand(cctx, &s).Command)
	s.Command.AddCommand(&NewTemporalWorkflowDescribeCommand(cctx, &s).Command)
	s.Command.AddCommand(&NewTemporalWorkflowExecuteCommand(cctx, &s).Command)
	s.Command.AddCommand(&NewTemporalWorkflowFixHistoryJsonCommand(cctx, &s).Command)
	s.Command.AddCommand(&NewTemporalWorkflowListCommand(cctx, &s).Command)
	s.Command.AddCommand(&NewTemporalWorkflowQueryCommand(cctx, &s).Command)
	s.Command.AddCommand(&NewTemporalWorkflowResetCommand(cctx, &s).Command)
	s.Command.AddCommand(&NewTemporalWorkflowResultCommand(cctx, &s).Command)
	s.Command.AddCommand(&NewTemporalWorkflowShowCommand(cctx, &s).Command)
	s.Command.AddCommand(&NewTemporalWorkflowSignalCommand(cctx, &s).Command)
	s.Command.AddCommand(&NewTemporalWorkflowStackCommand(cctx, &s).Command)
	s.Command.AddCommand(&NewTemporalWorkflowStartCommand(cctx, &s).Command)
	s.Command.AddCommand(&NewTemporalWorkflowTerminateCommand(cctx, &s).Command)
	s.Command.AddCommand(&NewTemporalWorkflowTraceCommand(cctx, &s).Command)
	s.Command.AddCommand(&NewTemporalWorkflowUpdateCommand(cctx, &s).Command)
	return &s
}

type TemporalWorkflowCancelCommand struct {
	Parent  *TemporalWorkflowCommand
	Command cobra.Command
	SingleWorkflowOrBatchOptions
}

func NewTemporalWorkflowCancelCommand(cctx *CommandContext, parent *TemporalWorkflowCommand) *TemporalWorkflowCancelCommand {
	var s TemporalWorkflowCancelCommand
	s.Parent = parent
	s.Command.DisableFlagsInUseLine = true
	s.Command.Use = "cancel [flags]"
	s.Command.Short = "Send cancellation to Workflow Execution"
	if hasHighlighting {
		s.Command.Long = "Canceling a running Workflow Execution records a\n\x1b[1mWorkflowExecutionCancelRequested\x1b[0m event in the Event History. The Service\nschedules a new Command Task, and the Workflow Execution performs any cleanup\nwork supported by its implementation.\n\nUse the Workflow ID to cancel an Execution:\n\n\x1b[1mtemporal workflow cancel \\\n    --workflow-id YourWorkflowId\x1b[0m\n\nA visibility Query lets you send bulk cancellations to Workflow Executions\nmatching the results:\n\n\x1b[1mtemporal workflow cancel \\\n    --query YourQuery\x1b[0m\n\nVisit https://docs.temporal.io/visibility to read more about Search Attributes\nand Query creation. See \x1b[1mtemporal batch --help\x1b[0m for a quick reference.\n"
	} else {
		s.Command.Long = "Canceling a running Workflow Execution records a\n`WorkflowExecutionCancelRequested` event in the Event History. The Service\nschedules a new Command Task, and the Workflow Execution performs any cleanup\nwork supported by its implementation.\n\nUse the Workflow ID to cancel an Execution:\n\n```\ntemporal workflow cancel \\\n    --workflow-id YourWorkflowId\n```\n\nA visibility Query lets you send bulk cancellations to Workflow Executions\nmatching the results:\n\n```\ntemporal workflow cancel \\\n    --query YourQuery\n```\n\nVisit https://docs.temporal.io/visibility to read more about Search Attributes\nand Query creation. See `temporal batch --help` for a quick reference.\n"
	}
	s.Command.Args = cobra.NoArgs
	s.Command.Run = func(c *cobra.Command, args []string) {
		if err := s.run(cctx, args); err != nil {
			cctx.Options.Fail(err)
		}
	}
	return &s
}

type TemporalWorkflowCountCommand struct {
	Parent  *TemporalWorkflowCommand
	Command cobra.Command
	Query   string
}

func NewTemporalWorkflowCountCommand(cctx *CommandContext, parent *TemporalWorkflowCommand) *TemporalWorkflowCountCommand {
	var s TemporalWorkflowCountCommand
	s.Parent = parent
	s.Command.DisableFlagsInUseLine = true
	s.Command.Use = "count [flags]"
	s.Command.Short = "Number of Workflow Executions"
	if hasHighlighting {
		s.Command.Long = "Show a count of Workflow Executions, regardless of execution state (running,\nterminated, etc). Use \x1b[1m--query\x1b[0m to select a subset of Workflow Executions:\n\n\x1b[1mtemporal workflow count \\\n    --query YourQuery\x1b[0m\n\nVisit https://docs.temporal.io/visibility to read more about Search Attributes\nand Query creation. See \x1b[1mtemporal batch --help\x1b[0m for a quick reference.\n"
	} else {
		s.Command.Long = "Show a count of Workflow Executions, regardless of execution state (running,\nterminated, etc). Use `--query` to select a subset of Workflow Executions:\n\n```\ntemporal workflow count \\\n    --query YourQuery\n```\n\nVisit https://docs.temporal.io/visibility to read more about Search Attributes\nand Query creation. See `temporal batch --help` for a quick reference.\n"
	}
	s.Command.Args = cobra.NoArgs
	s.Command.Run = func(c *cobra.Command, args []string) {
		if err := s.run(cctx, args); err != nil {
			cctx.Options.Fail(err)
		}
	}
	return &s
}

type TemporalWorkflowDeleteCommand struct {
	Parent  *TemporalWorkflowCommand
	Command cobra.Command
	SingleWorkflowOrBatchOptions
}

func NewTemporalWorkflowDeleteCommand(cctx *CommandContext, parent *TemporalWorkflowCommand) *TemporalWorkflowDeleteCommand {
	var s TemporalWorkflowDeleteCommand
	s.Parent = parent
	s.Command.DisableFlagsInUseLine = true
	s.Command.Use = "delete [flags]"
	s.Command.Short = "Remove Workflow Execution"
	if hasHighlighting {
		s.Command.Long = "Delete a Workflow Executions and its Event History:\n\n\x1b[1mtemporal workflow delete \\\n    --workflow-id YourWorkflowId\x1b[0m\n\nThe removal executes asynchronously. If the Execution is Running, the Service\nterminates it before deletion.\n\nVisit https://docs.temporal.io/visibility to read more about Search Attributes\nand Query creation. See \x1b[1mtemporal batch --help\x1b[0m for a quick reference.\n"
	} else {
		s.Command.Long = "Delete a Workflow Executions and its Event History:\n\n```\ntemporal workflow delete \\\n    --workflow-id YourWorkflowId\n```\n\nThe removal executes asynchronously. If the Execution is Running, the Service\nterminates it before deletion.\n\nVisit https://docs.temporal.io/visibility to read more about Search Attributes\nand Query creation. See `temporal batch --help` for a quick reference.\n"
	}
	s.Command.Args = cobra.NoArgs
	s.Command.Run = func(c *cobra.Command, args []string) {
		if err := s.run(cctx, args); err != nil {
			cctx.Options.Fail(err)
		}
	}
	return &s
}

type TemporalWorkflowDescribeCommand struct {
	Parent  *TemporalWorkflowCommand
	Command cobra.Command
	WorkflowReferenceOptions
	ResetPoints bool
	Raw         bool
}

func NewTemporalWorkflowDescribeCommand(cctx *CommandContext, parent *TemporalWorkflowCommand) *TemporalWorkflowDescribeCommand {
	var s TemporalWorkflowDescribeCommand
	s.Parent = parent
	s.Command.DisableFlagsInUseLine = true
	s.Command.Use = "describe [flags]"
	s.Command.Short = "Show Workflow Execution info"
	if hasHighlighting {
		s.Command.Long = "Display information about a specific Workflow Execution:\n\n\x1b[1mtemporal workflow describe \\\n    --workflow-id YourWorkflowId\x1b[0m\n\nShow the Workflow Execution's auto-reset points:\n\n\x1b[1mtemporal workflow describe \\\n    --workflow-id YourWorkflowId \\\n    --reset-points true\x1b[0m\n"
	} else {
		s.Command.Long = "Display information about a specific Workflow Execution:\n\n```\ntemporal workflow describe \\\n    --workflow-id YourWorkflowId\n```\n\nShow the Workflow Execution's auto-reset points:\n\n```\ntemporal workflow describe \\\n    --workflow-id YourWorkflowId \\\n    --reset-points true\n```\n"
	}
	s.Command.Args = cobra.NoArgs
	s.Command.Run = func(c *cobra.Command, args []string) {
		if err := s.run(cctx, args); err != nil {
			cctx.Options.Fail(err)
		}
	}
	return &s
}

type TemporalWorkflowExecuteCommand struct {
	Parent  *TemporalWorkflowCommand
	Command cobra.Command
	SharedWorkflowStartOptions
	WorkflowStartOptions
	PayloadInputOptions
	Detailed bool
}

func NewTemporalWorkflowExecuteCommand(cctx *CommandContext, parent *TemporalWorkflowCommand) *TemporalWorkflowExecuteCommand {
	var s TemporalWorkflowExecuteCommand
	s.Parent = parent
	s.Command.DisableFlagsInUseLine = true
	s.Command.Use = "execute [flags]"
	s.Command.Short = "Start new Workflow Execution"
	if hasHighlighting {
		s.Command.Long = "Establish a new Workflow Execution and direct its progress to stdout. The\ncommand blocks and returns when the Workflow Execution completes. If your\nWorkflow requires input, pass valid JSON:\n\n\x1b[1mtemporal workflow execute\n    --workflow-id YourWorkflowId \\\n    --type YourWorkflow \\\n    --task-queue YourTaskQueue \\\n    --input '{\"some-key\": \"some-value\"}'\x1b[0m\n\nUse \x1b[1m--event-details\x1b[0m to relay updates to the command-line output in JSON\nformat. When using JSON output (\x1b[1m--output json\x1b[0m), this includes the entire\n\"history\" JSON key for the run.\n"
	} else {
		s.Command.Long = "Establish a new Workflow Execution and direct its progress to stdout. The\ncommand blocks and returns when the Workflow Execution completes. If your\nWorkflow requires input, pass valid JSON:\n\n```\ntemporal workflow execute\n    --workflow-id YourWorkflowId \\\n    --type YourWorkflow \\\n    --task-queue YourTaskQueue \\\n    --input '{\"some-key\": \"some-value\"}'\n```\n\nUse `--event-details` to relay updates to the command-line output in JSON\nformat. When using JSON output (`--output json`), this includes the entire\n\"history\" JSON key for the run.\n"
	}
	s.Command.Args = cobra.NoArgs
	s.Command.Run = func(c *cobra.Command, args []string) {
		if err := s.run(cctx, args); err != nil {
			cctx.Options.Fail(err)
		}
	}
	return &s
}

type TemporalWorkflowFixHistoryJsonCommand struct {
	Parent  *TemporalWorkflowCommand
	Command cobra.Command
	Source  string
	Target  string
}

func NewTemporalWorkflowFixHistoryJsonCommand(cctx *CommandContext, parent *TemporalWorkflowCommand) *TemporalWorkflowFixHistoryJsonCommand {
	var s TemporalWorkflowFixHistoryJsonCommand
	s.Parent = parent
	s.Command.DisableFlagsInUseLine = true
	s.Command.Use = "fix-history-json [flags]"
	s.Command.Short = "Updates an event history JSON file"
	if hasHighlighting {
		s.Command.Long = "Reserialize an Event History JSON file:\n\n\x1b[1mtemporal workflow fix-history-json \\\n    --source /path/to/original.json \\\n    --target /path/to/reserialized.json\x1b[0m\n"
	} else {
		s.Command.Long = "Reserialize an Event History JSON file:\n\n```\ntemporal workflow fix-history-json \\\n    --source /path/to/original.json \\\n    --target /path/to/reserialized.json\n```\n"
	}
	s.Command.Args = cobra.NoArgs
	s.Command.Run = func(c *cobra.Command, args []string) {
		if err := s.run(cctx, args); err != nil {
			cctx.Options.Fail(err)
		}
	}
	return &s
}

type TemporalWorkflowListCommand struct {
	Parent   *TemporalWorkflowCommand
	Command  cobra.Command
	Query    string
	Archived bool
	Limit    int
}

func NewTemporalWorkflowListCommand(cctx *CommandContext, parent *TemporalWorkflowCommand) *TemporalWorkflowListCommand {
	var s TemporalWorkflowListCommand
	s.Parent = parent
	s.Command.DisableFlagsInUseLine = true
	s.Command.Use = "list [flags]"
	s.Command.Short = "Show Workflow Executions"
	if hasHighlighting {
		s.Command.Long = "List Workflow Executions. By default, this command returns up to 10 closed\nWorkflow Executions. The optional \x1b[1m--query\x1b[0m limits the output to Workflows\nmatching a Query:\n\n\x1b[1mtemporal workflow list \\\n    --query YourQuery\x1b[1m\x1b[0m\n\nVisit https://docs.temporal.io/visibility to read more about Search Attributes\nand Query creation. See \x1b[0mtemporal batch --help` for a quick reference.\n\nView a list of archived Workflow Executions:\n\n\x1b[1mtemporal workflow list \\\n    --archived\x1b[0m\n"
	} else {
		s.Command.Long = "List Workflow Executions. By default, this command returns up to 10 closed\nWorkflow Executions. The optional `--query` limits the output to Workflows\nmatching a Query:\n\n```\ntemporal workflow list \\\n    --query YourQuery`\n```\n\nVisit https://docs.temporal.io/visibility to read more about Search Attributes\nand Query creation. See `temporal batch --help` for a quick reference.\n\nView a list of archived Workflow Executions:\n\n```\ntemporal workflow list \\\n    --archived\n```\n"
	}
	s.Command.Args = cobra.NoArgs
	s.Command.Run = func(c *cobra.Command, args []string) {
		if err := s.run(cctx, args); err != nil {
			cctx.Options.Fail(err)
		}
	}
	return &s
}

type TemporalWorkflowQueryCommand struct {
	Parent  *TemporalWorkflowCommand
	Command cobra.Command
	PayloadInputOptions
	WorkflowReferenceOptions
	Name            string
	RejectCondition StringEnum
}

func NewTemporalWorkflowQueryCommand(cctx *CommandContext, parent *TemporalWorkflowCommand) *TemporalWorkflowQueryCommand {
	var s TemporalWorkflowQueryCommand
	s.Parent = parent
	s.Command.DisableFlagsInUseLine = true
	s.Command.Use = "query [flags]"
	s.Command.Short = "Retrieve Workflow Execution state"
	if hasHighlighting {
		s.Command.Long = "Send a Query to a Workflow Execution by Workflow ID to retrieve its state.\nThis synchronous operation exposes the internal state of a running Workflow\nExecution, which constantly changes. You can query both running and completed\nWorkflow Executions:\n\n\x1b[1mtemporal workflow query \\\n    --workflow-id YourWorkflowId\n    --type YourQueryType\n    --input '{\"YourInputKey\": \"YourInputValue\"}'\x1b[0m\n"
	} else {
		s.Command.Long = "Send a Query to a Workflow Execution by Workflow ID to retrieve its state.\nThis synchronous operation exposes the internal state of a running Workflow\nExecution, which constantly changes. You can query both running and completed\nWorkflow Executions:\n\n```\ntemporal workflow query \\\n    --workflow-id YourWorkflowId\n    --type YourQueryType\n    --input '{\"YourInputKey\": \"YourInputValue\"}'\n```\n"
	}
	s.Command.Args = cobra.NoArgs
	s.Command.Run = func(c *cobra.Command, args []string) {
		if err := s.run(cctx, args); err != nil {
			cctx.Options.Fail(err)
		}
	}
	return &s
}

type TemporalWorkflowResetCommand struct {
	Parent         *TemporalWorkflowCommand
	Command        cobra.Command
	WorkflowId     string
	RunId          string
	EventId        int
	Reason         string
	ReapplyType    StringEnum
	ReapplyExclude []string
	Type           StringEnum
	BuildId        string
	Query          string
	Yes            bool
}

func NewTemporalWorkflowResetCommand(cctx *CommandContext, parent *TemporalWorkflowCommand) *TemporalWorkflowResetCommand {
	var s TemporalWorkflowResetCommand
	s.Parent = parent
	s.Command.DisableFlagsInUseLine = true
	s.Command.Use = "reset [flags]"
	s.Command.Short = "Move Workflow Execution history point"
	if hasHighlighting {
		s.Command.Long = "Reset a Workflow Execution so it can resume from a point in its Event History\nwithout losing its progress up to that point:\n\n\x1b[1mtemporal workflow reset \\\n    --workflow-id YourWorkflowId \\\n    --event-id YourLastEvent\x1b[0m\n\nStart from where the Workflow Execution last continued as new:\n\n\x1b[1mtemporal workflow reset \\\n    --workflow-id YourWorkflowId \\\n    --type LastContinuedAsNew\x1b[0m\n\nFor batch resets, limit your resets to FirstWorkflowTask, LastWorkflowTask, or\nBuildId. Do not use Workflow IDs, run IDs, or event IDs with this command.\n\nVisit https://docs.temporal.io/visibility to read more about Search\nAttributes and Query creation.\n"
	} else {
		s.Command.Long = "Reset a Workflow Execution so it can resume from a point in its Event History\nwithout losing its progress up to that point:\n\n```\ntemporal workflow reset \\\n    --workflow-id YourWorkflowId \\\n    --event-id YourLastEvent\n```\n\nStart from where the Workflow Execution last continued as new:\n\n```\ntemporal workflow reset \\\n    --workflow-id YourWorkflowId \\\n    --type LastContinuedAsNew\n```\n\nFor batch resets, limit your resets to FirstWorkflowTask, LastWorkflowTask, or\nBuildId. Do not use Workflow IDs, run IDs, or event IDs with this command.\n\nVisit https://docs.temporal.io/visibility to read more about Search\nAttributes and Query creation.\n"
	}
	s.Command.Args = cobra.NoArgs
	s.Command.Run = func(c *cobra.Command, args []string) {
		if err := s.run(cctx, args); err != nil {
			cctx.Options.Fail(err)
		}
	}
	return &s
}

type TemporalWorkflowResultCommand struct {
	Parent  *TemporalWorkflowCommand
	Command cobra.Command
	WorkflowReferenceOptions
}

func NewTemporalWorkflowResultCommand(cctx *CommandContext, parent *TemporalWorkflowCommand) *TemporalWorkflowResultCommand {
	var s TemporalWorkflowResultCommand
	s.Parent = parent
	s.Command.DisableFlagsInUseLine = true
	s.Command.Use = "result [flags]"
	s.Command.Short = "Wait for and show the result of a Workflow Execution"
	if hasHighlighting {
		s.Command.Long = "Wait for and print the result of a Workflow Execution:\n\n\x1b[1mtemporal workflow result \\\n    --workflow-id YourWorkflowId\x1b[0m"
	} else {
		s.Command.Long = "Wait for and print the result of a Workflow Execution:\n\n```\ntemporal workflow result \\\n    --workflow-id YourWorkflowId\n```"
	}
	s.Command.Args = cobra.NoArgs
	s.WorkflowReferenceOptions.buildFlags(cctx, s.Command.Flags())
	s.Command.Run = func(c *cobra.Command, args []string) {
		if err := s.run(cctx, args); err != nil {
			cctx.Options.Fail(err)
		}
	}
	return &s
}

type TemporalWorkflowShowCommand struct {
	Parent  *TemporalWorkflowCommand
	Command cobra.Command
	WorkflowReferenceOptions
	Follow   bool
	Detailed bool
}

func NewTemporalWorkflowShowCommand(cctx *CommandContext, parent *TemporalWorkflowCommand) *TemporalWorkflowShowCommand {
	var s TemporalWorkflowShowCommand
	s.Parent = parent
	s.Command.DisableFlagsInUseLine = true
	s.Command.Use = "show [flags]"
	s.Command.Short = "Display Event History"
	if hasHighlighting {
		s.Command.Long = "Show a Workflow Execution's Event History.\nWhen using JSON output (\x1b[1m--output json\x1b[0m), you may pass the results to an SDK\nto perform a replay:\n\n\x1b[1mtemporal workflow show \\\n    --workflow-id YourWorkflowId\n    --output json\x1b[0m\n"
	} else {
		s.Command.Long = "Show a Workflow Execution's Event History.\nWhen using JSON output (`--output json`), you may pass the results to an SDK\nto perform a replay:\n\n```\ntemporal workflow show \\\n    --workflow-id YourWorkflowId\n    --output json\n```\n"
	}
	s.Command.Args = cobra.NoArgs
	s.Command.Run = func(c *cobra.Command, args []string) {
		if err := s.run(cctx, args); err != nil {
			cctx.Options.Fail(err)
		}
	}
	return &s
}

type TemporalWorkflowSignalCommand struct {
	Parent  *TemporalWorkflowCommand
	Command cobra.Command
	SingleWorkflowOrBatchOptions
	PayloadInputOptions
	Name string
}

func NewTemporalWorkflowSignalCommand(cctx *CommandContext, parent *TemporalWorkflowCommand) *TemporalWorkflowSignalCommand {
	var s TemporalWorkflowSignalCommand
	s.Parent = parent
	s.Command.DisableFlagsInUseLine = true
	s.Command.Use = "signal [flags]"
	s.Command.Short = "Send a message to a Workflow Execution"
	if hasHighlighting {
		s.Command.Long = "Send an asynchronous notification (Signal) to a running Workflow Execution by\nits Workflow ID. The Signal is written to the History. When you include\n\x1b[1m--input\x1b[0m, that data is available for the Workflow Execution to consume:\n\n\x1b[1mtemporal workflow signal \\\n    --workflow-id YourWorkflowId \\\n    --name YourSignal \\\n    --input '{\"YourInputKey\": \"YourInputValue\"}'\x1b[0m\n\nVisit https://docs.temporal.io/visibility to read more about Search Attributes\nand Query creation. See \x1b[1mtemporal batch --help\x1b[0m for a quick reference.\n"
	} else {
		s.Command.Long = "Send an asynchronous notification (Signal) to a running Workflow Execution by\nits Workflow ID. The Signal is written to the History. When you include\n`--input`, that data is available for the Workflow Execution to consume:\n\n```\ntemporal workflow signal \\\n    --workflow-id YourWorkflowId \\\n    --name YourSignal \\\n    --input '{\"YourInputKey\": \"YourInputValue\"}'\n```\n\nVisit https://docs.temporal.io/visibility to read more about Search Attributes\nand Query creation. See `temporal batch --help` for a quick reference.\n"
	}
	s.Command.Args = cobra.NoArgs
	s.Command.Run = func(c *cobra.Command, args []string) {
		if err := s.run(cctx, args); err != nil {
			cctx.Options.Fail(err)
		}
	}
	return &s
}

type TemporalWorkflowStackCommand struct {
	Parent  *TemporalWorkflowCommand
	Command cobra.Command
	WorkflowReferenceOptions
	RejectCondition StringEnum
}

func NewTemporalWorkflowStackCommand(cctx *CommandContext, parent *TemporalWorkflowCommand) *TemporalWorkflowStackCommand {
	var s TemporalWorkflowStackCommand
	s.Parent = parent
	s.Command.DisableFlagsInUseLine = true
	s.Command.Use = "stack [flags]"
	s.Command.Short = "Trace a Workflow Execution"
	if hasHighlighting {
		s.Command.Long = "Perform a Query on a Workflow Execution using a \x1b[1m__stack_trace\x1b[0m-type Query.\nDisplay a stack trace of the threads and routines currently in use by the\nWorkflow for troubleshooting:\n\n\x1b[1mtemporal workflow stack \\\n    --workflow-id YourWorkflowId\x1b[0m\n"
	} else {
		s.Command.Long = "Perform a Query on a Workflow Execution using a `__stack_trace`-type Query.\nDisplay a stack trace of the threads and routines currently in use by the\nWorkflow for troubleshooting:\n\n```\ntemporal workflow stack \\\n    --workflow-id YourWorkflowId\n```\n"
	}
	s.Command.Args = cobra.NoArgs
	s.Command.Run = func(c *cobra.Command, args []string) {
		if err := s.run(cctx, args); err != nil {
			cctx.Options.Fail(err)
		}
	}
	return &s
}

type TemporalWorkflowStartCommand struct {
	Parent  *TemporalWorkflowCommand
	Command cobra.Command
	SharedWorkflowStartOptions
	WorkflowStartOptions
	PayloadInputOptions
}

func NewTemporalWorkflowStartCommand(cctx *CommandContext, parent *TemporalWorkflowCommand) *TemporalWorkflowStartCommand {
	var s TemporalWorkflowStartCommand
	s.Parent = parent
	s.Command.DisableFlagsInUseLine = true
	s.Command.Use = "start [flags]"
	s.Command.Short = "Initiate a Workflow Execution"
	if hasHighlighting {
		s.Command.Long = "Start a new Workflow Execution. Returns the Workflow- and Run-IDs:\n\n\x1b[1mtemporal workflow start \\\n    --workflow-id YourWorkflowId \\\n    --type YourWorkflow \\\n    --task-queue YourTaskQueue \\\n    --input '{\"some-key\": \"some-value\"}'\x1b[0m\n"
	} else {
		s.Command.Long = "Start a new Workflow Execution. Returns the Workflow- and Run-IDs:\n\n```\ntemporal workflow start \\\n    --workflow-id YourWorkflowId \\\n    --type YourWorkflow \\\n    --task-queue YourTaskQueue \\\n    --input '{\"some-key\": \"some-value\"}'\n```\n"
	}
	s.Command.Args = cobra.NoArgs
	s.Command.Run = func(c *cobra.Command, args []string) {
		if err := s.run(cctx, args); err != nil {
			cctx.Options.Fail(err)
		}
	}
	return &s
}

type TemporalWorkflowTerminateCommand struct {
	Parent     *TemporalWorkflowCommand
	Command    cobra.Command
	WorkflowId string
	Query      string
	RunId      string
	Reason     string
	Yes        bool
}

func NewTemporalWorkflowTerminateCommand(cctx *CommandContext, parent *TemporalWorkflowCommand) *TemporalWorkflowTerminateCommand {
	var s TemporalWorkflowTerminateCommand
	s.Parent = parent
	s.Command.DisableFlagsInUseLine = true
	s.Command.Use = "terminate [flags]"
	s.Command.Short = "Forcefully end a Workflow Execution"
	if hasHighlighting {
		s.Command.Long = "Terminate a Workflow Execution:\n\n\x1b[1mtemporal workflow terminate \\\n    --reason YourReasonForTermination \\\n    --workflow-id YourWorkflowId\x1b[0m\n\nThe reason is optional and defaults to the current user's name. The reason\nis stored in the Event History as part of the \x1b[1mWorkflowExecutionTerminated\x1b[0m\nevent. This becomes the closing Event in the Workflow Execution's history.\n\nExecutions may be terminated in bulk via a visibility Query list filter:\n\n\x1b[1mtemporal workflow terminate \\\n    --query YourQuery \\\n    --reason YourReasonForTermination\x1b[0m\n\nWorkflow code cannot see or respond to terminations. To perform clean-up work\nin your Workflow code, use \x1b[1mtemporal workflow cancel\x1b[0m instead.\n\nVisit https://docs.temporal.io/visibility to read more about Search Attributes\nand Query creation. See \x1b[1mtemporal batch --help\x1b[0m for a quick reference.\n"
	} else {
		s.Command.Long = "Terminate a Workflow Execution:\n\n```\ntemporal workflow terminate \\\n    --reason YourReasonForTermination \\\n    --workflow-id YourWorkflowId\n```\n\nThe reason is optional and defaults to the current user's name. The reason\nis stored in the Event History as part of the `WorkflowExecutionTerminated`\nevent. This becomes the closing Event in the Workflow Execution's history.\n\nExecutions may be terminated in bulk via a visibility Query list filter:\n\n```\ntemporal workflow terminate \\\n    --query YourQuery \\\n    --reason YourReasonForTermination\n```\n\nWorkflow code cannot see or respond to terminations. To perform clean-up work\nin your Workflow code, use `temporal workflow cancel` instead.\n\nVisit https://docs.temporal.io/visibility to read more about Search Attributes\nand Query creation. See `temporal batch --help` for a quick reference.\n"
	}
	s.Command.Args = cobra.NoArgs
	s.Command.Run = func(c *cobra.Command, args []string) {
		if err := s.run(cctx, args); err != nil {
			cctx.Options.Fail(err)
		}
	}
	return &s
}

type TemporalWorkflowTraceCommand struct {
	Parent  *TemporalWorkflowCommand
	Command cobra.Command
	WorkflowReferenceOptions
	Fold        []string
	NoFold      bool
	Depth       int
	Concurrency int
}

func NewTemporalWorkflowTraceCommand(cctx *CommandContext, parent *TemporalWorkflowCommand) *TemporalWorkflowTraceCommand {
	var s TemporalWorkflowTraceCommand
	s.Parent = parent
	s.Command.DisableFlagsInUseLine = true
	s.Command.Use = "trace [flags]"
	s.Command.Short = "Workflow Execution live progress"
	if hasHighlighting {
		s.Command.Long = "Display the progress of a Workflow Execution and its child workflows with a\nreal-time trace. This view helps you understand how Workflows are proceeding:\n\n\x1b[1mtemporal workflow trace \\\n    --workflow-id YourWorkflowId\x1b[0m\n"
	} else {
		s.Command.Long = "Display the progress of a Workflow Execution and its child workflows with a\nreal-time trace. This view helps you understand how Workflows are proceeding:\n\n```\ntemporal workflow trace \\\n    --workflow-id YourWorkflowId\n```\n"
	}
	s.Command.Args = cobra.NoArgs
	s.Command.Run = func(c *cobra.Command, args []string) {
		if err := s.run(cctx, args); err != nil {
			cctx.Options.Fail(err)
		}
	}
	return &s
}

type TemporalWorkflowUpdateCommand struct {
	Parent  *TemporalWorkflowCommand
	Command cobra.Command
}

func NewTemporalWorkflowUpdateCommand(cctx *CommandContext, parent *TemporalWorkflowCommand) *TemporalWorkflowUpdateCommand {
	var s TemporalWorkflowUpdateCommand
	s.Parent = parent
	s.Command.Use = "update"
<<<<<<< HEAD
	s.Command.Short = "Start and wait for Updates (Experimental)"
	s.Command.Long = "An Update is a synchronous call to a Workflow Execution that can change its\nstate, control its flow, and return a result.\n\nExperimental.\n"
=======
	s.Command.Short = "Updates (Experimental)"
	s.Command.Long = "An Update is a synchronous call to a Workflow Execution that can change its\nstate, control its flow, and return a result.\n\nExperimental."
>>>>>>> 469e8cf4
	s.Command.Args = cobra.NoArgs
	s.Command.AddCommand(&NewTemporalWorkflowUpdateDescribeCommand(cctx, &s).Command)
	s.Command.AddCommand(&NewTemporalWorkflowUpdateExecuteCommand(cctx, &s).Command)
	s.Command.AddCommand(&NewTemporalWorkflowUpdateResultCommand(cctx, &s).Command)
	s.Command.AddCommand(&NewTemporalWorkflowUpdateStartCommand(cctx, &s).Command)
	return &s
}

<<<<<<< HEAD
=======
type UpdateTargetingOptions struct {
	WorkflowId string
	UpdateId   string
	RunId      string
}

func (v *UpdateTargetingOptions) buildFlags(cctx *CommandContext, f *pflag.FlagSet) {
	f.StringVarP(&v.WorkflowId, "workflow-id", "w", "", "Workflow ID. Required.")
	_ = cobra.MarkFlagRequired(f, "workflow-id")
	f.StringVar(&v.UpdateId, "update-id", "", "Update ID. Must be unique per Workflow Execution. Required.")
	_ = cobra.MarkFlagRequired(f, "update-id")
	f.StringVarP(&v.RunId, "run-id", "r", "", "Run ID. If unset, updates the currently-running Workflow Execution.")
}

type TemporalWorkflowUpdateDescribeCommand struct {
	Parent  *TemporalWorkflowUpdateCommand
	Command cobra.Command
	UpdateTargetingOptions
}

func NewTemporalWorkflowUpdateDescribeCommand(cctx *CommandContext, parent *TemporalWorkflowUpdateCommand) *TemporalWorkflowUpdateDescribeCommand {
	var s TemporalWorkflowUpdateDescribeCommand
	s.Parent = parent
	s.Command.DisableFlagsInUseLine = true
	s.Command.Use = "describe [flags]"
	s.Command.Short = "Obtain status info about a specific Update (Experimental)"
	if hasHighlighting {
		s.Command.Long = "Given a Workflow Execution and an Update ID, return information about its current status, including\na result if it has finished.\n\nExperimental.\n\n\x1b[1mtemporal workflow update describe \\\n    --workflow-id YourWorkflowId \\\n    --update-id YourUpdateId\x1b[0m"
	} else {
		s.Command.Long = "Given a Workflow Execution and an Update ID, return information about its current status, including\na result if it has finished.\n\nExperimental.\n\n```\ntemporal workflow update describe \\\n    --workflow-id YourWorkflowId \\\n    --update-id YourUpdateId\n```"
	}
	s.Command.Args = cobra.NoArgs
	s.UpdateTargetingOptions.buildFlags(cctx, s.Command.Flags())
	s.Command.Run = func(c *cobra.Command, args []string) {
		if err := s.run(cctx, args); err != nil {
			cctx.Options.Fail(err)
		}
	}
	return &s
}

type UpdateStartingOptions struct {
	Name                string
	FirstExecutionRunId string
	WorkflowId          string
	UpdateId            string
	RunId               string
}

func (v *UpdateStartingOptions) buildFlags(cctx *CommandContext, f *pflag.FlagSet) {
	f.StringVar(&v.Name, "name", "", "Handler method name. Required. Aliased as \"--type\".")
	_ = cobra.MarkFlagRequired(f, "name")
	f.StringVar(&v.FirstExecutionRunId, "first-execution-run-id", "", "Parent Run ID. The update is sent to the last Workflow Execution in the chain started with this Run ID.")
	f.StringVarP(&v.WorkflowId, "workflow-id", "w", "", "Workflow ID. Required.")
	_ = cobra.MarkFlagRequired(f, "workflow-id")
	f.StringVar(&v.UpdateId, "update-id", "", "Update ID. If unset, defaults to a UUID.")
	f.StringVarP(&v.RunId, "run-id", "r", "", "Run ID. If unset, looks for an Update against the currently-running Workflow Execution.")
}

>>>>>>> 469e8cf4
type TemporalWorkflowUpdateExecuteCommand struct {
	Parent  *TemporalWorkflowUpdateCommand
	Command cobra.Command
	PayloadInputOptions
	UpdateStartingOptions
}

func NewTemporalWorkflowUpdateExecuteCommand(cctx *CommandContext, parent *TemporalWorkflowUpdateCommand) *TemporalWorkflowUpdateExecuteCommand {
	var s TemporalWorkflowUpdateExecuteCommand
	s.Parent = parent
	s.Command.DisableFlagsInUseLine = true
	s.Command.Use = "execute [flags]"
	s.Command.Short = "Send an Update and wait for it to complete (Experimental)"
	if hasHighlighting {
		s.Command.Long = "Send a message to a Workflow Execution to invoke an Update handler, and wait for\nthe update to complete or fail. You can also use this to wait for an existing\nupdate to complete, by submitting an existing update ID.\n\nExperimental.\n\n\x1b[1mtemporal workflow update execute \\\n    --workflow-id YourWorkflowId \\\n    --name YourUpdate \\\n    --input '{\"some-key\": \"some-value\"}'\x1b[0m\n"
	} else {
		s.Command.Long = "Send a message to a Workflow Execution to invoke an Update handler, and wait for\nthe update to complete or fail. You can also use this to wait for an existing\nupdate to complete, by submitting an existing update ID.\n\nExperimental.\n\n```\ntemporal workflow update execute \\\n    --workflow-id YourWorkflowId \\\n    --name YourUpdate \\\n    --input '{\"some-key\": \"some-value\"}'\n```\n"
	}
	s.Command.Args = cobra.NoArgs
<<<<<<< HEAD
=======
	s.PayloadInputOptions.buildFlags(cctx, s.Command.Flags())
	s.UpdateStartingOptions.buildFlags(cctx, s.Command.Flags())
	s.Command.Flags().SetNormalizeFunc(aliasNormalizer(map[string]string{
		"type": "name",
	}))
>>>>>>> 469e8cf4
	s.Command.Run = func(c *cobra.Command, args []string) {
		if err := s.run(cctx, args); err != nil {
			cctx.Options.Fail(err)
		}
	}
	return &s
}

type TemporalWorkflowUpdateResultCommand struct {
	Parent  *TemporalWorkflowUpdateCommand
	Command cobra.Command
	UpdateTargetingOptions
}

func NewTemporalWorkflowUpdateResultCommand(cctx *CommandContext, parent *TemporalWorkflowUpdateCommand) *TemporalWorkflowUpdateResultCommand {
	var s TemporalWorkflowUpdateResultCommand
	s.Parent = parent
	s.Command.DisableFlagsInUseLine = true
	s.Command.Use = "result [flags]"
	s.Command.Short = "Wait for a specific Update to complete (Experimental)"
	if hasHighlighting {
		s.Command.Long = "Given a Workflow Execution and an Update ID, wait for the Update to complete or fail and\nprint the result.\n\nExperimental.\n\n\x1b[1mtemporal workflow update result \\\n    --workflow-id YourWorkflowId \\\n    --update-id YourUpdateId\x1b[0m"
	} else {
		s.Command.Long = "Given a Workflow Execution and an Update ID, wait for the Update to complete or fail and\nprint the result.\n\nExperimental.\n\n```\ntemporal workflow update result \\\n    --workflow-id YourWorkflowId \\\n    --update-id YourUpdateId\n```"
	}
	s.Command.Args = cobra.NoArgs
	s.UpdateTargetingOptions.buildFlags(cctx, s.Command.Flags())
	s.Command.Run = func(c *cobra.Command, args []string) {
		if err := s.run(cctx, args); err != nil {
			cctx.Options.Fail(err)
		}
	}
	return &s
}

type TemporalWorkflowUpdateStartCommand struct {
	Parent  *TemporalWorkflowUpdateCommand
	Command cobra.Command
	UpdateStartingOptions
	PayloadInputOptions
	WaitForStage StringEnum
}

func NewTemporalWorkflowUpdateStartCommand(cctx *CommandContext, parent *TemporalWorkflowUpdateCommand) *TemporalWorkflowUpdateStartCommand {
	var s TemporalWorkflowUpdateStartCommand
	s.Parent = parent
	s.Command.DisableFlagsInUseLine = true
	s.Command.Use = "start [flags]"
	s.Command.Short = "Send an Update and wait for it to be accepted or rejected (Experimental)"
	if hasHighlighting {
		s.Command.Long = "Send a message to a Workflow Execution to invoke an Update handler, and wait for\nthe update to be accepted or rejected. You can subsequently wait for the update\nto complete by using \x1b[1mtemporal workflow update execute\x1b[0m.\n\nExperimental.\n\n\x1b[1mtemporal workflow update start \\\n    --workflow-id YourWorkflowId \\\n    --name YourUpdate \\\n    --input '{\"some-key\": \"some-value\"}'\x1b[0m\n"
	} else {
		s.Command.Long = "Send a message to a Workflow Execution to invoke an Update handler, and wait for\nthe update to be accepted or rejected. You can subsequently wait for the update\nto complete by using `temporal workflow update execute`.\n\nExperimental.\n\n```\ntemporal workflow update start \\\n    --workflow-id YourWorkflowId \\\n    --name YourUpdate \\\n    --input '{\"some-key\": \"some-value\"}'\n```\n"
	}
	s.Command.Args = cobra.NoArgs
<<<<<<< HEAD
=======
	s.UpdateStartingOptions.buildFlags(cctx, s.Command.Flags())
	s.PayloadInputOptions.buildFlags(cctx, s.Command.Flags())
	s.WaitForStage = NewStringEnum([]string{"accepted"}, "")
	s.Command.Flags().Var(&s.WaitForStage, "wait-for-stage", "Update stage to wait for. The only option is `accepted`, but this option is  required. This is to allow a future version of the CLI to choose a default value. Accepted values: accepted. Required.")
	_ = cobra.MarkFlagRequired(s.Command.Flags(), "wait-for-stage")
	s.Command.Flags().SetNormalizeFunc(aliasNormalizer(map[string]string{
		"type": "name",
	}))
>>>>>>> 469e8cf4
	s.Command.Run = func(c *cobra.Command, args []string) {
		if err := s.run(cctx, args); err != nil {
			cctx.Options.Fail(err)
		}
	}
	return &s
}<|MERGE_RESOLUTION|>--- conflicted
+++ resolved
@@ -203,22 +203,36 @@
 	f.BoolVarP(&v.InputBase64, "input-base64", "Assume inputs are base64-encoded and attempt to decode them.\n", false, "Assume inputs are base64-encoded and attempt to decode them.\n")
 }
 
-type UpdateOptions struct {
+type UpdateStartingOptions struct {
 	Name                string
+	FirstExecutionRunId string
 	WorkflowId          string
 	UpdateId            string
 	RunId               string
-	FirstExecutionRunId string
-}
-
-func (v *UpdateOptions) buildFlags(cctx *CommandContext, f *pflag.FlagSet) {
+}
+
+func (v *UpdateStartingOptions) buildFlags(cctx *CommandContext, f *pflag.FlagSet) {
 	f.StringVarP(&v.Name, "name", "Handler method name.", "", "Handler method name. Required.")
 	_ = cobra.MarkFlagRequired(f, "name")
+	f.StringVarP(&v.FirstExecutionRunId, "first-execution-run-id", "Parent Run ID.\nThe update is sent to the last Workflow Execution in the chain started\nwith this Run ID.\n", "", "Parent Run ID.\nThe update is sent to the last Workflow Execution in the chain started\nwith this Run ID.\n")
 	f.StringVarP(&v.WorkflowId, "workflow-id", "Workflow ID.", "", "Workflow ID. Required.")
 	_ = cobra.MarkFlagRequired(f, "workflow-id")
-	f.StringVarP(&v.UpdateId, "update-id", "Update ID.\nIf unset, defaults to a UUID.\nMust be unique per Workflow Execution.\n", "", "Update ID.\nIf unset, defaults to a UUID.\nMust be unique per Workflow Execution.\n")
+	f.StringVarP(&v.UpdateId, "update-id", "Update ID.\nIf unset, defaults to a UUID.\n", "", "Update ID.\nIf unset, defaults to a UUID.\n")
+	f.StringVarP(&v.RunId, "run-id", "Run ID.\nIf unset, looks for an Update against the currently-running Workflow Execution.\n", "", "Run ID.\nIf unset, looks for an Update against the currently-running Workflow Execution.\n")
+}
+
+type UpdateTargetingOptions struct {
+	WorkflowId string
+	UpdateId   string
+	RunId      string
+}
+
+func (v *UpdateTargetingOptions) buildFlags(cctx *CommandContext, f *pflag.FlagSet) {
+	f.StringVarP(&v.WorkflowId, "workflow-id", "Workflow ID.", "", "Workflow ID. Required.")
+	_ = cobra.MarkFlagRequired(f, "workflow-id")
+	f.StringVarP(&v.UpdateId, "update-id", "Update ID.\nMust be unique per Workflow Execution.\n", "", "Update ID.\nMust be unique per Workflow Execution.\n Required.")
+	_ = cobra.MarkFlagRequired(f, "update-id")
 	f.StringVarP(&v.RunId, "run-id", "Run ID.\nIf unset, updates the currently-running Workflow Execution.\n", "", "Run ID.\nIf unset, updates the currently-running Workflow Execution.\n")
-	f.StringVarP(&v.FirstExecutionRunId, "first-execution-run-id", "Parent Run ID.\nThe update is sent to the last Workflow Execution in the chain started\nwith this Run ID.\n", "", "Parent Run ID.\nThe update is sent to the last Workflow Execution in the chain started\nwith this Run ID.\n")
 }
 
 type TemporalCommand struct {
@@ -573,15 +587,9 @@
 	s.Command.Use = "operator"
 	s.Command.Short = "Manage Temporal deployments"
 	if hasHighlighting {
-<<<<<<< HEAD
-		s.Command.Long = "Operator commands manage and fetch information about Namespaces, Search\nAttributes, and Temporal Services:\n\n\x1b[1mtemporal operator [command] [subcommand] [options]\x1b[0m\n\nFor example, to show information about the Temporal Service at the default\naddress (localhost):\n\n\x1b[1mtemporal operator cluster describe\x1b[0m\n"
-	} else {
-		s.Command.Long = "Operator commands manage and fetch information about Namespaces, Search\nAttributes, and Temporal Services:\n\n```\ntemporal operator [command] [subcommand] [options]\n```\n\nFor example, to show information about the Temporal Service at the default\naddress (localhost):\n\n```\ntemporal operator cluster describe\n```\n"
-=======
-		s.Command.Long = "Operator commands manage and fetch information about Namespaces, Search\nAttributes, Nexus Endpoints, and Temporal Services:\n\n\x1b[1mtemporal operator [command] [subcommand] [options]\x1b[0m\n\nFor example, to show information about the Temporal Service at the default\naddress (localhost):\n\n\x1b[1mtemporal operator cluster describe\x1b[0m"
-	} else {
-		s.Command.Long = "Operator commands manage and fetch information about Namespaces, Search\nAttributes, Nexus Endpoints, and Temporal Services:\n\n```\ntemporal operator [command] [subcommand] [options]\n```\n\nFor example, to show information about the Temporal Service at the default\naddress (localhost):\n\n```\ntemporal operator cluster describe\n```"
->>>>>>> 469e8cf4
+		s.Command.Long = "Operator commands manage and fetch information about Namespaces, Search\nAttributes, Nexus Endpoints, and Temporal Services:\n\n\x1b[1mtemporal operator [command] [subcommand] [options]\x1b[0m\n\nFor example, to show information about the Temporal Service at the default\naddress (localhost):\n\n\x1b[1mtemporal operator cluster describe\x1b[0m\n"
+	} else {
+		s.Command.Long = "Operator commands manage and fetch information about Namespaces, Search\nAttributes, Nexus Endpoints, and Temporal Services:\n\n```\ntemporal operator [command] [subcommand] [options]\n```\n\nFor example, to show information about the Temporal Service at the default\naddress (localhost):\n\n```\ntemporal operator cluster describe\n```\n"
 	}
 	s.Command.Args = cobra.NoArgs
 	s.Command.AddCommand(&NewTemporalOperatorClusterCommand(cctx, &s).Command)
@@ -953,11 +961,11 @@
 	var s TemporalOperatorNexusCommand
 	s.Parent = parent
 	s.Command.Use = "nexus"
-	s.Command.Short = "Commands for managing Nexus resources (EXPERIMENTAL)"
-	if hasHighlighting {
-		s.Command.Long = "Nexus commands enable managing Nexus resources.\n\nNexus commands follow this syntax:\n\n\x1b[1mtemporal operator nexus [command] [command] [command options]\x1b[0m"
-	} else {
-		s.Command.Long = "Nexus commands enable managing Nexus resources.\n\nNexus commands follow this syntax:\n\n```\ntemporal operator nexus [command] [command] [command options]\n```"
+	s.Command.Short = "Commands for managing Nexus resources (EXPIRIMENTAL)"
+	if hasHighlighting {
+		s.Command.Long = "Nexus commands enable managing Nexus resources.\n\nNexus commands follow this syntax:\n\n\x1b[1mtemporal operator nexus [command] [command] [command options]\x1b[0m\n"
+	} else {
+		s.Command.Long = "Nexus commands enable managing Nexus resources.\n\nNexus commands follow this syntax:\n\n```\ntemporal operator nexus [command] [command] [command options]\n```\n"
 	}
 	s.Command.Args = cobra.NoArgs
 	s.Command.AddCommand(&NewTemporalOperatorNexusEndpointCommand(cctx, &s).Command)
@@ -975,9 +983,9 @@
 	s.Command.Use = "endpoint"
 	s.Command.Short = "Commands for managing Nexus Endpoints (EXPERIMENTAL)"
 	if hasHighlighting {
-		s.Command.Long = "Endpoint commands enable managing Nexus Endpoints.\n\nEndpoint commands follow this syntax:\n\n\x1b[1mtemporal operator nexus endpoint [command] [command options]\x1b[0m"
-	} else {
-		s.Command.Long = "Endpoint commands enable managing Nexus Endpoints.\n\nEndpoint commands follow this syntax:\n\n```\ntemporal operator nexus endpoint [command] [command options]\n```"
+		s.Command.Long = "Endpoint commands enable managing Nexus Endpoints.\n\nEndpoint commands follow this syntax:\n\n\x1b[1mtemporal operator nexus endpoint [command] [command options]\x1b[0m\n"
+	} else {
+		s.Command.Long = "Endpoint commands enable managing Nexus Endpoints.\n\nEndpoint commands follow this syntax:\n\n```\ntemporal operator nexus endpoint [command] [command options]\n```\n"
 	}
 	s.Command.Args = cobra.NoArgs
 	s.Command.AddCommand(&NewTemporalOperatorNexusEndpointCreateCommand(cctx, &s).Command)
@@ -1006,18 +1014,11 @@
 	s.Command.Use = "create [flags]"
 	s.Command.Short = "Create a new Nexus Endpoint (EXPERIMENTAL)"
 	if hasHighlighting {
-		s.Command.Long = "Create a new Nexus Endpoint on the Server.\n\nAn endpoint name is used in workflow code to invoke Nexus operations.  The\nendpoint target may either be a worker, in which case \x1b[1m--target-namespace\x1b[0m and\n\x1b[1m--target-task-queue\x1b[0m must both be provided, or an external URL, in which case\n\x1b[1m--target-url\x1b[0m must be provided.\n\nThis command will fail if an endpoint with the same name is already registered.\n\n\x1b[1mtemporal operator nexus endpoint create \\\n  --name your-endpoint \\\n  --target-namespace your-namespace \\\n  --target-task-queue your-task-queue \\\n  --description-file DESCRIPTION.md\x1b[0m"
-	} else {
-		s.Command.Long = "Create a new Nexus Endpoint on the Server.\n\nAn endpoint name is used in workflow code to invoke Nexus operations.  The\nendpoint target may either be a worker, in which case `--target-namespace` and\n`--target-task-queue` must both be provided, or an external URL, in which case\n`--target-url` must be provided.\n\nThis command will fail if an endpoint with the same name is already registered.\n\n```\ntemporal operator nexus endpoint create \\\n  --name your-endpoint \\\n  --target-namespace your-namespace \\\n  --target-task-queue your-task-queue \\\n  --description-file DESCRIPTION.md\n```"
-	}
-	s.Command.Args = cobra.NoArgs
-	s.Command.Flags().StringVar(&s.Name, "name", "", "Endpoint name. Required.")
-	_ = cobra.MarkFlagRequired(s.Command.Flags(), "name")
-	s.Command.Flags().StringVar(&s.Description, "description", "", "Endpoint description in markdown format (encoded using the configured codec server).")
-	s.Command.Flags().StringVar(&s.DescriptionFile, "description-file", "", "Endpoint description file in markdown format (encoded using the configured codec server).")
-	s.Command.Flags().StringVar(&s.TargetNamespace, "target-namespace", "", "Namespace in which a handler worker will be polling for Nexus tasks on.")
-	s.Command.Flags().StringVar(&s.TargetTaskQueue, "target-task-queue", "", "Task Queue in which a handler worker will be polling for Nexus tasks on.")
-	s.Command.Flags().StringVar(&s.TargetUrl, "target-url", "", "URL to direct Nexus requests to.")
+		s.Command.Long = "Create a new Nexus Endpoint on the Server.\n\nAn endpoint name is used in workflow code to invoke Nexus operations.  The\nendpoint target may either be a worker, in which case \x1b[1m--target-namespace\x1b[0m and\n\x1b[1m--target-task-queue\x1b[0m must both be provided, or an external URL, in which case\n\x1b[1m--target-url\x1b[0m must be provided.\n\nThis command will fail if an endpoint with the same name is already registered.\n\n\x1b[1mtemporal operator nexus endpoint create \\\n  --name your-endpoint \\\n  --target-namespace your-namespace \\\n  --target-task-queue your-task-queue \\\n  --description-file DESCRIPTION.md\x1b[0m\n"
+	} else {
+		s.Command.Long = "Create a new Nexus Endpoint on the Server.\n\nAn endpoint name is used in workflow code to invoke Nexus operations.  The\nendpoint target may either be a worker, in which case `--target-namespace` and\n`--target-task-queue` must both be provided, or an external URL, in which case\n`--target-url` must be provided.\n\nThis command will fail if an endpoint with the same name is already registered.\n\n```\ntemporal operator nexus endpoint create \\\n  --name your-endpoint \\\n  --target-namespace your-namespace \\\n  --target-task-queue your-task-queue \\\n  --description-file DESCRIPTION.md\n```\n"
+	}
+	s.Command.Args = cobra.NoArgs
 	s.Command.Run = func(c *cobra.Command, args []string) {
 		if err := s.run(cctx, args); err != nil {
 			cctx.Options.Fail(err)
@@ -1039,13 +1040,11 @@
 	s.Command.Use = "delete [flags]"
 	s.Command.Short = "Delete a Nexus Endpoint (EXPERIMENTAL)"
 	if hasHighlighting {
-		s.Command.Long = "Delete a Nexus Endpoint configuration from the Server.\n\n\x1b[1mtemporal operator nexus endpoint delete --name your-endpoint\x1b[0m"
-	} else {
-		s.Command.Long = "Delete a Nexus Endpoint configuration from the Server.\n\n```\ntemporal operator nexus endpoint delete --name your-endpoint\n```"
-	}
-	s.Command.Args = cobra.NoArgs
-	s.Command.Flags().StringVar(&s.Name, "name", "", "Endpoint name. Required.")
-	_ = cobra.MarkFlagRequired(s.Command.Flags(), "name")
+		s.Command.Long = "Delete a Nexus Endpoint configuration from the Server.\n\n\x1b[1mtemporal operator nexus endpoint delete --name your-endpoint\x1b[0m\n"
+	} else {
+		s.Command.Long = "Delete a Nexus Endpoint configuration from the Server.\n\n```\ntemporal operator nexus endpoint delete --name your-endpoint\n```\n"
+	}
+	s.Command.Args = cobra.NoArgs
 	s.Command.Run = func(c *cobra.Command, args []string) {
 		if err := s.run(cctx, args); err != nil {
 			cctx.Options.Fail(err)
@@ -1067,13 +1066,11 @@
 	s.Command.Use = "get [flags]"
 	s.Command.Short = "Get a Nexus Endpoint by name (EXPERIMENTAL)"
 	if hasHighlighting {
-		s.Command.Long = "Get a Nexus Endpoint configuration by name from the Server.\n\n\x1b[1mtemporal operator nexus endpoint get --name your-endpoint\x1b[0m"
-	} else {
-		s.Command.Long = "Get a Nexus Endpoint configuration by name from the Server.\n\n```\ntemporal operator nexus endpoint get --name your-endpoint\n```"
-	}
-	s.Command.Args = cobra.NoArgs
-	s.Command.Flags().StringVar(&s.Name, "name", "", "Endpoint name. Required.")
-	_ = cobra.MarkFlagRequired(s.Command.Flags(), "name")
+		s.Command.Long = "Get a Nexus Endpoint configuration by name from the Server.\n\n\x1b[1mtemporal operator nexus endpoint get --name your-endpoint\x1b[0m\n"
+	} else {
+		s.Command.Long = "Get a Nexus Endpoint configuration by name from the Server.\n\n```\ntemporal operator nexus endpoint get --name your-endpoint\n```\n"
+	}
+	s.Command.Args = cobra.NoArgs
 	s.Command.Run = func(c *cobra.Command, args []string) {
 		if err := s.run(cctx, args); err != nil {
 			cctx.Options.Fail(err)
@@ -1094,9 +1091,9 @@
 	s.Command.Use = "list [flags]"
 	s.Command.Short = "List Nexus Endpoints (EXPERIMENTAL)"
 	if hasHighlighting {
-		s.Command.Long = "List all Nexus Endpoint configurations on the Server.\n\n\x1b[1mtemporal operator nexus endpoint list\x1b[0m"
-	} else {
-		s.Command.Long = "List all Nexus Endpoint configurations on the Server.\n\n```\ntemporal operator nexus endpoint list\n```"
+		s.Command.Long = "List all Nexus Endpoint configurations on the Server.\n\n\x1b[1mtemporal operator nexus endpoint list\x1b[0m\n"
+	} else {
+		s.Command.Long = "List all Nexus Endpoint configurations on the Server.\n\n```\ntemporal operator nexus endpoint list\n```\n"
 	}
 	s.Command.Args = cobra.NoArgs
 	s.Command.Run = func(c *cobra.Command, args []string) {
@@ -1126,19 +1123,11 @@
 	s.Command.Use = "update [flags]"
 	s.Command.Short = "Update an existing Nexus Endpoint (EXPERIMENTAL)"
 	if hasHighlighting {
-		s.Command.Long = "Update an existing Nexus Endpoint on the Server.\n\nAn endpoint name is used in workflow code to invoke Nexus operations.  The\nendpoint target may either be a worker, in which case \x1b[1m--target-namespace\x1b[0m and\n\x1b[1m--target-task-queue\x1b[0m must both be provided, or an external URL, in which case\n\x1b[1m--target-url\x1b[0m must be provided.\n\nThe endpoint is patched; existing fields for which flags are not provided are\nleft as they were.\n\nUpdate only the target task queue:\n\n\x1b[1mtemporal operator nexus endpoint update \\\n  --name your-endpoint \\\n  --target-task-queue your-other-queue\x1b[0m\n\nUpdate only the description:\n\n\x1b[1mtemporal operator nexus endpoint update \\\n  --name your-endpoint \\\n  --description-file DESCRIPTION.md\x1b[0m"
-	} else {
-		s.Command.Long = "Update an existing Nexus Endpoint on the Server.\n\nAn endpoint name is used in workflow code to invoke Nexus operations.  The\nendpoint target may either be a worker, in which case `--target-namespace` and\n`--target-task-queue` must both be provided, or an external URL, in which case\n`--target-url` must be provided.\n\nThe endpoint is patched; existing fields for which flags are not provided are\nleft as they were.\n\nUpdate only the target task queue:\n\n```\ntemporal operator nexus endpoint update \\\n  --name your-endpoint \\\n  --target-task-queue your-other-queue\n```\n\nUpdate only the description:\n\n```\ntemporal operator nexus endpoint update \\\n  --name your-endpoint \\\n  --description-file DESCRIPTION.md\n```"
-	}
-	s.Command.Args = cobra.NoArgs
-	s.Command.Flags().StringVar(&s.Name, "name", "", "Endpoint name. Required.")
-	_ = cobra.MarkFlagRequired(s.Command.Flags(), "name")
-	s.Command.Flags().StringVar(&s.Description, "description", "", "Endpoint description in markdown format (encoded using the configured codec server).")
-	s.Command.Flags().StringVar(&s.DescriptionFile, "description-file", "", "Endpoint description file in markdown format (encoded using the configured codec server).")
-	s.Command.Flags().BoolVar(&s.UnsetDescription, "unset-description", false, "Unset the description.")
-	s.Command.Flags().StringVar(&s.TargetNamespace, "target-namespace", "", "Namespace in which a handler worker will be polling for Nexus tasks on.")
-	s.Command.Flags().StringVar(&s.TargetTaskQueue, "target-task-queue", "", "Task Queue in which a handler worker will be polling for Nexus tasks on.")
-	s.Command.Flags().StringVar(&s.TargetUrl, "target-url", "", "URL to direct Nexus requests to.")
+		s.Command.Long = "Update a Nexus Endpoint configuration on the Server.\n\n\x1b[1mtemporal operator nexus endpoint update \\\n  --name your-endpoint \\\n  --target-namespace your-namespace \\\n  --target-task-queue your-task-queue \\\n  --description-file DESCRIPTION.md\x1b[0m\n"
+	} else {
+		s.Command.Long = "Update a Nexus Endpoint configuration on the Server.\n\n```\ntemporal operator nexus endpoint update \\\n  --name your-endpoint \\\n  --target-namespace your-namespace \\\n  --target-task-queue your-task-queue \\\n  --description-file DESCRIPTION.md\n```\n"
+	}
+	s.Command.Args = cobra.NoArgs
 	s.Command.Run = func(c *cobra.Command, args []string) {
 		if err := s.run(cctx, args); err != nil {
 			cctx.Options.Fail(err)
@@ -1407,12 +1396,6 @@
 		s.Command.Long = "Lists the Schedules hosted by a Namespace:\n\n```\ntemporal schedule list \\\n    --namespace YourNamespace\n```\n"
 	}
 	s.Command.Args = cobra.NoArgs
-<<<<<<< HEAD
-=======
-	s.Command.Flags().BoolVarP(&s.Long, "long", "l", false, "Show detailed information")
-	s.Command.Flags().BoolVar(&s.ReallyLong, "really-long", false, "Show extensive information in non-table form.")
-	s.Command.Flags().StringVarP(&s.Query, "query", "q", "", "Filter results using given List Filter.")
->>>>>>> 469e8cf4
 	s.Command.Run = func(c *cobra.Command, args []string) {
 		if err := s.run(cctx, args); err != nil {
 			cctx.Options.Fail(err)
@@ -1616,31 +1599,11 @@
 	s.Command.Use = "describe [flags]"
 	s.Command.Short = "Show active Workers"
 	if hasHighlighting {
-<<<<<<< HEAD
-		s.Command.Long = "Display a list of active Workers that have recently polled a Task Queue. The\nTemporal Server records each poll request time. A \x1b[1mLastAccessTime\x1b[0m over one\nminute may indicate the Worker is at capacity or has shut down. Temporal\nWorkers are removed if 5 minutes have passed since the last poll request.\n\n\x1b[1mtemporal task-queue describe \\\n  --task-queue YourTaskQueue\x1b[0m\n\nThis command provides poller information for a given Task Queue.\nWorkflow and Activity polling use separate Task Queues:\n\n\x1b[1mtemporal task-queue describe \\\n    --task-queue YourTaskQueue \\\n    --task-queue-type \"activity\"\x1b[1m\x1b[0m\n\nSafely retire Workers assigned a Build ID by checking reachability across\nall task types. Use the flag \x1b[0m--report-reachability\x1b[1m:\n\n\x1b[1mtemporal task-queue describe \\\n  --task-queue YourTaskQueue \\\n  --build-id \"YourBuildId\" \\\n  --report-reachability\x1b[0m\n\nComputing task reachability incurs a non-trivial computing cost.\n\nBuild ID reachability states include:\n\n- \x1b[0mReachable\x1b[1m: using the current versioning rules, the Build ID may be used\n  by new Workflow Executions or Activities OR there are currently open\n  Workflow or backlogged Activity tasks assigned to the queue.\n- \x1b[0mClosedWorkflowsOnly\x1b[1m: the Build ID does not have open Workflow Executions\n  and can't be reached by new Workflow Executions. It MAY have closed\n  Workflow Executions within the Namespace retention period.\n- \x1b[0mUnreachable\x1b[1m: this Build ID is not used for new Workflow Executions and\n  isn't used by any existing Workflow Execution within the retention period.\n\nTask reachability is eventually consistent. You may experience a delay until\nreachability converges to the most accurate value. This is designed to act\nin the most conservative way until convergence. For example, \x1b[0mReachable\x1b[1m is\nmore conservative than \x1b[0mClosedWorkflowsOnly`.\n"
-	} else {
-		s.Command.Long = "Display a list of active Workers that have recently polled a Task Queue. The\nTemporal Server records each poll request time. A `LastAccessTime` over one\nminute may indicate the Worker is at capacity or has shut down. Temporal\nWorkers are removed if 5 minutes have passed since the last poll request.\n\n```\ntemporal task-queue describe \\\n  --task-queue YourTaskQueue\n```\n\nThis command provides poller information for a given Task Queue.\nWorkflow and Activity polling use separate Task Queues:\n\n```\ntemporal task-queue describe \\\n    --task-queue YourTaskQueue \\\n    --task-queue-type \"activity\"`\n```\n\nSafely retire Workers assigned a Build ID by checking reachability across\nall task types. Use the flag `--report-reachability`:\n\n```\ntemporal task-queue describe \\\n  --task-queue YourTaskQueue \\\n  --build-id \"YourBuildId\" \\\n  --report-reachability\n```\n\nComputing task reachability incurs a non-trivial computing cost.\n\nBuild ID reachability states include:\n\n- `Reachable`: using the current versioning rules, the Build ID may be used\n  by new Workflow Executions or Activities OR there are currently open\n  Workflow or backlogged Activity tasks assigned to the queue.\n- `ClosedWorkflowsOnly`: the Build ID does not have open Workflow Executions\n  and can't be reached by new Workflow Executions. It MAY have closed\n  Workflow Executions within the Namespace retention period.\n- `Unreachable`: this Build ID is not used for new Workflow Executions and\n  isn't used by any existing Workflow Execution within the retention period.\n\nTask reachability is eventually consistent. You may experience a delay until\nreachability converges to the most accurate value. This is designed to act\nin the most conservative way until convergence. For example, `Reachable` is\nmore conservative than `ClosedWorkflowsOnly`.\n"
-	}
-	s.Command.Args = cobra.NoArgs
-=======
-		s.Command.Long = "Display a list of active Workers that have recently polled a Task Queue. The\nTemporal Server records each poll request time. A \x1b[1mLastAccessTime\x1b[0m over one\nminute may indicate the Worker is at capacity or has shut down. Temporal\nWorkers are removed if 5 minutes have passed since the last poll request.\n\nInformation about the Task Queue can be returned to troubleshoot server issues.\n\n\x1b[1mtemporal task-queue describe \\\n   --task-queue YourTaskQueue\x1b[0m\n\nThis command provides poller information for a given Task Queue.\nWorkflow and Activity polling use separate Task Queues:\n\n\x1b[1mtemporal task-queue describe \\\n    --task-queue YourTaskQueue \\\n    --task-queue-type \"activity\"\x1b[0m\n\nThis command provides the following task queue statistics:\n- \x1b[1mApproximateBacklogCount\x1b[0m: The approximate number of tasks backlogged in this\n  task queue. May count expired tasks but eventually converges to the right\n  value.\n- \x1b[1mApproximateBacklogAge\x1b[0m: Approximate age of the oldest task in the backlog,\n  based on its creation time, measured in seconds.\n- \x1b[1mTasksAddRate\x1b[0m: Approximate rate at which tasks are being added to the task\n  queue, measured in tasks per second, averaged over the last 30 seconds.\n  Includes tasks dispatched immediately without going to the backlog\n  (sync-matched tasks), as well as tasks added to the backlog. (See note below.)\n- \x1b[1mTasksDispatchRate\x1b[0m: Approximate rate at which tasks are being dispatched from\n  the task queue, measured in tasks per second, averaged over the last 30\n  seconds.  Includes tasks dispatched immediately without going to the backlog\n  (sync-matched tasks), as well as tasks added to the backlog. (See note below.)\n- \x1b[1mBacklog Increase Rate\x1b[0m: Approximate rate at which the backlog size is\n  increasing (if positive) or decreasing (if negative), measured in tasks per\n  second, averaged over the last 30 seconds.  This is equivalent to:\n  \x1b[1mTasksAddRate\x1b[0m - \x1b[1mTasksDispatchRate\x1b[0m.\n\nNOTE: The \x1b[1mTasksAddRate\x1b[0m and \x1b[1mTasksDispatchRate\x1b[0m metrics may differ from the\nactual rate of add/dispatch, because tasks may be dispatched eagerly to an\navailable worker, or may apply only to specific workers (they are \"sticky\").\nSuch tasks are not counted by these metrics.\n\nSafely retire Workers assigned a Build ID by checking reachability across\nall task types. Use the flag \x1b[1m--report-reachability\x1b[0m:\n\n\x1b[1mtemporal task-queue describe \\\n   --task-queue YourTaskQueue \\\n   --build-id \"YourBuildId\" \\\n   --report-reachability\x1b[0m\n\nTask reachability information is returned for the requested versions and all\ntask types, which can be used to safely retire Workers with old code versions,\nprovided that they were assigned a Build ID.\n\nNote that task reachability status is experimental and may significantly change\nor be removed in a future release. Also, determining task reachability incurs a\nnon-trivial computing cost.\n\nTask reachability states are reported per build ID. The state may be one of the\nfollowing:\n\n- \x1b[1mReachable\x1b[0m: using the current versioning rules, the Build ID may be used\n  by new Workflow Executions or Activities OR there are currently open\n  Workflow or backlogged Activity tasks assigned to the queue.\n- \x1b[1mClosedWorkflowsOnly\x1b[0m: the Build ID does not have open Workflow Executions\n  and can't be reached by new Workflow Executions. It MAY have closed\n  Workflow Executions within the Namespace retention period.\n- \x1b[1mUnreachable\x1b[0m: this Build ID is not used for new Workflow Executions and\n  isn't used by any existing Workflow Execution within the retention period.\n\nTask reachability is eventually consistent. You may experience a delay until\nreachability converges to the most accurate value. This is designed to act\nin the most conservative way until convergence. For example, \x1b[1mReachable\x1b[0m is\nmore conservative than \x1b[1mClosedWorkflowsOnly\x1b[0m."
-	} else {
-		s.Command.Long = "Display a list of active Workers that have recently polled a Task Queue. The\nTemporal Server records each poll request time. A `LastAccessTime` over one\nminute may indicate the Worker is at capacity or has shut down. Temporal\nWorkers are removed if 5 minutes have passed since the last poll request.\n\nInformation about the Task Queue can be returned to troubleshoot server issues.\n\n```\ntemporal task-queue describe \\\n   --task-queue YourTaskQueue\n```\n\nThis command provides poller information for a given Task Queue.\nWorkflow and Activity polling use separate Task Queues:\n\n```\ntemporal task-queue describe \\\n    --task-queue YourTaskQueue \\\n    --task-queue-type \"activity\"\n```\n\nThis command provides the following task queue statistics:\n- `ApproximateBacklogCount`: The approximate number of tasks backlogged in this\n  task queue. May count expired tasks but eventually converges to the right\n  value.\n- `ApproximateBacklogAge`: Approximate age of the oldest task in the backlog,\n  based on its creation time, measured in seconds.\n- `TasksAddRate`: Approximate rate at which tasks are being added to the task\n  queue, measured in tasks per second, averaged over the last 30 seconds.\n  Includes tasks dispatched immediately without going to the backlog\n  (sync-matched tasks), as well as tasks added to the backlog. (See note below.)\n- `TasksDispatchRate`: Approximate rate at which tasks are being dispatched from\n  the task queue, measured in tasks per second, averaged over the last 30\n  seconds.  Includes tasks dispatched immediately without going to the backlog\n  (sync-matched tasks), as well as tasks added to the backlog. (See note below.)\n- `Backlog Increase Rate`: Approximate rate at which the backlog size is\n  increasing (if positive) or decreasing (if negative), measured in tasks per\n  second, averaged over the last 30 seconds.  This is equivalent to:\n  `TasksAddRate` - `TasksDispatchRate`.\n\nNOTE: The `TasksAddRate` and `TasksDispatchRate` metrics may differ from the\nactual rate of add/dispatch, because tasks may be dispatched eagerly to an\navailable worker, or may apply only to specific workers (they are \"sticky\").\nSuch tasks are not counted by these metrics.\n\nSafely retire Workers assigned a Build ID by checking reachability across\nall task types. Use the flag `--report-reachability`:\n\n```\ntemporal task-queue describe \\\n   --task-queue YourTaskQueue \\\n   --build-id \"YourBuildId\" \\\n   --report-reachability\n```\n\nTask reachability information is returned for the requested versions and all\ntask types, which can be used to safely retire Workers with old code versions,\nprovided that they were assigned a Build ID.\n\nNote that task reachability status is experimental and may significantly change\nor be removed in a future release. Also, determining task reachability incurs a\nnon-trivial computing cost.\n\nTask reachability states are reported per build ID. The state may be one of the\nfollowing:\n\n- `Reachable`: using the current versioning rules, the Build ID may be used\n  by new Workflow Executions or Activities OR there are currently open\n  Workflow or backlogged Activity tasks assigned to the queue.\n- `ClosedWorkflowsOnly`: the Build ID does not have open Workflow Executions\n  and can't be reached by new Workflow Executions. It MAY have closed\n  Workflow Executions within the Namespace retention period.\n- `Unreachable`: this Build ID is not used for new Workflow Executions and\n  isn't used by any existing Workflow Execution within the retention period.\n\nTask reachability is eventually consistent. You may experience a delay until\nreachability converges to the most accurate value. This is designed to act\nin the most conservative way until convergence. For example, `Reachable` is\nmore conservative than `ClosedWorkflowsOnly`."
-	}
-	s.Command.Args = cobra.NoArgs
-	s.Command.Flags().StringVarP(&s.TaskQueue, "task-queue", "t", "", "Task queue name. Required.")
-	_ = cobra.MarkFlagRequired(s.Command.Flags(), "task-queue")
-	s.Command.Flags().StringArrayVar(&s.TaskQueueType, "task-queue-type", nil, "Task Queue type. If not specified, all types are reported. Options are: workflow, activity, nexus.")
-	s.Command.Flags().StringArrayVar(&s.SelectBuildId, "select-build-id", nil, "Filter the Task Queue based on Build ID.")
-	s.Command.Flags().BoolVar(&s.SelectUnversioned, "select-unversioned", false, "Include the unversioned queue.")
-	s.Command.Flags().BoolVar(&s.SelectAllActive, "select-all-active", false, "Include all active versions. A version is active if it had new tasks or polls recently.")
-	s.Command.Flags().BoolVar(&s.ReportReachability, "report-reachability", false, "Display task reachability information.")
-	s.Command.Flags().BoolVar(&s.LegacyMode, "legacy-mode", false, "Enable a legacy mode for servers that do not support rules-based worker versioning. This mode only provides pollers info.")
-	s.TaskQueueTypeLegacy = NewStringEnum([]string{"workflow", "activity"}, "workflow")
-	s.Command.Flags().Var(&s.TaskQueueTypeLegacy, "task-queue-type-legacy", "Task Queue type (legacy mode only). Accepted values: workflow, activity.")
-	s.Command.Flags().IntVar(&s.PartitionsLegacy, "partitions-legacy", 1, "Query partitions 1 through `N`. Experimental/Temporary feature. Legacy mode only.")
-	s.Command.Flags().BoolVar(&s.DisableStats, "disable-stats", false, "Disable task queue statistics.")
->>>>>>> 469e8cf4
+		s.Command.Long = "Display a list of active Workers that have recently polled a Task Queue. The\nTemporal Server records each poll request time. A \x1b[1mLastAccessTime\x1b[0m over one\nminute may indicate the Worker is at capacity or has shut down. Temporal\nWorkers are removed if 5 minutes have passed since the last poll request.\n\n\x1b[1mtemporal task-queue describe \\\n  --task-queue YourTaskQueue\x1b[0m\n\nThis command provides poller information for a given Task Queue.\nWorkflow and Activity polling use separate Task Queues:\n\n\x1b[1mtemporal task-queue describe \\\n    --task-queue YourTaskQueue \\\n    --task-queue-type \"activity\"\x1b[0m\n\nThis command provides the following task queue statistics:\n- \x1b[1mApproximateBacklogCount\x1b[0m: The approximate number of tasks backlogged in this\n  task queue. May count expired tasks but eventually converges to the right\n  value.\n- \x1b[1mApproximateBacklogAge\x1b[0m: Approximate age of the oldest task in the backlog,\n  based on its creation time, measured in seconds.\n- \x1b[1mTasksAddRate\x1b[0m: Approximate rate at which tasks are being added to the task\n  queue, measured in tasks per second, averaged over the last 30 seconds.\n  Includes tasks dispatched immediately without going to the backlog\n  (sync-matched tasks), as well as tasks added to the backlog. (See note below.)\n- \x1b[1mTasksDispatchRate\x1b[0m: Approximate rate at which tasks are being dispatched from\n  the task queue, measured in tasks per second, averaged over the last 30\n  seconds.  Includes tasks dispatched immediately without going to the backlog\n  (sync-matched tasks), as well as tasks added to the backlog. (See note below.)\n- \x1b[1mBacklog Increase Rate\x1b[0m: Approximate rate at which the backlog size is\n  increasing (if positive) or decreasing (if negative), measured in tasks per\n  second, averaged over the last 30 seconds.  This is equivalent to:\n  \x1b[1mTasksAddRate\x1b[0m - \x1b[1mTasksDispatchRate\x1b[0m.\n\nNOTE: The \x1b[1mTasksAddRate\x1b[0m and \x1b[1mTasksDispatchRate\x1b[0m metrics may differ from the\nactual rate of add/dispatch, because tasks may be dispatched eagerly to an\navailable worker, or may apply only to specific workers (they are \"sticky\").\nSuch tasks are not counted by these metrics.\n\nSafely retire Workers assigned a Build ID by checking reachability across\nall task types. Use the flag \x1b[1m--report-reachability\x1b[0m:\n\n\x1b[1mtemporal task-queue describe \\\n  --task-queue YourTaskQueue \\\n  --build-id \"YourBuildId\" \\\n  --report-reachability\x1b[0m\n\nTask reachability information is returned for the requested versions and all\ntask types, which can be used to safely retire Workers with old code versions,\nprovided that they were assigned a Build ID.\n\nNote that task reachability status is experimental and may significantly change\nor be removed in a future release. Also, determining task reachability incurs a\nnon-trivial computing cost.\n\nTask reachability states are reported per build ID. The state may be one of the\nfollowing:\n\n- \x1b[1mReachable\x1b[0m: using the current versioning rules, the Build ID may be used\n  by new Workflow Executions or Activities OR there are currently open\n  Workflow or backlogged Activity tasks assigned to the queue.\n- \x1b[1mClosedWorkflowsOnly\x1b[0m: the Build ID does not have open Workflow Executions\n  and can't be reached by new Workflow Executions. It MAY have closed\n  Workflow Executions within the Namespace retention period.\n- \x1b[1mUnreachable\x1b[0m: this Build ID is not used for new Workflow Executions and\n  isn't used by any existing Workflow Execution within the retention period.\n\nTask reachability is eventually consistent. You may experience a delay until\nreachability converges to the most accurate value. This is designed to act\nin the most conservative way until convergence. For example, \x1b[1mReachable\x1b[0m is\nmore conservative than \x1b[1mClosedWorkflowsOnly\x1b[0m.\n"
+	} else {
+		s.Command.Long = "Display a list of active Workers that have recently polled a Task Queue. The\nTemporal Server records each poll request time. A `LastAccessTime` over one\nminute may indicate the Worker is at capacity or has shut down. Temporal\nWorkers are removed if 5 minutes have passed since the last poll request.\n\n```\ntemporal task-queue describe \\\n  --task-queue YourTaskQueue\n```\n\nThis command provides poller information for a given Task Queue.\nWorkflow and Activity polling use separate Task Queues:\n\n```\ntemporal task-queue describe \\\n    --task-queue YourTaskQueue \\\n    --task-queue-type \"activity\"\n```\n\nThis command provides the following task queue statistics:\n- `ApproximateBacklogCount`: The approximate number of tasks backlogged in this\n  task queue. May count expired tasks but eventually converges to the right\n  value.\n- `ApproximateBacklogAge`: Approximate age of the oldest task in the backlog,\n  based on its creation time, measured in seconds.\n- `TasksAddRate`: Approximate rate at which tasks are being added to the task\n  queue, measured in tasks per second, averaged over the last 30 seconds.\n  Includes tasks dispatched immediately without going to the backlog\n  (sync-matched tasks), as well as tasks added to the backlog. (See note below.)\n- `TasksDispatchRate`: Approximate rate at which tasks are being dispatched from\n  the task queue, measured in tasks per second, averaged over the last 30\n  seconds.  Includes tasks dispatched immediately without going to the backlog\n  (sync-matched tasks), as well as tasks added to the backlog. (See note below.)\n- `Backlog Increase Rate`: Approximate rate at which the backlog size is\n  increasing (if positive) or decreasing (if negative), measured in tasks per\n  second, averaged over the last 30 seconds.  This is equivalent to:\n  `TasksAddRate` - `TasksDispatchRate`.\n\nNOTE: The `TasksAddRate` and `TasksDispatchRate` metrics may differ from the\nactual rate of add/dispatch, because tasks may be dispatched eagerly to an\navailable worker, or may apply only to specific workers (they are \"sticky\").\nSuch tasks are not counted by these metrics.\n\nSafely retire Workers assigned a Build ID by checking reachability across\nall task types. Use the flag `--report-reachability`:\n\n```\ntemporal task-queue describe \\\n  --task-queue YourTaskQueue \\\n  --build-id \"YourBuildId\" \\\n  --report-reachability\n```\n\nTask reachability information is returned for the requested versions and all\ntask types, which can be used to safely retire Workers with old code versions,\nprovided that they were assigned a Build ID.\n\nNote that task reachability status is experimental and may significantly change\nor be removed in a future release. Also, determining task reachability incurs a\nnon-trivial computing cost.\n\nTask reachability states are reported per build ID. The state may be one of the\nfollowing:\n\n- `Reachable`: using the current versioning rules, the Build ID may be used\n  by new Workflow Executions or Activities OR there are currently open\n  Workflow or backlogged Activity tasks assigned to the queue.\n- `ClosedWorkflowsOnly`: the Build ID does not have open Workflow Executions\n  and can't be reached by new Workflow Executions. It MAY have closed\n  Workflow Executions within the Namespace retention period.\n- `Unreachable`: this Build ID is not used for new Workflow Executions and\n  isn't used by any existing Workflow Execution within the retention period.\n\nTask reachability is eventually consistent. You may experience a delay until\nreachability converges to the most accurate value. This is designed to act\nin the most conservative way until convergence. For example, `Reachable` is\nmore conservative than `ClosedWorkflowsOnly`.\n"
+	}
+	s.Command.Args = cobra.NoArgs
 	s.Command.Run = func(c *cobra.Command, args []string) {
 		if err := s.run(cctx, args); err != nil {
 			cctx.Options.Fail(err)
@@ -2418,12 +2381,11 @@
 	s.Command.Use = "result [flags]"
 	s.Command.Short = "Wait for and show the result of a Workflow Execution"
 	if hasHighlighting {
-		s.Command.Long = "Wait for and print the result of a Workflow Execution:\n\n\x1b[1mtemporal workflow result \\\n    --workflow-id YourWorkflowId\x1b[0m"
-	} else {
-		s.Command.Long = "Wait for and print the result of a Workflow Execution:\n\n```\ntemporal workflow result \\\n    --workflow-id YourWorkflowId\n```"
-	}
-	s.Command.Args = cobra.NoArgs
-	s.WorkflowReferenceOptions.buildFlags(cctx, s.Command.Flags())
+		s.Command.Long = "Wait for and print the result of a Workflow Execution:\n\n\x1b[1mtemporal workflow result \\\n    --workflow-id YourWorkflowId\x1b[0m\n"
+	} else {
+		s.Command.Long = "Wait for and print the result of a Workflow Execution:\n\n```\ntemporal workflow result \\\n    --workflow-id YourWorkflowId\n```\n"
+	}
+	s.Command.Args = cobra.NoArgs
 	s.Command.Run = func(c *cobra.Command, args []string) {
 		if err := s.run(cctx, args); err != nil {
 			cctx.Options.Fail(err)
@@ -2612,13 +2574,8 @@
 	var s TemporalWorkflowUpdateCommand
 	s.Parent = parent
 	s.Command.Use = "update"
-<<<<<<< HEAD
-	s.Command.Short = "Start and wait for Updates (Experimental)"
+	s.Command.Short = "Updates (Experimental)"
 	s.Command.Long = "An Update is a synchronous call to a Workflow Execution that can change its\nstate, control its flow, and return a result.\n\nExperimental.\n"
-=======
-	s.Command.Short = "Updates (Experimental)"
-	s.Command.Long = "An Update is a synchronous call to a Workflow Execution that can change its\nstate, control its flow, and return a result.\n\nExperimental."
->>>>>>> 469e8cf4
 	s.Command.Args = cobra.NoArgs
 	s.Command.AddCommand(&NewTemporalWorkflowUpdateDescribeCommand(cctx, &s).Command)
 	s.Command.AddCommand(&NewTemporalWorkflowUpdateExecuteCommand(cctx, &s).Command)
@@ -2627,22 +2584,6 @@
 	return &s
 }
 
-<<<<<<< HEAD
-=======
-type UpdateTargetingOptions struct {
-	WorkflowId string
-	UpdateId   string
-	RunId      string
-}
-
-func (v *UpdateTargetingOptions) buildFlags(cctx *CommandContext, f *pflag.FlagSet) {
-	f.StringVarP(&v.WorkflowId, "workflow-id", "w", "", "Workflow ID. Required.")
-	_ = cobra.MarkFlagRequired(f, "workflow-id")
-	f.StringVar(&v.UpdateId, "update-id", "", "Update ID. Must be unique per Workflow Execution. Required.")
-	_ = cobra.MarkFlagRequired(f, "update-id")
-	f.StringVarP(&v.RunId, "run-id", "r", "", "Run ID. If unset, updates the currently-running Workflow Execution.")
-}
-
 type TemporalWorkflowUpdateDescribeCommand struct {
 	Parent  *TemporalWorkflowUpdateCommand
 	Command cobra.Command
@@ -2656,44 +2597,24 @@
 	s.Command.Use = "describe [flags]"
 	s.Command.Short = "Obtain status info about a specific Update (Experimental)"
 	if hasHighlighting {
-		s.Command.Long = "Given a Workflow Execution and an Update ID, return information about its current status, including\na result if it has finished.\n\nExperimental.\n\n\x1b[1mtemporal workflow update describe \\\n    --workflow-id YourWorkflowId \\\n    --update-id YourUpdateId\x1b[0m"
-	} else {
-		s.Command.Long = "Given a Workflow Execution and an Update ID, return information about its current status, including\na result if it has finished.\n\nExperimental.\n\n```\ntemporal workflow update describe \\\n    --workflow-id YourWorkflowId \\\n    --update-id YourUpdateId\n```"
-	}
-	s.Command.Args = cobra.NoArgs
-	s.UpdateTargetingOptions.buildFlags(cctx, s.Command.Flags())
-	s.Command.Run = func(c *cobra.Command, args []string) {
-		if err := s.run(cctx, args); err != nil {
-			cctx.Options.Fail(err)
-		}
-	}
-	return &s
-}
-
-type UpdateStartingOptions struct {
-	Name                string
-	FirstExecutionRunId string
-	WorkflowId          string
-	UpdateId            string
-	RunId               string
-}
-
-func (v *UpdateStartingOptions) buildFlags(cctx *CommandContext, f *pflag.FlagSet) {
-	f.StringVar(&v.Name, "name", "", "Handler method name. Required. Aliased as \"--type\".")
-	_ = cobra.MarkFlagRequired(f, "name")
-	f.StringVar(&v.FirstExecutionRunId, "first-execution-run-id", "", "Parent Run ID. The update is sent to the last Workflow Execution in the chain started with this Run ID.")
-	f.StringVarP(&v.WorkflowId, "workflow-id", "w", "", "Workflow ID. Required.")
-	_ = cobra.MarkFlagRequired(f, "workflow-id")
-	f.StringVar(&v.UpdateId, "update-id", "", "Update ID. If unset, defaults to a UUID.")
-	f.StringVarP(&v.RunId, "run-id", "r", "", "Run ID. If unset, looks for an Update against the currently-running Workflow Execution.")
-}
-
->>>>>>> 469e8cf4
+		s.Command.Long = "Given a Workflow Execution and an Update ID, return information about its current status, including\na result if it has finished.\n\nExperimental.\n\n\x1b[1mtemporal workflow update describe \\\n    --workflow-id YourWorkflowId \\\n    --update-id YourUpdateId\x1b[0m\n"
+	} else {
+		s.Command.Long = "Given a Workflow Execution and an Update ID, return information about its current status, including\na result if it has finished.\n\nExperimental.\n\n```\ntemporal workflow update describe \\\n    --workflow-id YourWorkflowId \\\n    --update-id YourUpdateId\n```\n"
+	}
+	s.Command.Args = cobra.NoArgs
+	s.Command.Run = func(c *cobra.Command, args []string) {
+		if err := s.run(cctx, args); err != nil {
+			cctx.Options.Fail(err)
+		}
+	}
+	return &s
+}
+
 type TemporalWorkflowUpdateExecuteCommand struct {
 	Parent  *TemporalWorkflowUpdateCommand
 	Command cobra.Command
+	UpdateStartingOptions
 	PayloadInputOptions
-	UpdateStartingOptions
 }
 
 func NewTemporalWorkflowUpdateExecuteCommand(cctx *CommandContext, parent *TemporalWorkflowUpdateCommand) *TemporalWorkflowUpdateExecuteCommand {
@@ -2708,14 +2629,6 @@
 		s.Command.Long = "Send a message to a Workflow Execution to invoke an Update handler, and wait for\nthe update to complete or fail. You can also use this to wait for an existing\nupdate to complete, by submitting an existing update ID.\n\nExperimental.\n\n```\ntemporal workflow update execute \\\n    --workflow-id YourWorkflowId \\\n    --name YourUpdate \\\n    --input '{\"some-key\": \"some-value\"}'\n```\n"
 	}
 	s.Command.Args = cobra.NoArgs
-<<<<<<< HEAD
-=======
-	s.PayloadInputOptions.buildFlags(cctx, s.Command.Flags())
-	s.UpdateStartingOptions.buildFlags(cctx, s.Command.Flags())
-	s.Command.Flags().SetNormalizeFunc(aliasNormalizer(map[string]string{
-		"type": "name",
-	}))
->>>>>>> 469e8cf4
 	s.Command.Run = func(c *cobra.Command, args []string) {
 		if err := s.run(cctx, args); err != nil {
 			cctx.Options.Fail(err)
@@ -2737,12 +2650,11 @@
 	s.Command.Use = "result [flags]"
 	s.Command.Short = "Wait for a specific Update to complete (Experimental)"
 	if hasHighlighting {
-		s.Command.Long = "Given a Workflow Execution and an Update ID, wait for the Update to complete or fail and\nprint the result.\n\nExperimental.\n\n\x1b[1mtemporal workflow update result \\\n    --workflow-id YourWorkflowId \\\n    --update-id YourUpdateId\x1b[0m"
-	} else {
-		s.Command.Long = "Given a Workflow Execution and an Update ID, wait for the Update to complete or fail and\nprint the result.\n\nExperimental.\n\n```\ntemporal workflow update result \\\n    --workflow-id YourWorkflowId \\\n    --update-id YourUpdateId\n```"
-	}
-	s.Command.Args = cobra.NoArgs
-	s.UpdateTargetingOptions.buildFlags(cctx, s.Command.Flags())
+		s.Command.Long = "Given a Workflow Execution and an Update ID, wait for the Update to complete or fail and\nprint the result.\n\nExperimental.\n\n\x1b[1mtemporal workflow update result \\\n    --workflow-id YourWorkflowId \\\n    --update-id YourUpdateId\x1b[0m\n"
+	} else {
+		s.Command.Long = "Given a Workflow Execution and an Update ID, wait for the Update to complete or fail and\nprint the result.\n\nExperimental.\n\n```\ntemporal workflow update result \\\n    --workflow-id YourWorkflowId \\\n    --update-id YourUpdateId\n```\n"
+	}
+	s.Command.Args = cobra.NoArgs
 	s.Command.Run = func(c *cobra.Command, args []string) {
 		if err := s.run(cctx, args); err != nil {
 			cctx.Options.Fail(err)
@@ -2771,17 +2683,6 @@
 		s.Command.Long = "Send a message to a Workflow Execution to invoke an Update handler, and wait for\nthe update to be accepted or rejected. You can subsequently wait for the update\nto complete by using `temporal workflow update execute`.\n\nExperimental.\n\n```\ntemporal workflow update start \\\n    --workflow-id YourWorkflowId \\\n    --name YourUpdate \\\n    --input '{\"some-key\": \"some-value\"}'\n```\n"
 	}
 	s.Command.Args = cobra.NoArgs
-<<<<<<< HEAD
-=======
-	s.UpdateStartingOptions.buildFlags(cctx, s.Command.Flags())
-	s.PayloadInputOptions.buildFlags(cctx, s.Command.Flags())
-	s.WaitForStage = NewStringEnum([]string{"accepted"}, "")
-	s.Command.Flags().Var(&s.WaitForStage, "wait-for-stage", "Update stage to wait for. The only option is `accepted`, but this option is  required. This is to allow a future version of the CLI to choose a default value. Accepted values: accepted. Required.")
-	_ = cobra.MarkFlagRequired(s.Command.Flags(), "wait-for-stage")
-	s.Command.Flags().SetNormalizeFunc(aliasNormalizer(map[string]string{
-		"type": "name",
-	}))
->>>>>>> 469e8cf4
 	s.Command.Run = func(c *cobra.Command, args []string) {
 		if err := s.run(cctx, args); err != nil {
 			cctx.Options.Fail(err)

// Code generated. DO NOT EDIT.

package temporalcli

import (
	"github.com/mattn/go-isatty"

	"github.com/spf13/cobra"

	"github.com/spf13/pflag"

	"os"

	"time"
)

var hasHighlighting = isatty.IsTerminal(os.Stdout.Fd())

type ClientOptions struct {
	Address                    string
	Namespace                  string
	ApiKey                     string
	GrpcMeta                   []string
	Tls                        bool
	TlsCertPath                string
	TlsCertData                string
	TlsKeyPath                 string
	TlsKeyData                 string
	TlsCaPath                  string
	TlsCaData                  string
	TlsDisableHostVerification bool
	TlsServerName              string
	CodecEndpoint              string
	CodecAuth                  string
}

func (v *ClientOptions) buildFlags(cctx *CommandContext, f *pflag.FlagSet) {
	f.StringVar(&v.Address, "address", "127.0.0.1:7233", "Temporal Service gRPC endpoint.")
	cctx.BindFlagEnvVar(f.Lookup("address"), "TEMPORAL_ADDRESS")
	f.StringVarP(&v.Namespace, "namespace", "n", "default", "Temporal Service Namespace.")
	cctx.BindFlagEnvVar(f.Lookup("namespace"), "TEMPORAL_NAMESPACE")
	f.StringVar(&v.ApiKey, "api-key", "", "API key for request.")
	cctx.BindFlagEnvVar(f.Lookup("api-key"), "TEMPORAL_API_KEY")
<<<<<<< HEAD
	f.StringArrayVar(&v.GrpcMeta, "grpc-meta", nil, "HTTP headers for requests.\nformat as a `KEY=VALUE` pair\nMay be passed multiple times to set multiple headers.\n")
	f.BoolVar(&v.Tls, "tls", false, "Enable base TLS encryption.\nDoes not have additional options like mTLS or client certs.\n")
	cctx.BindFlagEnvVar(f.Lookup("tls"), "TEMPORAL_TLS")
	f.StringVar(&v.TlsCertPath, "tls-cert-path", "", "Path to x509 certificate.\nCan't be used with --tls-cert-data.\n")
	cctx.BindFlagEnvVar(f.Lookup("tls-cert-path"), "TEMPORAL_TLS_CERT")
	f.StringVar(&v.TlsCertData, "tls-cert-data", "", "Data for x509 certificate.\nCan't be used with --tls-cert-path.\n")
	cctx.BindFlagEnvVar(f.Lookup("tls-cert-data"), "TEMPORAL_TLS_CERT_DATA")
	f.StringVar(&v.TlsKeyPath, "tls-key-path", "", "Path to x509 private key.\nCan't be used with --tls-key-data.\n")
	cctx.BindFlagEnvVar(f.Lookup("tls-key-path"), "TEMPORAL_TLS_KEY")
	f.StringVar(&v.TlsKeyData, "tls-key-data", "", "Private certificate key data.\nCan't be used with --tls-key-path.\n")
	cctx.BindFlagEnvVar(f.Lookup("tls-key-data"), "TEMPORAL_TLS_KEY_DATA")
	f.StringVar(&v.TlsCaPath, "tls-ca-path", "", "Path to server CA certificate.\nCan't be used with --tls-ca-data.\n")
	cctx.BindFlagEnvVar(f.Lookup("tls-ca-path"), "TEMPORAL_TLS_CA")
	f.StringVar(&v.TlsCaData, "tls-ca-data", "", "Data for server CA certificate.\nCan't be used with --tls-ca-path.\n")
=======
	f.StringArrayVar(&v.GrpcMeta, "grpc-meta", nil, "HTTP headers for requests. format as a `KEY=VALUE` pair May be passed multiple times to set multiple headers.")
	f.BoolVar(&v.Tls, "tls", false, "Enable base TLS encryption. Does not have additional options like mTLS or client certs.")
	cctx.BindFlagEnvVar(f.Lookup("tls"), "TEMPORAL_TLS")
	f.StringVar(&v.TlsCertPath, "tls-cert-path", "", "Path to x509 certificate. Can't be used with --tls-cert-data.")
	cctx.BindFlagEnvVar(f.Lookup("tls-cert-path"), "TEMPORAL_TLS_CERT")
	f.StringVar(&v.TlsCertData, "tls-cert-data", "", "Data for x509 certificate. Can't be used with --tls-cert-path.")
	cctx.BindFlagEnvVar(f.Lookup("tls-cert-data"), "TEMPORAL_TLS_CERT_DATA")
	f.StringVar(&v.TlsKeyPath, "tls-key-path", "", "Path to x509 private key. Can't be used with --tls-key-data.")
	cctx.BindFlagEnvVar(f.Lookup("tls-key-path"), "TEMPORAL_TLS_KEY")
	f.StringVar(&v.TlsKeyData, "tls-key-data", "", "Private certificate key data. Can't be used with --tls-key-path.")
	cctx.BindFlagEnvVar(f.Lookup("tls-key-data"), "TEMPORAL_TLS_KEY_DATA")
	f.StringVar(&v.TlsCaPath, "tls-ca-path", "", "Path to server CA certificate. Can't be used with --tls-ca-data.")
	cctx.BindFlagEnvVar(f.Lookup("tls-ca-path"), "TEMPORAL_TLS_CA")
	f.StringVar(&v.TlsCaData, "tls-ca-data", "", "Data for server CA certificate. Can't be used with --tls-ca-path.")
>>>>>>> e66af947
	cctx.BindFlagEnvVar(f.Lookup("tls-ca-data"), "TEMPORAL_TLS_CA_DATA")
	f.BoolVar(&v.TlsDisableHostVerification, "tls-disable-host-verification", false, "Disable TLS host-name verification.")
	cctx.BindFlagEnvVar(f.Lookup("tls-disable-host-verification"), "TEMPORAL_TLS_DISABLE_HOST_VERIFICATION")
	f.StringVar(&v.TlsServerName, "tls-server-name", "", "Override target TLS server name.")
	cctx.BindFlagEnvVar(f.Lookup("tls-server-name"), "TEMPORAL_TLS_SERVER_NAME")
	f.StringVar(&v.CodecEndpoint, "codec-endpoint", "", "Remote Codec Server endpoint.")
	cctx.BindFlagEnvVar(f.Lookup("codec-endpoint"), "TEMPORAL_CODEC_ENDPOINT")
	f.StringVar(&v.CodecAuth, "codec-auth", "", "Authorization header for Codec Server requests.")
	cctx.BindFlagEnvVar(f.Lookup("codec-auth"), "TEMPORAL_CODEC_AUTH")
}

type OverlapPolicyOptions struct {
	OverlapPolicy StringEnum
}

func (v *OverlapPolicyOptions) buildFlags(cctx *CommandContext, f *pflag.FlagSet) {
	v.OverlapPolicy = NewStringEnum([]string{"Skip", "BufferOne", "BufferAll", "CancelOther", "TerminateOther", "AllowAll"}, "Skip")
	f.Var(&v.OverlapPolicy, "overlap-policy", "Policy for handling overlapping Workflow Executions. Accepted values: Skip, BufferOne, BufferAll, CancelOther, TerminateOther, AllowAll.")
}

type ScheduleIdOptions struct {
	ScheduleId string
}

func (v *ScheduleIdOptions) buildFlags(cctx *CommandContext, f *pflag.FlagSet) {
	f.StringVarP(&v.ScheduleId, "schedule-id", "s", "", "Schedule ID. Required.")
	_ = cobra.MarkFlagRequired(f, "schedule-id")
}

type ScheduleConfigurationOptions struct {
	Calendar                []string
	CatchupWindow           Duration
	Cron                    []string
	EndTime                 Timestamp
	Interval                []string
	Jitter                  Duration
	Notes                   string
	Paused                  bool
	PauseOnFailure          bool
	RemainingActions        int
	StartTime               Timestamp
	TimeZone                string
	ScheduleSearchAttribute []string
	ScheduleMemo            []string
}

func (v *ScheduleConfigurationOptions) buildFlags(cctx *CommandContext, f *pflag.FlagSet) {
<<<<<<< HEAD
	f.StringArrayVar(&v.Calendar, "calendar", nil, "Calendar specification in JSON.\nFor example: `{\"dayOfWeek\":\"Fri\",\"hour\":\"17\",\"minute\":\"5\"}`.\n")
	v.CatchupWindow = 0
	f.Var(&v.CatchupWindow, "catchup-window", "Maximum catch-up time for when the Service is unavailable.")
	f.StringArrayVar(&v.Cron, "cron", nil, "Calendar specification in cron string format.\nFor example: `\"30 12 * * Fri\"`.\n")
	f.Var(&v.EndTime, "end-time", "Schedule end time.")
	f.StringArrayVar(&v.Interval, "interval", nil, "Interval duration.\nFor example, 90m, or 60m/15m to include phase offset.\n")
	v.Jitter = 0
	f.Var(&v.Jitter, "jitter", "Max difference in time from the specification.\nVary the start time randomly within this amount.\n")
	f.StringVar(&v.Notes, "notes", "", "Initial notes field value.")
	f.BoolVar(&v.Paused, "paused", false, "Pause the Schedule immediately on creation.")
	f.BoolVar(&v.PauseOnFailure, "pause-on-failure", false, "Pause schedule after Workflow failures.")
	f.IntVar(&v.RemainingActions, "remaining-actions", 0, "Total allowed actions.\nDefault is zero (unlimited).\n")
	f.Var(&v.StartTime, "start-time", "Schedule start time.")
	f.StringVar(&v.TimeZone, "time-zone", "", "Interpret calendar specs with the `TZ` time zone.\nFor a list of time zones, see:\nhttps://en.wikipedia.org/wiki/List_of_tz_database_time_zones.\n")
	f.StringArrayVar(&v.ScheduleSearchAttribute, "schedule-search-attribute", nil, "Set schedule Search Attributes using `KEY=\"VALUE` pairs.\nKeys must be identifiers, and values must be JSON values.\nFor example: 'YourKey={\"your\": \"value\"}'.\nCan be passed multiple times.\n")
	f.StringArrayVar(&v.ScheduleMemo, "schedule-memo", nil, "Set schedule memo using `KEY=\"VALUE` pairs.\nKeys must be identifiers, and values must be JSON values.\nFor example: 'YourKey={\"your\": \"value\"}'.\nCan be passed multiple times.\n")
=======
	f.StringArrayVar(&v.Calendar, "calendar", nil, "Calendar specification in JSON. For example: `{\"dayOfWeek\":\"Fri\",\"hour\":\"17\",\"minute\":\"5\"}`.")
	v.CatchupWindow = 0
	f.Var(&v.CatchupWindow, "catchup-window", "Maximum catch-up time for when the Service is unavailable.")
	f.StringArrayVar(&v.Cron, "cron", nil, "Calendar specification in cron string format. For example: `\"30 12 * * Fri\"`.")
	f.Var(&v.EndTime, "end-time", "Schedule end time.")
	f.StringArrayVar(&v.Interval, "interval", nil, "Interval duration. For example, 90m, or 60m/15m to include phase offset.")
	v.Jitter = 0
	f.Var(&v.Jitter, "jitter", "Max difference in time from the specification. Vary the start time randomly within this amount.")
	f.StringVar(&v.Notes, "notes", "", "Initial notes field value.")
	f.BoolVar(&v.Paused, "paused", false, "Pause the Schedule immediately on creation.")
	f.BoolVar(&v.PauseOnFailure, "pause-on-failure", false, "Pause schedule after Workflow failures.")
	f.IntVar(&v.RemainingActions, "remaining-actions", 0, "Total allowed actions. Default is zero (unlimited).")
	f.Var(&v.StartTime, "start-time", "Schedule start time.")
	f.StringVar(&v.TimeZone, "time-zone", "", "Interpret calendar specs with the `TZ` time zone. For a list of time zones, see: https://en.wikipedia.org/wiki/List_of_tz_database_time_zones.")
	f.StringArrayVar(&v.ScheduleSearchAttribute, "schedule-search-attribute", nil, "Set schedule Search Attributes using `KEY=\"VALUE` pairs. Keys must be identifiers, and values must be JSON values. For example: 'YourKey={\"your\": \"value\"}'. Can be passed multiple times.")
	f.StringArrayVar(&v.ScheduleMemo, "schedule-memo", nil, "Set schedule memo using `KEY=\"VALUE` pairs. Keys must be identifiers, and values must be JSON values. For example: 'YourKey={\"your\": \"value\"}'. Can be passed multiple times.")
>>>>>>> e66af947
}

type WorkflowReferenceOptions struct {
	WorkflowId string
	RunId      string
}

func (v *WorkflowReferenceOptions) buildFlags(cctx *CommandContext, f *pflag.FlagSet) {
	f.StringVarP(&v.WorkflowId, "workflow-id", "w", "", "Workflow ID. Required.")
	_ = cobra.MarkFlagRequired(f, "workflow-id")
	f.StringVarP(&v.RunId, "run-id", "r", "", "Run ID.")
}

type SingleWorkflowOrBatchOptions struct {
	WorkflowId string
	Query      string
	RunId      string
	Reason     string
	Yes        bool
}

func (v *SingleWorkflowOrBatchOptions) buildFlags(cctx *CommandContext, f *pflag.FlagSet) {
<<<<<<< HEAD
	f.StringVarP(&v.WorkflowId, "workflow-id", "w", "", "Workflow ID.\nYou must set either --workflow-id or --query.\n")
	f.StringVarP(&v.Query, "query", "q", "", "Content for an SQL-like `QUERY` List Filter.\nYou must set either --workflow-id or --query.\n")
	f.StringVarP(&v.RunId, "run-id", "r", "", "Run ID.\nOnly use with --workflow-id.\nCannot use with --query.\n")
	f.StringVar(&v.Reason, "reason", "", "Reason for batch operation.\nOnly use with --query.\nDefaults to user name.\n")
	f.BoolVarP(&v.Yes, "yes", "y", false, "Don't prompt to confirm signaling.\nOnly allowed when --query is present.\n")
=======
	f.StringVarP(&v.WorkflowId, "workflow-id", "w", "", "Workflow ID. You must set either --workflow-id or --query.")
	f.StringVarP(&v.Query, "query", "q", "", "Content for an SQL-like `QUERY` List Filter. You must set either --workflow-id or --query.")
	f.StringVarP(&v.RunId, "run-id", "r", "", "Run ID. Only use with --workflow-id. Cannot use with --query.")
	f.StringVar(&v.Reason, "reason", "", "Reason for batch operation. Only use with --query. Defaults to user name.")
	f.BoolVarP(&v.Yes, "yes", "y", false, "Don't prompt to confirm signaling. Only allowed when --query is present.")
>>>>>>> e66af947
}

type SharedWorkflowStartOptions struct {
	WorkflowId       string
	Type             string
	TaskQueue        string
	RunTimeout       Duration
	ExecutionTimeout Duration
	TaskTimeout      Duration
	SearchAttribute  []string
	Memo             []string
}

func (v *SharedWorkflowStartOptions) buildFlags(cctx *CommandContext, f *pflag.FlagSet) {
<<<<<<< HEAD
	f.StringVarP(&v.WorkflowId, "workflow-id", "w", "", "Workflow ID.\nIf not supplied, the Service generates a unique ID.\n")
=======
	f.StringVarP(&v.WorkflowId, "workflow-id", "w", "", "Workflow ID. If not supplied, the Service generates a unique ID.")
>>>>>>> e66af947
	f.StringVar(&v.Type, "type", "", "Workflow Type name. Required. Aliased as \"--name\".")
	_ = cobra.MarkFlagRequired(f, "type")
	f.StringVarP(&v.TaskQueue, "task-queue", "t", "", "Workflow Task queue. Required.")
	_ = cobra.MarkFlagRequired(f, "task-queue")
	v.RunTimeout = 0
<<<<<<< HEAD
	f.Var(&v.RunTimeout, "run-timeout", "Fail a Workflow Run if it lasts longer than `DURATION`.\n")
	v.ExecutionTimeout = 0
	f.Var(&v.ExecutionTimeout, "execution-timeout", "Fail a WorkflowExecution if it lasts longer than `DURATION`.\nThis time-out includes retries and ContinueAsNew tasks.\n")
	v.TaskTimeout = Duration(10000 * time.Millisecond)
	f.Var(&v.TaskTimeout, "task-timeout", "Fail a Workflow Task if it lasts longer than `DURATION`.\nThis is the Start-to-close timeout for a Workflow Task.\n")
	f.StringArrayVar(&v.SearchAttribute, "search-attribute", nil, "Search Attribute in `KEY=VALUE` format.\nKeys must be identifiers, and values must be JSON values.\nFor example: 'YourKey={\"your\": \"value\"}'.\nCan be passed multiple times.\n")
	f.StringArrayVar(&v.Memo, "memo", nil, "Memo using 'KEY=\"VALUE\"' pairs.\nUse JSON values.\n")
=======
	f.Var(&v.RunTimeout, "run-timeout", "Fail a Workflow Run if it lasts longer than `DURATION`.")
	v.ExecutionTimeout = 0
	f.Var(&v.ExecutionTimeout, "execution-timeout", "Fail a WorkflowExecution if it lasts longer than `DURATION`. This time-out includes retries and ContinueAsNew tasks.")
	v.TaskTimeout = Duration(10000 * time.Millisecond)
	f.Var(&v.TaskTimeout, "task-timeout", "Fail a Workflow Task if it lasts longer than `DURATION`. This is the Start-to-close timeout for a Workflow Task.")
	f.StringArrayVar(&v.SearchAttribute, "search-attribute", nil, "Search Attribute in `KEY=VALUE` format. Keys must be identifiers, and values must be JSON values. For example: 'YourKey={\"your\": \"value\"}'. Can be passed multiple times.")
	f.StringArrayVar(&v.Memo, "memo", nil, "Memo using 'KEY=\"VALUE\"' pairs. Use JSON values.")
>>>>>>> e66af947
}

type WorkflowStartOptions struct {
	Cron          string
	FailExisting  bool
	StartDelay    Duration
<<<<<<< HEAD
	IdReusePolicy StringEnum
}

func (v *WorkflowStartOptions) buildFlags(cctx *CommandContext, f *pflag.FlagSet) {
	f.StringVar(&v.Cron, "cron", "", "Cron schedule for the Workflow.\nDeprecated.\nUse Schedules instead.\n")
	f.BoolVar(&v.FailExisting, "fail-existing", false, "Fail if the Workflow already exists.")
	v.StartDelay = 0
	f.Var(&v.StartDelay, "start-delay", "Delay before starting the Workflow Execution.\nCan't be used with cron schedules.\nIf the Workflow receives a signal or update prior to this time, the Workflow\nExecution starts immediately.\n")
	v.IdReusePolicy = NewStringEnum([]string{"AllowDuplicate", "AllowDuplicateFailedOnly", "RejectDuplicate", "TerminateIfRunning"}, "")
	f.Var(&v.IdReusePolicy, "id-reuse-policy", "Re-use policy for the Workflow ID in new Workflow Executions. Accepted values: AllowDuplicate, AllowDuplicateFailedOnly, RejectDuplicate, TerminateIfRunning.")
=======
	IdReusePolicy string
}

func (v *WorkflowStartOptions) buildFlags(cctx *CommandContext, f *pflag.FlagSet) {
	f.StringVar(&v.Cron, "cron", "", "Cron schedule for the Workflow. Deprecated. Use Schedules instead.")
	f.BoolVar(&v.FailExisting, "fail-existing", false, "Fail if the Workflow already exists.")
	v.StartDelay = 0
	f.Var(&v.StartDelay, "start-delay", "Delay before starting the Workflow Execution. Can't be used with cron schedules. If the Workflow receives a signal or update prior to this time, the Workflow Execution starts immediately.")
	f.StringVar(&v.IdReusePolicy, "id-reuse-policy", "", "Re-use policy for the Workflow ID in new Workflow Executions. Options: AllowDuplicate, AllowDuplicateFailedOnly, RejectDuplicate, TerminateIfRunning.")
>>>>>>> e66af947
}

type PayloadInputOptions struct {
	Input       []string
	InputFile   []string
	InputMeta   []string
	InputBase64 bool
}

func (v *PayloadInputOptions) buildFlags(cctx *CommandContext, f *pflag.FlagSet) {
<<<<<<< HEAD
	f.StringArrayVarP(&v.Input, "input", "i", nil, "Input value.\nUse JSON content or set --input-meta to override.\nCan't be combined with --input-file.\nCan be passed multiple times to pass multiple arguments.\n")
	f.StringArrayVar(&v.InputFile, "input-file", nil, "A path or paths for input file(s).\nUse JSON content or set --input-meta to override.\nCan't be combined with --input.\nCan be passed multiple times to pass multiple arguments.\n")
	f.StringArrayVar(&v.InputMeta, "input-meta", nil, "Input payload metadata as a `KEY=VALUE` pair.\nWhen the KEY is \"encoding\", this overrides the default (\"json/plain\").\nCan be passed multiple times.\n")
	f.BoolVar(&v.InputBase64, "input-base64", false, "Assume inputs are base64-encoded and attempt to decode them.\n")
=======
	f.StringArrayVarP(&v.Input, "input", "i", nil, "Input value. Use JSON content or set --input-meta to override. Can't be combined with --input-file. Can be passed multiple times to pass multiple arguments.")
	f.StringArrayVar(&v.InputFile, "input-file", nil, "A path or paths for input file(s). Use JSON content or set --input-meta to override. Can't be combined with --input. Can be passed multiple times to pass multiple arguments.")
	f.StringArrayVar(&v.InputMeta, "input-meta", nil, "Input payload metadata as a `KEY=VALUE` pair. When the KEY is \"encoding\", this overrides the default (\"json/plain\"). Can be passed multiple times.")
	f.BoolVar(&v.InputBase64, "input-base64", false, "Assume inputs are base64-encoded and attempt to decode them.")
>>>>>>> e66af947
}

type UpdateStartingOptions struct {
	Name                string
	FirstExecutionRunId string
	WorkflowId          string
	UpdateId            string
	RunId               string
}

func (v *UpdateStartingOptions) buildFlags(cctx *CommandContext, f *pflag.FlagSet) {
	f.StringVar(&v.Name, "name", "", "Handler method name. Required. Aliased as \"--type\".")
	_ = cobra.MarkFlagRequired(f, "name")
<<<<<<< HEAD
	f.StringVar(&v.FirstExecutionRunId, "first-execution-run-id", "", "Parent Run ID.\nThe update is sent to the last Workflow Execution in the chain started\nwith this Run ID.\n")
	f.StringVarP(&v.WorkflowId, "workflow-id", "w", "", "Workflow ID. Required.")
	_ = cobra.MarkFlagRequired(f, "workflow-id")
	f.StringVar(&v.UpdateId, "update-id", "", "Update ID.\nIf unset, defaults to a UUID.\n")
	f.StringVarP(&v.RunId, "run-id", "r", "", "Run ID.\nIf unset, looks for an Update against the currently-running Workflow Execution.\n")
=======
	f.StringVar(&v.FirstExecutionRunId, "first-execution-run-id", "", "Parent Run ID. The update is sent to the last Workflow Execution in the chain started with this Run ID.")
	f.StringVarP(&v.WorkflowId, "workflow-id", "w", "", "Workflow ID. Required.")
	_ = cobra.MarkFlagRequired(f, "workflow-id")
	f.StringVar(&v.UpdateId, "update-id", "", "Update ID. If unset, defaults to a UUID.")
	f.StringVarP(&v.RunId, "run-id", "r", "", "Run ID. If unset, looks for an Update against the currently-running Workflow Execution.")
>>>>>>> e66af947
}

type UpdateTargetingOptions struct {
	WorkflowId string
	UpdateId   string
	RunId      string
}

func (v *UpdateTargetingOptions) buildFlags(cctx *CommandContext, f *pflag.FlagSet) {
	f.StringVarP(&v.WorkflowId, "workflow-id", "w", "", "Workflow ID. Required.")
	_ = cobra.MarkFlagRequired(f, "workflow-id")
<<<<<<< HEAD
	f.StringVar(&v.UpdateId, "update-id", "", "Update ID.\nMust be unique per Workflow Execution.\n Required.")
	_ = cobra.MarkFlagRequired(f, "update-id")
	f.StringVarP(&v.RunId, "run-id", "r", "", "Run ID.\nIf unset, updates the currently-running Workflow Execution.\n")
=======
	f.StringVar(&v.UpdateId, "update-id", "", "Update ID. Must be unique per Workflow Execution. Required.")
	_ = cobra.MarkFlagRequired(f, "update-id")
	f.StringVarP(&v.RunId, "run-id", "r", "", "Run ID. If unset, updates the currently-running Workflow Execution.")
>>>>>>> e66af947
}

type TemporalCommand struct {
	Command                 cobra.Command
	Env                     string
	EnvFile                 string
	LogLevel                StringEnum
	LogFormat               StringEnum
	Output                  StringEnum
	TimeFormat              StringEnum
	Color                   StringEnum
	NoJsonShorthandPayloads bool
}

func NewTemporalCommand(cctx *CommandContext) *TemporalCommand {
	var s TemporalCommand
	s.Command.Use = "temporal"
	s.Command.Short = "Temporal command-line interface and development server"
	if hasHighlighting {
		s.Command.Long = "The Temporal CLI manages, monitors, and debugs Temporal apps. It lets you run\na local Temporal Service, start Workflow Executions, pass messages to running\nWorkflows, inspect state, and more.\n\n* Start a local development service:\n      \x1b[1mtemporal server start-dev\x1b[0m\n* View help: pass \x1b[1m--help\x1b[0m to any command:\n      \x1b[1mtemporal activity complete --help\x1b[0m\n"
	} else {
		s.Command.Long = "The Temporal CLI manages, monitors, and debugs Temporal apps. It lets you run\na local Temporal Service, start Workflow Executions, pass messages to running\nWorkflows, inspect state, and more.\n\n* Start a local development service:\n      `temporal server start-dev`\n* View help: pass `--help` to any command:\n      `temporal activity complete --help`\n"
	}
	s.Command.Args = cobra.NoArgs
	s.Command.AddCommand(&NewTemporalActivityCommand(cctx, &s).Command)
	s.Command.AddCommand(&NewTemporalBatchCommand(cctx, &s).Command)
	s.Command.AddCommand(&NewTemporalEnvCommand(cctx, &s).Command)
	s.Command.AddCommand(&NewTemporalOperatorCommand(cctx, &s).Command)
	s.Command.AddCommand(&NewTemporalScheduleCommand(cctx, &s).Command)
	s.Command.AddCommand(&NewTemporalServerCommand(cctx, &s).Command)
	s.Command.AddCommand(&NewTemporalTaskQueueCommand(cctx, &s).Command)
	s.Command.AddCommand(&NewTemporalWorkflowCommand(cctx, &s).Command)
	s.Command.PersistentFlags().StringVar(&s.Env, "env", "default", "Active environment name (`ENV`).")
	cctx.BindFlagEnvVar(s.Command.PersistentFlags().Lookup("env"), "TEMPORAL_ENV")
	s.Command.PersistentFlags().StringVar(&s.EnvFile, "env-file", "", "Path to environment settings file.\n(defaults to `$HOME/.config/temporalio/temporal.yaml`).\n")
	s.LogLevel = NewStringEnum([]string{"debug", "info", "warn", "error", "never"}, "info")
<<<<<<< HEAD
	s.Command.PersistentFlags().Var(&s.LogLevel, "log-level", "Log level.\nDefault is \"info\" for most commands and \"warn\" for `server start-dev`.\n Accepted values: debug, info, warn, error, never.")
	s.LogFormat = NewStringEnum([]string{"text", "json", "pretty"}, "text")
	s.Command.PersistentFlags().Var(&s.LogFormat, "log-format", "Log format.\n\"pretty\" is an alias for \"text\". This is for compatibility reasons, please use \"text\".\n Accepted values: text, json, pretty.")
=======
	s.Command.PersistentFlags().Var(&s.LogLevel, "log-level", "Log level. Default is \"info\" for most commands and \"warn\" for `server start-dev`. Accepted values: debug, info, warn, error, never.")
	s.Command.PersistentFlags().StringVar(&s.LogFormat, "log-format", "text", "Log format. Options are: text, json.")
>>>>>>> e66af947
	s.Output = NewStringEnum([]string{"text", "json", "jsonl", "none"}, "text")
	s.Command.PersistentFlags().VarP(&s.Output, "output", "o", "Non-logging data output format. Accepted values: text, json, jsonl, none.")
	s.TimeFormat = NewStringEnum([]string{"relative", "iso", "raw"}, "relative")
	s.Command.PersistentFlags().Var(&s.TimeFormat, "time-format", "Time format. Accepted values: relative, iso, raw.")
	s.Color = NewStringEnum([]string{"always", "never", "auto"}, "auto")
	s.Command.PersistentFlags().Var(&s.Color, "color", "Output coloring. Accepted values: always, never, auto.")
	s.Command.PersistentFlags().BoolVar(&s.NoJsonShorthandPayloads, "no-json-shorthand-payloads", false, "Raw payload output, even if they are JSON.")
	s.initCommand(cctx)
	return &s
}

type TemporalActivityCommand struct {
	Parent  *TemporalCommand
	Command cobra.Command
	ClientOptions
}

func NewTemporalActivityCommand(cctx *CommandContext, parent *TemporalCommand) *TemporalActivityCommand {
	var s TemporalActivityCommand
	s.Parent = parent
	s.Command.Use = "activity"
	s.Command.Short = "Complete or fail an Activity"
	if hasHighlighting {
		s.Command.Long = "Update an Activity's state to completed or failed. This marks an Activity\nas successfully finished or as having encountered an error:\n\n\x1b[1mtemporal activity complete \\\n    --activity-id=YourActivityId \\\n    --workflow-id=YourWorkflowId \\\n    --result='{\"YourResultKey\": \"YourResultValue\"}'\x1b[0m\n"
	} else {
		s.Command.Long = "Update an Activity's state to completed or failed. This marks an Activity\nas successfully finished or as having encountered an error:\n\n```\ntemporal activity complete \\\n    --activity-id=YourActivityId \\\n    --workflow-id=YourWorkflowId \\\n    --result='{\"YourResultKey\": \"YourResultValue\"}'\n```\n"
	}
	s.Command.Args = cobra.NoArgs
	s.Command.AddCommand(&NewTemporalActivityCompleteCommand(cctx, &s).Command)
	s.Command.AddCommand(&NewTemporalActivityFailCommand(cctx, &s).Command)
	s.ClientOptions.buildFlags(cctx, s.Command.PersistentFlags())
	return &s
}

type TemporalActivityCompleteCommand struct {
	Parent  *TemporalActivityCommand
	Command cobra.Command
	WorkflowReferenceOptions
	ActivityId string
	Result     string
	Identity   string
}

func NewTemporalActivityCompleteCommand(cctx *CommandContext, parent *TemporalActivityCommand) *TemporalActivityCompleteCommand {
	var s TemporalActivityCompleteCommand
	s.Parent = parent
	s.Command.DisableFlagsInUseLine = true
	s.Command.Use = "complete [flags]"
	s.Command.Short = "Complete an Activity"
	if hasHighlighting {
		s.Command.Long = "Complete an Activity, marking it as successfully finished. Specify the\nActivity ID and include a JSON result for the returned value:\n\n\x1b[1mtemporal activity complete \\\n    --activity-id YourActivityId \\\n    --workflow-id YourWorkflowId \\\n    --result '{\"YourResultKey\": \"YourResultVal\"}'\x1b[0m\n"
	} else {
		s.Command.Long = "Complete an Activity, marking it as successfully finished. Specify the\nActivity ID and include a JSON result for the returned value:\n\n```\ntemporal activity complete \\\n    --activity-id YourActivityId \\\n    --workflow-id YourWorkflowId \\\n    --result '{\"YourResultKey\": \"YourResultVal\"}'\n```\n"
	}
	s.Command.Args = cobra.NoArgs
	s.Command.Flags().StringVar(&s.ActivityId, "activity-id", "", "Activity ID to complete. Required.")
	_ = cobra.MarkFlagRequired(s.Command.Flags(), "activity-id")
	s.Command.Flags().StringVar(&s.Result, "result", "", "Result `JSON` to return. Required.")
	_ = cobra.MarkFlagRequired(s.Command.Flags(), "result")
	s.Command.Flags().StringVar(&s.Identity, "identity", "", "Identity of the user submitting this request.")
	s.WorkflowReferenceOptions.buildFlags(cctx, s.Command.Flags())
	s.Command.Run = func(c *cobra.Command, args []string) {
		if err := s.run(cctx, args); err != nil {
			cctx.Options.Fail(err)
		}
	}
	return &s
}

type TemporalActivityFailCommand struct {
	Parent  *TemporalActivityCommand
	Command cobra.Command
	WorkflowReferenceOptions
	ActivityId string
	Detail     string
	Identity   string
	Reason     string
}

func NewTemporalActivityFailCommand(cctx *CommandContext, parent *TemporalActivityCommand) *TemporalActivityFailCommand {
	var s TemporalActivityFailCommand
	s.Parent = parent
	s.Command.DisableFlagsInUseLine = true
	s.Command.Use = "fail [flags]"
	s.Command.Short = "Fail an Activity"
	if hasHighlighting {
		s.Command.Long = "Fail an Activity, marking it as having encountered an error. Specify the\nActivity and Workflow IDs:\n\n\x1b[1mtemporal activity fail \\\n    --activity-id YourActivityId \\\n    --workflow-id YourWorkflowId\x1b[0m\n"
	} else {
		s.Command.Long = "Fail an Activity, marking it as having encountered an error. Specify the\nActivity and Workflow IDs:\n\n```\ntemporal activity fail \\\n    --activity-id YourActivityId \\\n    --workflow-id YourWorkflowId\n```\n"
	}
	s.Command.Args = cobra.NoArgs
	s.Command.Flags().StringVar(&s.ActivityId, "activity-id", "", "Activity ID to fail. Required.")
	_ = cobra.MarkFlagRequired(s.Command.Flags(), "activity-id")
	s.Command.Flags().StringVar(&s.Detail, "detail", "", "Reason for failing the Activity (JSON).")
	s.Command.Flags().StringVar(&s.Identity, "identity", "", "Identity of the user submitting this request.")
	s.Command.Flags().StringVar(&s.Reason, "reason", "", "Reason for failing the Activity.")
	s.WorkflowReferenceOptions.buildFlags(cctx, s.Command.Flags())
	s.Command.Run = func(c *cobra.Command, args []string) {
		if err := s.run(cctx, args); err != nil {
			cctx.Options.Fail(err)
		}
	}
	return &s
}

type TemporalBatchCommand struct {
	Parent  *TemporalCommand
	Command cobra.Command
	ClientOptions
}

func NewTemporalBatchCommand(cctx *CommandContext, parent *TemporalCommand) *TemporalBatchCommand {
	var s TemporalBatchCommand
	s.Parent = parent
	s.Command.Use = "batch"
	s.Command.Short = "Manage running batch jobs"
	if hasHighlighting {
		s.Command.Long = "List or terminate running batch jobs.\n\nA batch job executes a command on multiple Workflow Executions at once. Create\nbatch jobs by passing \x1b[1m--query\x1b[0m to commands that support it. For example, to\ncreate a batch job to cancel a set of Workflow Executions:\n\n\x1b[1mtemporal workflow cancel \\\n  --query 'ExecutionStatus = \"Running\" AND WorkflowType=\"YourWorkflow\"' \\\n  --reason \"Testing\"\x1b[0m\n\nQuery Quick Reference:\n\n\x1b[1m+----------------------------------------------------------------------------+\n| Composition:                                                               |\n| - Data types: String literals with single or double quotes,                |\n|   Numbers (integer and floating point), Booleans                           |\n| - Comparison: '=', '!=', '>', '>=', '<', '<='                              |\n| - Expressions/Operators:  'IN array', 'BETWEEN value AND value',           |\n|   'STARTS_WITH string', 'IS NULL', 'IS NOT NULL', 'expr AND expr',         |\n|   'expr OR expr', '( expr )'                                               |\n| - Array: '( comma-separated-values )'                                      |\n|                                                                            |\n| Please note:                                                               |\n| - Wrap attributes with backticks if it contains characters not in          |\n|   \x1b[1m[a-zA-Z0-9]\x1b[0m.                                                           |\n| - \x1b[1mSTARTS_WITH\x1b[0m is only available for Keyword search attributes.           |\n+----------------------------------------------------------------------------+\x1b[0m\n\nVisit https://docs.temporal.io/visibility to read more about Search Attributes\nand Query creation.\n"
	} else {
		s.Command.Long = "List or terminate running batch jobs.\n\nA batch job executes a command on multiple Workflow Executions at once. Create\nbatch jobs by passing `--query` to commands that support it. For example, to\ncreate a batch job to cancel a set of Workflow Executions:\n\n```\ntemporal workflow cancel \\\n  --query 'ExecutionStatus = \"Running\" AND WorkflowType=\"YourWorkflow\"' \\\n  --reason \"Testing\"\n```\n\nQuery Quick Reference:\n\n```\n+----------------------------------------------------------------------------+\n| Composition:                                                               |\n| - Data types: String literals with single or double quotes,                |\n|   Numbers (integer and floating point), Booleans                           |\n| - Comparison: '=', '!=', '>', '>=', '<', '<='                              |\n| - Expressions/Operators:  'IN array', 'BETWEEN value AND value',           |\n|   'STARTS_WITH string', 'IS NULL', 'IS NOT NULL', 'expr AND expr',         |\n|   'expr OR expr', '( expr )'                                               |\n| - Array: '( comma-separated-values )'                                      |\n|                                                                            |\n| Please note:                                                               |\n| - Wrap attributes with backticks if it contains characters not in          |\n|   `[a-zA-Z0-9]`.                                                           |\n| - `STARTS_WITH` is only available for Keyword search attributes.           |\n+----------------------------------------------------------------------------+\n```\n\nVisit https://docs.temporal.io/visibility to read more about Search Attributes\nand Query creation.\n"
	}
	s.Command.Args = cobra.NoArgs
	s.Command.AddCommand(&NewTemporalBatchDescribeCommand(cctx, &s).Command)
	s.Command.AddCommand(&NewTemporalBatchListCommand(cctx, &s).Command)
	s.Command.AddCommand(&NewTemporalBatchTerminateCommand(cctx, &s).Command)
	s.ClientOptions.buildFlags(cctx, s.Command.PersistentFlags())
	return &s
}

type TemporalBatchDescribeCommand struct {
	Parent  *TemporalBatchCommand
	Command cobra.Command
	JobId   string
}

func NewTemporalBatchDescribeCommand(cctx *CommandContext, parent *TemporalBatchCommand) *TemporalBatchDescribeCommand {
	var s TemporalBatchDescribeCommand
	s.Parent = parent
	s.Command.DisableFlagsInUseLine = true
	s.Command.Use = "describe [flags]"
	s.Command.Short = "Show batch job progress"
	if hasHighlighting {
		s.Command.Long = "Show the progress of an ongoing batch job. Pass a valid job ID to display its\ninformation:\n\n\x1b[1mtemporal batch describe \\\n    --job-id YourJobId\x1b[0m\n"
	} else {
		s.Command.Long = "Show the progress of an ongoing batch job. Pass a valid job ID to display its\ninformation:\n\n```\ntemporal batch describe \\\n    --job-id YourJobId\n```\n"
	}
	s.Command.Args = cobra.NoArgs
	s.Command.Flags().StringVar(&s.JobId, "job-id", "", "Batch job ID. Required.")
	_ = cobra.MarkFlagRequired(s.Command.Flags(), "job-id")
	s.Command.Run = func(c *cobra.Command, args []string) {
		if err := s.run(cctx, args); err != nil {
			cctx.Options.Fail(err)
		}
	}
	return &s
}

type TemporalBatchListCommand struct {
	Parent  *TemporalBatchCommand
	Command cobra.Command
	Limit   int
}

func NewTemporalBatchListCommand(cctx *CommandContext, parent *TemporalBatchCommand) *TemporalBatchListCommand {
	var s TemporalBatchListCommand
	s.Parent = parent
	s.Command.DisableFlagsInUseLine = true
	s.Command.Use = "list [flags]"
	s.Command.Short = "List all batch jobs"
	if hasHighlighting {
		s.Command.Long = "Return a list of batch jobs on the Service or within a single Namespace. For\nexample, list the batch jobs for \"YourNamespace\":\n\n\x1b[1mtemporal batch list \\\n    --namespace YourNamespace\x1b[0m\n"
	} else {
		s.Command.Long = "Return a list of batch jobs on the Service or within a single Namespace. For\nexample, list the batch jobs for \"YourNamespace\":\n\n```\ntemporal batch list \\\n    --namespace YourNamespace\n```\n"
	}
	s.Command.Args = cobra.NoArgs
	s.Command.Flags().IntVar(&s.Limit, "limit", 0, "Maximum number of batch jobs to display.")
	s.Command.Run = func(c *cobra.Command, args []string) {
		if err := s.run(cctx, args); err != nil {
			cctx.Options.Fail(err)
		}
	}
	return &s
}

type TemporalBatchTerminateCommand struct {
	Parent  *TemporalBatchCommand
	Command cobra.Command
	JobId   string
	Reason  string
}

func NewTemporalBatchTerminateCommand(cctx *CommandContext, parent *TemporalBatchCommand) *TemporalBatchTerminateCommand {
	var s TemporalBatchTerminateCommand
	s.Parent = parent
	s.Command.DisableFlagsInUseLine = true
	s.Command.Use = "terminate [flags]"
	s.Command.Short = "Forcefully end a batch job"
	if hasHighlighting {
		s.Command.Long = "Terminate a batch job with the provided job ID. You must provide a reason for\nthe termination. The Service stores this explanation as metadata for the\ntermination event for later reference:\n\n\x1b[1mtemporal batch terminate \\\n    --job-id YourJobId \\\n    --reason YourTerminationReason\x1b[0m\n"
	} else {
		s.Command.Long = "Terminate a batch job with the provided job ID. You must provide a reason for\nthe termination. The Service stores this explanation as metadata for the\ntermination event for later reference:\n\n```\ntemporal batch terminate \\\n    --job-id YourJobId \\\n    --reason YourTerminationReason\n```\n"
	}
	s.Command.Args = cobra.NoArgs
	s.Command.Flags().StringVar(&s.JobId, "job-id", "", "Job ID to terminate. Required.")
	_ = cobra.MarkFlagRequired(s.Command.Flags(), "job-id")
	s.Command.Flags().StringVar(&s.Reason, "reason", "", "Reason for terminating the batch job. Required.")
	_ = cobra.MarkFlagRequired(s.Command.Flags(), "reason")
	s.Command.Run = func(c *cobra.Command, args []string) {
		if err := s.run(cctx, args); err != nil {
			cctx.Options.Fail(err)
		}
	}
	return &s
}

type TemporalEnvCommand struct {
	Parent  *TemporalCommand
	Command cobra.Command
}

func NewTemporalEnvCommand(cctx *CommandContext, parent *TemporalCommand) *TemporalEnvCommand {
	var s TemporalEnvCommand
	s.Parent = parent
	s.Command.Use = "env"
	s.Command.Short = "Manage environments"
	if hasHighlighting {
		s.Command.Long = "Environments manage key-value presets, auto-configuring Temporal CLI options\nfor you. You can set up distinct environments like \"dev\" and \"prod\" for\nconvenience:\n\n\x1b[1mtemporal env set \\\n    --env prod \\\n    --key address \\\n    --value production.f45a2.tmprl.cloud:7233\x1b[0m\n\nEach environment is isolated. Changes to \"prod\" presets won't affect \"dev\".\n\nFor easiest use, set a \x1b[1mTEMPORAL_ENV\x1b[0m environment variable in your shell. The\nTemporal CLI checks for an \x1b[1m--env\x1b[0m option first, then checks for the\n\x1b[1mTEMPORAL_ENV\x1b[0m environment variable. If neither is set, the CLI uses the\n\"default\" environment.\n"
	} else {
		s.Command.Long = "Environments manage key-value presets, auto-configuring Temporal CLI options\nfor you. You can set up distinct environments like \"dev\" and \"prod\" for\nconvenience:\n\n```\ntemporal env set \\\n    --env prod \\\n    --key address \\\n    --value production.f45a2.tmprl.cloud:7233\n```\n\nEach environment is isolated. Changes to \"prod\" presets won't affect \"dev\".\n\nFor easiest use, set a `TEMPORAL_ENV` environment variable in your shell. The\nTemporal CLI checks for an `--env` option first, then checks for the\n`TEMPORAL_ENV` environment variable. If neither is set, the CLI uses the\n\"default\" environment.\n"
	}
	s.Command.Args = cobra.NoArgs
	s.Command.AddCommand(&NewTemporalEnvDeleteCommand(cctx, &s).Command)
	s.Command.AddCommand(&NewTemporalEnvGetCommand(cctx, &s).Command)
	s.Command.AddCommand(&NewTemporalEnvListCommand(cctx, &s).Command)
	s.Command.AddCommand(&NewTemporalEnvSetCommand(cctx, &s).Command)
	return &s
}

type TemporalEnvDeleteCommand struct {
	Parent  *TemporalEnvCommand
	Command cobra.Command
	Key     string
}

func NewTemporalEnvDeleteCommand(cctx *CommandContext, parent *TemporalEnvCommand) *TemporalEnvDeleteCommand {
	var s TemporalEnvDeleteCommand
	s.Parent = parent
	s.Command.DisableFlagsInUseLine = true
	s.Command.Use = "delete [flags]"
	s.Command.Short = "Delete an environment or environment property"
	if hasHighlighting {
		s.Command.Long = "Remove a presets environment entirely _or_ remove a key-value pair within an\nenvironment. If you don't specify an environment (with \x1b[1m--env\x1b[0m or by setting\nthe \x1b[1mTEMPORAL_ENV\x1b[0m variable), this command updates the \"default\" environment:\n\n\x1b[1mtemporal env delete \\\n    --env YourEnvironment\x1b[0m\n\nor\n\n\x1b[1mtemporal env delete \\\n    --env prod \\\n    --key tls-key-path\x1b[0m\n"
	} else {
		s.Command.Long = "Remove a presets environment entirely _or_ remove a key-value pair within an\nenvironment. If you don't specify an environment (with `--env` or by setting\nthe `TEMPORAL_ENV` variable), this command updates the \"default\" environment:\n\n```\ntemporal env delete \\\n    --env YourEnvironment\n```\n\nor\n\n```\ntemporal env delete \\\n    --env prod \\\n    --key tls-key-path\n```\n"
	}
	s.Command.Args = cobra.MaximumNArgs(1)
	s.Command.Flags().StringVarP(&s.Key, "key", "k", "", "Property name.")
	s.Command.Run = func(c *cobra.Command, args []string) {
		if err := s.run(cctx, args); err != nil {
			cctx.Options.Fail(err)
		}
	}
	return &s
}

type TemporalEnvGetCommand struct {
	Parent  *TemporalEnvCommand
	Command cobra.Command
	Key     string
}

func NewTemporalEnvGetCommand(cctx *CommandContext, parent *TemporalEnvCommand) *TemporalEnvGetCommand {
	var s TemporalEnvGetCommand
	s.Parent = parent
	s.Command.DisableFlagsInUseLine = true
	s.Command.Use = "get [flags]"
	s.Command.Short = "Show environment properties"
	if hasHighlighting {
		s.Command.Long = "List the properties for a given environment:\n\n\x1b[1mtemporal env get \\\n    --env YourEnvironment\x1b[0m\n\nPrint a single property:\n\n\x1b[1mtemporal env get \\\n    --env YourEnvironment \\\n    --key YourPropertyKey\x1b[0m\n\nIf you don't specify an environment (with \x1b[1m--env\x1b[0m or by setting the\n\x1b[1mTEMPORAL_ENV\x1b[0m variable), this command lists properties of the \"default\"\nenvironment.\n"
	} else {
		s.Command.Long = "List the properties for a given environment:\n\n```\ntemporal env get \\\n    --env YourEnvironment\n```\n\nPrint a single property:\n\n```\ntemporal env get \\\n    --env YourEnvironment \\\n    --key YourPropertyKey\n```\n\nIf you don't specify an environment (with `--env` or by setting the\n`TEMPORAL_ENV` variable), this command lists properties of the \"default\"\nenvironment.\n"
	}
	s.Command.Args = cobra.MaximumNArgs(1)
	s.Command.Flags().StringVarP(&s.Key, "key", "k", "", "Property name.")
	s.Command.Run = func(c *cobra.Command, args []string) {
		if err := s.run(cctx, args); err != nil {
			cctx.Options.Fail(err)
		}
	}
	return &s
}

type TemporalEnvListCommand struct {
	Parent  *TemporalEnvCommand
	Command cobra.Command
}

func NewTemporalEnvListCommand(cctx *CommandContext, parent *TemporalEnvCommand) *TemporalEnvListCommand {
	var s TemporalEnvListCommand
	s.Parent = parent
	s.Command.DisableFlagsInUseLine = true
	s.Command.Use = "list [flags]"
	s.Command.Short = "Show environment names"
	s.Command.Long = "List the environments you have set up on your local computer. Environments are\nstored in \"$HOME/.config/temporalio/temporal.yaml\".\n"
	s.Command.Args = cobra.NoArgs
	s.Command.Annotations = make(map[string]string)
	s.Command.Annotations["ignoresMissingEnv"] = "true"
	s.Command.Run = func(c *cobra.Command, args []string) {
		if err := s.run(cctx, args); err != nil {
			cctx.Options.Fail(err)
		}
	}
	return &s
}

type TemporalEnvSetCommand struct {
	Parent  *TemporalEnvCommand
	Command cobra.Command
	Key     string
	Value   string
}

func NewTemporalEnvSetCommand(cctx *CommandContext, parent *TemporalEnvCommand) *TemporalEnvSetCommand {
	var s TemporalEnvSetCommand
	s.Parent = parent
	s.Command.DisableFlagsInUseLine = true
	s.Command.Use = "set [flags]"
	s.Command.Short = "Set environment properties"
	if hasHighlighting {
		s.Command.Long = "Assign a value to a property key and store it to an environment:\n\n\x1b[1mtemporal env set \\\n    --env environment \\\n    --key property \\\n    --value value\x1b[0m\n\nIf you don't specify an environment (with \x1b[1m--env\x1b[0m or by setting the\n\x1b[1mTEMPORAL_ENV\x1b[0m variable), this command sets properties in the \"default\"\nenvironment.\n\nStoring keys with CLI option names lets the CLI automatically set those\noptions for you. This reduces effort and helps avoid typos when issuing\ncommands.\n"
	} else {
		s.Command.Long = "Assign a value to a property key and store it to an environment:\n\n```\ntemporal env set \\\n    --env environment \\\n    --key property \\\n    --value value\n```\n\nIf you don't specify an environment (with `--env` or by setting the\n`TEMPORAL_ENV` variable), this command sets properties in the \"default\"\nenvironment.\n\nStoring keys with CLI option names lets the CLI automatically set those\noptions for you. This reduces effort and helps avoid typos when issuing\ncommands.\n"
	}
	s.Command.Args = cobra.MaximumNArgs(2)
	s.Command.Annotations = make(map[string]string)
	s.Command.Annotations["ignoresMissingEnv"] = "true"
	s.Command.Flags().StringVarP(&s.Key, "key", "k", "", "Property name (required).")
	s.Command.Flags().StringVarP(&s.Value, "value", "v", "", "Property value (required).")
	s.Command.Run = func(c *cobra.Command, args []string) {
		if err := s.run(cctx, args); err != nil {
			cctx.Options.Fail(err)
		}
	}
	return &s
}

type TemporalOperatorCommand struct {
	Parent  *TemporalCommand
	Command cobra.Command
	ClientOptions
}

func NewTemporalOperatorCommand(cctx *CommandContext, parent *TemporalCommand) *TemporalOperatorCommand {
	var s TemporalOperatorCommand
	s.Parent = parent
	s.Command.Use = "operator"
	s.Command.Short = "Manage Temporal deployments"
	if hasHighlighting {
		s.Command.Long = "Operator commands manage and fetch information about Namespaces, Search\nAttributes, Nexus Endpoints, and Temporal Services:\n\n\x1b[1mtemporal operator [command] [subcommand] [options]\x1b[0m\n\nFor example, to show information about the Temporal Service at the default\naddress (localhost):\n\n\x1b[1mtemporal operator cluster describe\x1b[0m\n"
	} else {
		s.Command.Long = "Operator commands manage and fetch information about Namespaces, Search\nAttributes, Nexus Endpoints, and Temporal Services:\n\n```\ntemporal operator [command] [subcommand] [options]\n```\n\nFor example, to show information about the Temporal Service at the default\naddress (localhost):\n\n```\ntemporal operator cluster describe\n```\n"
	}
	s.Command.Args = cobra.NoArgs
	s.Command.AddCommand(&NewTemporalOperatorClusterCommand(cctx, &s).Command)
	s.Command.AddCommand(&NewTemporalOperatorNamespaceCommand(cctx, &s).Command)
	s.Command.AddCommand(&NewTemporalOperatorNexusCommand(cctx, &s).Command)
	s.Command.AddCommand(&NewTemporalOperatorSearchAttributeCommand(cctx, &s).Command)
	s.ClientOptions.buildFlags(cctx, s.Command.PersistentFlags())
	return &s
}

type TemporalOperatorClusterCommand struct {
	Parent  *TemporalOperatorCommand
	Command cobra.Command
}

func NewTemporalOperatorClusterCommand(cctx *CommandContext, parent *TemporalOperatorCommand) *TemporalOperatorClusterCommand {
	var s TemporalOperatorClusterCommand
	s.Parent = parent
	s.Command.Use = "cluster"
	s.Command.Short = "Manage a Temporal Cluster"
	if hasHighlighting {
		s.Command.Long = "Perform operator actions on Temporal Services (also known as Clusters).\n\n\x1b[1mtemporal operator cluster [subcommand] [options]\x1b[0m\n\nFor example to check Service/Cluster health:\n\n\x1b[1mtemporal operator cluster health\x1b[0m\n"
	} else {
		s.Command.Long = "Perform operator actions on Temporal Services (also known as Clusters).\n\n```\ntemporal operator cluster [subcommand] [options]\n```\n\nFor example to check Service/Cluster health:\n\n```\ntemporal operator cluster health\n```\n"
	}
	s.Command.Args = cobra.NoArgs
	s.Command.AddCommand(&NewTemporalOperatorClusterDescribeCommand(cctx, &s).Command)
	s.Command.AddCommand(&NewTemporalOperatorClusterHealthCommand(cctx, &s).Command)
	s.Command.AddCommand(&NewTemporalOperatorClusterListCommand(cctx, &s).Command)
	s.Command.AddCommand(&NewTemporalOperatorClusterRemoveCommand(cctx, &s).Command)
	s.Command.AddCommand(&NewTemporalOperatorClusterSystemCommand(cctx, &s).Command)
	s.Command.AddCommand(&NewTemporalOperatorClusterUpsertCommand(cctx, &s).Command)
	return &s
}

type TemporalOperatorClusterDescribeCommand struct {
	Parent  *TemporalOperatorClusterCommand
	Command cobra.Command
	Detail  bool
}

func NewTemporalOperatorClusterDescribeCommand(cctx *CommandContext, parent *TemporalOperatorClusterCommand) *TemporalOperatorClusterDescribeCommand {
	var s TemporalOperatorClusterDescribeCommand
	s.Parent = parent
	s.Command.DisableFlagsInUseLine = true
	s.Command.Use = "describe [flags]"
	s.Command.Short = "Show Temporal Cluster information"
	if hasHighlighting {
		s.Command.Long = "View information about a Temporal Cluster (Service), including Cluster Name,\npersistence store, and visibility store. Add \x1b[1m--detail\x1b[0m for additional info:\n\n\x1b[1mtemporal operator cluster describe [--detail]\x1b[0m\n"
	} else {
		s.Command.Long = "View information about a Temporal Cluster (Service), including Cluster Name,\npersistence store, and visibility store. Add `--detail` for additional info:\n\n```\ntemporal operator cluster describe [--detail]\n```\n"
	}
	s.Command.Args = cobra.NoArgs
	s.Command.Flags().BoolVar(&s.Detail, "detail", false, "Show history shard count and Cluster/Service version information.")
	s.Command.Run = func(c *cobra.Command, args []string) {
		if err := s.run(cctx, args); err != nil {
			cctx.Options.Fail(err)
		}
	}
	return &s
}

type TemporalOperatorClusterHealthCommand struct {
	Parent  *TemporalOperatorClusterCommand
	Command cobra.Command
}

func NewTemporalOperatorClusterHealthCommand(cctx *CommandContext, parent *TemporalOperatorClusterCommand) *TemporalOperatorClusterHealthCommand {
	var s TemporalOperatorClusterHealthCommand
	s.Parent = parent
	s.Command.DisableFlagsInUseLine = true
	s.Command.Use = "health [flags]"
	s.Command.Short = "Check Temporal Service health"
	if hasHighlighting {
		s.Command.Long = "View information about the health of a Temporal Service:\n\n\x1b[1mtemporal operator cluster health\x1b[0m\n"
	} else {
		s.Command.Long = "View information about the health of a Temporal Service:\n\n```\ntemporal operator cluster health\n```\n"
	}
	s.Command.Args = cobra.NoArgs
	s.Command.Run = func(c *cobra.Command, args []string) {
		if err := s.run(cctx, args); err != nil {
			cctx.Options.Fail(err)
		}
	}
	return &s
}

type TemporalOperatorClusterListCommand struct {
	Parent  *TemporalOperatorClusterCommand
	Command cobra.Command
	Limit   int
}

func NewTemporalOperatorClusterListCommand(cctx *CommandContext, parent *TemporalOperatorClusterCommand) *TemporalOperatorClusterListCommand {
	var s TemporalOperatorClusterListCommand
	s.Parent = parent
	s.Command.DisableFlagsInUseLine = true
	s.Command.Use = "list [flags]"
	s.Command.Short = "Show Temporal Clusters"
	if hasHighlighting {
		s.Command.Long = "Print a list of remote Temporal Clusters (Services) registered to the local\nService. Report details include the Cluster's name, ID, address, History Shard\ncount, Failover version, and availability:\n\n\x1b[1mtemporal operator cluster list [--limit max-count]\x1b[0m\n"
	} else {
		s.Command.Long = "Print a list of remote Temporal Clusters (Services) registered to the local\nService. Report details include the Cluster's name, ID, address, History Shard\ncount, Failover version, and availability:\n\n```\ntemporal operator cluster list [--limit max-count]\n```\n"
	}
	s.Command.Args = cobra.NoArgs
	s.Command.Flags().IntVar(&s.Limit, "limit", 0, "Maximum number of Clusters to display.")
	s.Command.Run = func(c *cobra.Command, args []string) {
		if err := s.run(cctx, args); err != nil {
			cctx.Options.Fail(err)
		}
	}
	return &s
}

type TemporalOperatorClusterRemoveCommand struct {
	Parent  *TemporalOperatorClusterCommand
	Command cobra.Command
	Name    string
}

func NewTemporalOperatorClusterRemoveCommand(cctx *CommandContext, parent *TemporalOperatorClusterCommand) *TemporalOperatorClusterRemoveCommand {
	var s TemporalOperatorClusterRemoveCommand
	s.Parent = parent
	s.Command.DisableFlagsInUseLine = true
	s.Command.Use = "remove [flags]"
	s.Command.Short = "Remove a Temporal Cluster"
	if hasHighlighting {
		s.Command.Long = "Remove a registered remote Temporal Cluster (Service) from the local Service.\n\n\x1b[1mtemporal operator cluster remove \\\n    --name YourClusterName\x1b[0m\n"
	} else {
		s.Command.Long = "Remove a registered remote Temporal Cluster (Service) from the local Service.\n\n```\ntemporal operator cluster remove \\\n    --name YourClusterName\n```\n"
	}
	s.Command.Args = cobra.NoArgs
	s.Command.Flags().StringVar(&s.Name, "name", "", "Cluster/Service name. Required.")
	_ = cobra.MarkFlagRequired(s.Command.Flags(), "name")
	s.Command.Run = func(c *cobra.Command, args []string) {
		if err := s.run(cctx, args); err != nil {
			cctx.Options.Fail(err)
		}
	}
	return &s
}

type TemporalOperatorClusterSystemCommand struct {
	Parent  *TemporalOperatorClusterCommand
	Command cobra.Command
}

func NewTemporalOperatorClusterSystemCommand(cctx *CommandContext, parent *TemporalOperatorClusterCommand) *TemporalOperatorClusterSystemCommand {
	var s TemporalOperatorClusterSystemCommand
	s.Parent = parent
	s.Command.DisableFlagsInUseLine = true
	s.Command.Use = "system [flags]"
	s.Command.Short = "Show Temporal Cluster info"
	if hasHighlighting {
		s.Command.Long = "Show Temporal Server information for Temporal Clusters (Service): Server\nversion, scheduling support, and more. This information helps diagnose\nproblems with the Temporal Server.\n\nThe command defaults to the local Service. Otherwise, use the\n\x1b[1m--frontend-address\x1b[0m option to specify a Cluster (Service) endpoint:\n\n\x1b[1mtemporal operator cluster system \\\n    --frontend-address \"YourRemoteEndpoint:YourRemotePort\"\x1b[0m\n"
	} else {
		s.Command.Long = "Show Temporal Server information for Temporal Clusters (Service): Server\nversion, scheduling support, and more. This information helps diagnose\nproblems with the Temporal Server.\n\nThe command defaults to the local Service. Otherwise, use the\n`--frontend-address` option to specify a Cluster (Service) endpoint:\n\n```\ntemporal operator cluster system \\\n    --frontend-address \"YourRemoteEndpoint:YourRemotePort\"\n```\n"
	}
	s.Command.Args = cobra.NoArgs
	s.Command.Run = func(c *cobra.Command, args []string) {
		if err := s.run(cctx, args); err != nil {
			cctx.Options.Fail(err)
		}
	}
	return &s
}

type TemporalOperatorClusterUpsertCommand struct {
	Parent           *TemporalOperatorClusterCommand
	Command          cobra.Command
	FrontendAddress  string
	EnableConnection bool
}

func NewTemporalOperatorClusterUpsertCommand(cctx *CommandContext, parent *TemporalOperatorClusterCommand) *TemporalOperatorClusterUpsertCommand {
	var s TemporalOperatorClusterUpsertCommand
	s.Parent = parent
	s.Command.DisableFlagsInUseLine = true
	s.Command.Use = "upsert [flags]"
	s.Command.Short = "Add/update a Temporal Cluster"
	if hasHighlighting {
		s.Command.Long = "Add, remove, or update a registered (\"remote\") Temporal Cluster (Service).\n\n\x1b[1mtemporal operator cluster upsert [options]\x1b[0m\n\nFor example:\n\n\x1b[1mtemporal operator cluster upsert \\\n    --frontend-address \"YourRemoteEndpoint:YourRemotePort\"\n    --enable-connection false\x1b[0m\n"
	} else {
		s.Command.Long = "Add, remove, or update a registered (\"remote\") Temporal Cluster (Service).\n\n```\ntemporal operator cluster upsert [options]\n```\n\nFor example:\n\n```\ntemporal operator cluster upsert \\\n    --frontend-address \"YourRemoteEndpoint:YourRemotePort\"\n    --enable-connection false\n```\n"
	}
	s.Command.Args = cobra.NoArgs
	s.Command.Flags().StringVar(&s.FrontendAddress, "frontend-address", "", "Remote endpoint. Required.")
	_ = cobra.MarkFlagRequired(s.Command.Flags(), "frontend-address")
	s.Command.Flags().BoolVar(&s.EnableConnection, "enable-connection", false, "Set the connection to \"enabled\".")
	s.Command.Run = func(c *cobra.Command, args []string) {
		if err := s.run(cctx, args); err != nil {
			cctx.Options.Fail(err)
		}
	}
	return &s
}

type TemporalOperatorNamespaceCommand struct {
	Parent  *TemporalOperatorCommand
	Command cobra.Command
}

func NewTemporalOperatorNamespaceCommand(cctx *CommandContext, parent *TemporalOperatorCommand) *TemporalOperatorNamespaceCommand {
	var s TemporalOperatorNamespaceCommand
	s.Parent = parent
	s.Command.Use = "namespace"
	s.Command.Short = "Namespace operations"
	if hasHighlighting {
		s.Command.Long = "Manage Temporal Cluster (Service) Namespaces:\n\n\x1b[1mtemporal operator namespace [command] [command options]\x1b[0m\n\nFor example:\n\n\x1b[1mtemporal operator namespace create \\\n    --namespace YourNewNamespaceName\x1b[0m\n"
	} else {
		s.Command.Long = "Manage Temporal Cluster (Service) Namespaces:\n\n```\ntemporal operator namespace [command] [command options]\n```\n\nFor example:\n\n```\ntemporal operator namespace create \\\n    --namespace YourNewNamespaceName\n```\n"
	}
	s.Command.Args = cobra.NoArgs
	s.Command.AddCommand(&NewTemporalOperatorNamespaceCreateCommand(cctx, &s).Command)
	s.Command.AddCommand(&NewTemporalOperatorNamespaceDeleteCommand(cctx, &s).Command)
	s.Command.AddCommand(&NewTemporalOperatorNamespaceDescribeCommand(cctx, &s).Command)
	s.Command.AddCommand(&NewTemporalOperatorNamespaceListCommand(cctx, &s).Command)
	s.Command.AddCommand(&NewTemporalOperatorNamespaceUpdateCommand(cctx, &s).Command)
	return &s
}

type TemporalOperatorNamespaceCreateCommand struct {
	Parent                  *TemporalOperatorNamespaceCommand
	Command                 cobra.Command
	ActiveCluster           string
	Cluster                 []string
	Data                    []string
	Description             string
	Email                   string
	Global                  bool
	HistoryArchivalState    StringEnum
	HistoryUri              string
	Retention               Duration
	VisibilityArchivalState StringEnum
	VisibilityUri           string
}

func NewTemporalOperatorNamespaceCreateCommand(cctx *CommandContext, parent *TemporalOperatorNamespaceCommand) *TemporalOperatorNamespaceCreateCommand {
	var s TemporalOperatorNamespaceCreateCommand
	s.Parent = parent
	s.Command.DisableFlagsInUseLine = true
	s.Command.Use = "create [flags]"
	s.Command.Short = "Register a new Namespace"
	if hasHighlighting {
		s.Command.Long = "Create a new Namespace on the Temporal Service:\n\n\x1b[1mtemporal operator namespace create \\\n    --namespace YourNewNamespaceName \\\n    [options]\x1b[0m`\n\nCreate a Namespace with multi-region data replication:\n\n\x1b[1mtemporal operator namespace create \\\n    --global \\\n    --namespace YourNewNamespaceName\x1b[0m\n\nConfigure settings like retention and Visibility Archival State as needed.\nFor example, the Visibility Archive can be set on a separate URI:\n\n\x1b[1mtemporal operator namespace create \\\n    --retention 5d \\\n    --visibility-archival-state enabled \\\n    --visibility-uri YourURI \\\n    --namespace YourNewNamespaceName\x1b[0m\n\nNote: URI values for archival states can't be changed once enabled.\n"
	} else {
		s.Command.Long = "Create a new Namespace on the Temporal Service:\n\n```\ntemporal operator namespace create \\\n    --namespace YourNewNamespaceName \\\n    [options]\n````\n\nCreate a Namespace with multi-region data replication:\n\n```\ntemporal operator namespace create \\\n    --global \\\n    --namespace YourNewNamespaceName\n```\n\nConfigure settings like retention and Visibility Archival State as needed.\nFor example, the Visibility Archive can be set on a separate URI:\n\n```\ntemporal operator namespace create \\\n    --retention 5d \\\n    --visibility-archival-state enabled \\\n    --visibility-uri YourURI \\\n    --namespace YourNewNamespaceName\n```\n\nNote: URI values for archival states can't be changed once enabled.\n"
	}
	s.Command.Args = cobra.MaximumNArgs(1)
	s.Command.Flags().StringVar(&s.ActiveCluster, "active-cluster", "", "Active Cluster (Service) name.")
	s.Command.Flags().StringArrayVar(&s.Cluster, "cluster", nil, "Cluster (Service) names for Namespace creation.\nCan be passed multiple times.\n")
	s.Command.Flags().StringArrayVar(&s.Data, "data", nil, "Namespace data as `KEY=VALUE` pairs.\nKeys must be identifiers, and values must be JSON values.\nFor example: 'YourKey={\"your\": \"value\"}'.\nCan be passed multiple times.\n")
	s.Command.Flags().StringVar(&s.Description, "description", "", "Namespace description.")
	s.Command.Flags().StringVar(&s.Email, "email", "", "Owner email.")
	s.Command.Flags().BoolVar(&s.Global, "global", false, "Enable multi-region data replication.")
	s.HistoryArchivalState = NewStringEnum([]string{"disabled", "enabled"}, "disabled")
	s.Command.Flags().Var(&s.HistoryArchivalState, "history-archival-state", "History archival state. Accepted values: disabled, enabled.")
	s.Command.Flags().StringVar(&s.HistoryUri, "history-uri", "", "Archive history to this `URI`.\nOnce enabled, can't be changed.\n")
	s.Retention = Duration(259200000 * time.Millisecond)
	s.Command.Flags().Var(&s.Retention, "retention", "Time to preserve closed Workflows before deletion.")
	s.VisibilityArchivalState = NewStringEnum([]string{"disabled", "enabled"}, "disabled")
	s.Command.Flags().Var(&s.VisibilityArchivalState, "visibility-archival-state", "Visibility archival state Accepted values: disabled, enabled.")
	s.Command.Flags().StringVar(&s.VisibilityUri, "visibility-uri", "", "Archive visibility data to this `URI`.\nOnce enabled, can't be changed.\n")
	s.Command.Run = func(c *cobra.Command, args []string) {
		if err := s.run(cctx, args); err != nil {
			cctx.Options.Fail(err)
		}
	}
	return &s
}

type TemporalOperatorNamespaceDeleteCommand struct {
	Parent  *TemporalOperatorNamespaceCommand
	Command cobra.Command
	Yes     bool
}

func NewTemporalOperatorNamespaceDeleteCommand(cctx *CommandContext, parent *TemporalOperatorNamespaceCommand) *TemporalOperatorNamespaceDeleteCommand {
	var s TemporalOperatorNamespaceDeleteCommand
	s.Parent = parent
	s.Command.DisableFlagsInUseLine = true
	s.Command.Use = "delete [flags]"
	s.Command.Short = "Delete a Namespace"
	if hasHighlighting {
		s.Command.Long = "Removes a Namespace from the Service.\n\n\x1b[1mtemporal operator namespace delete [options]\x1b[0m\n\nFor example:\n\n\x1b[1mtemporal operator namespace delete \\\n    --namespace YourNamespaceName\x1b[0m\n"
	} else {
		s.Command.Long = "Removes a Namespace from the Service.\n\n```\ntemporal operator namespace delete [options]\n```\n\nFor example:\n\n```\ntemporal operator namespace delete \\\n    --namespace YourNamespaceName\n```\n"
	}
	s.Command.Args = cobra.MaximumNArgs(1)
	s.Command.Flags().BoolVarP(&s.Yes, "yes", "y", false, "Request confirmation before deletion.")
	s.Command.Run = func(c *cobra.Command, args []string) {
		if err := s.run(cctx, args); err != nil {
			cctx.Options.Fail(err)
		}
	}
	return &s
}

type TemporalOperatorNamespaceDescribeCommand struct {
	Parent      *TemporalOperatorNamespaceCommand
	Command     cobra.Command
	NamespaceId string
}

func NewTemporalOperatorNamespaceDescribeCommand(cctx *CommandContext, parent *TemporalOperatorNamespaceCommand) *TemporalOperatorNamespaceDescribeCommand {
	var s TemporalOperatorNamespaceDescribeCommand
	s.Parent = parent
	s.Command.DisableFlagsInUseLine = true
	s.Command.Use = "describe [flags]"
	s.Command.Short = "Describe a Namespace"
	if hasHighlighting {
		s.Command.Long = "Provide long-form information about a Namespace identified by its ID or name:\n\n\x1b[1mtemporal operator namespace describe \\\n    --namespace-id YourNamespaceId\x1b[0m\n\nor\n\n\x1b[1mtemporal operator namespace describe \\\n    --namespace YourNamespaceName\x1b[0m\n"
	} else {
		s.Command.Long = "Provide long-form information about a Namespace identified by its ID or name:\n\n```\ntemporal operator namespace describe \\\n    --namespace-id YourNamespaceId\n```\n\nor\n\n```\ntemporal operator namespace describe \\\n    --namespace YourNamespaceName\n```\n"
	}
	s.Command.Args = cobra.MaximumNArgs(1)
	s.Command.Flags().StringVar(&s.NamespaceId, "namespace-id", "", "Namespace ID.")
	s.Command.Run = func(c *cobra.Command, args []string) {
		if err := s.run(cctx, args); err != nil {
			cctx.Options.Fail(err)
		}
	}
	return &s
}

type TemporalOperatorNamespaceListCommand struct {
	Parent  *TemporalOperatorNamespaceCommand
	Command cobra.Command
}

func NewTemporalOperatorNamespaceListCommand(cctx *CommandContext, parent *TemporalOperatorNamespaceCommand) *TemporalOperatorNamespaceListCommand {
	var s TemporalOperatorNamespaceListCommand
	s.Parent = parent
	s.Command.DisableFlagsInUseLine = true
	s.Command.Use = "list [flags]"
	s.Command.Short = "List Namespaces"
	if hasHighlighting {
		s.Command.Long = "Display a detailed listing for all Namespaces on the Service:\n\n\x1b[1mtemporal operator namespace list\x1b[0m\n"
	} else {
		s.Command.Long = "Display a detailed listing for all Namespaces on the Service:\n\n```\ntemporal operator namespace list\n```\n"
	}
	s.Command.Args = cobra.NoArgs
	s.Command.Run = func(c *cobra.Command, args []string) {
		if err := s.run(cctx, args); err != nil {
			cctx.Options.Fail(err)
		}
	}
	return &s
}

type TemporalOperatorNamespaceUpdateCommand struct {
	Parent                  *TemporalOperatorNamespaceCommand
	Command                 cobra.Command
	ActiveCluster           string
	Cluster                 []string
	Data                    []string
	Description             string
	Email                   string
	PromoteGlobal           bool
	HistoryArchivalState    StringEnum
	HistoryUri              string
	Retention               Duration
	VisibilityArchivalState StringEnum
	VisibilityUri           string
}

func NewTemporalOperatorNamespaceUpdateCommand(cctx *CommandContext, parent *TemporalOperatorNamespaceCommand) *TemporalOperatorNamespaceUpdateCommand {
	var s TemporalOperatorNamespaceUpdateCommand
	s.Parent = parent
	s.Command.DisableFlagsInUseLine = true
	s.Command.Use = "update [flags]"
	s.Command.Short = "Update a Namespace"
	if hasHighlighting {
		s.Command.Long = "Update a Namespace using properties you specify.\n\n\x1b[1mtemporal operator namespace update [options]\x1b[0m\n\nAssign a Namespace's active Cluster (Service):\n\n\x1b[1mtemporal operator namespace update \\\n    --namespace YourNamespaceName \\\n    --active-cluster NewActiveCluster\x1b[0m\n\nPromote a Namespace for multi-region data replication:\n\n\x1b[1mtemporal operator namespace update \\\n    --namespace YourNamespaceName \\\n    --promote-global\x1b[0m\n\nYou may update archives that were previously enabled or disabled. Note: URI\nvalues for archival states can't be changed once enabled.\n\n\x1b[1mtemporal operator namespace update \\\n    --namespace YourNamespaceName \\\n    --history-archival-state enabled \\\n    --visibility-archival-state disabled\x1b[0m\n"
	} else {
		s.Command.Long = "Update a Namespace using properties you specify.\n\n```\ntemporal operator namespace update [options]\n```\n\nAssign a Namespace's active Cluster (Service):\n\n```\ntemporal operator namespace update \\\n    --namespace YourNamespaceName \\\n    --active-cluster NewActiveCluster\n```\n\nPromote a Namespace for multi-region data replication:\n\n```\ntemporal operator namespace update \\\n    --namespace YourNamespaceName \\\n    --promote-global\n```\n\nYou may update archives that were previously enabled or disabled. Note: URI\nvalues for archival states can't be changed once enabled.\n\n```\ntemporal operator namespace update \\\n    --namespace YourNamespaceName \\\n    --history-archival-state enabled \\\n    --visibility-archival-state disabled\n```\n"
	}
	s.Command.Args = cobra.MaximumNArgs(1)
	s.Command.Flags().StringVar(&s.ActiveCluster, "active-cluster", "", "Active Cluster (Service) name.")
	s.Command.Flags().StringArrayVar(&s.Cluster, "cluster", nil, "Cluster (Service) names.")
	s.Command.Flags().StringArrayVar(&s.Data, "data", nil, "Namespace data as `KEY=VALUE` pairs.\nKeys must be identifiers, and values must be JSON values.\nFor example: 'YourKey={\"your\": \"value\"}'.\nCan be passed multiple times.\n")
	s.Command.Flags().StringVar(&s.Description, "description", "", "Namespace description.")
	s.Command.Flags().StringVar(&s.Email, "email", "", "Owner email.")
	s.Command.Flags().BoolVar(&s.PromoteGlobal, "promote-global", false, "Enable multi-region data replication.")
	s.HistoryArchivalState = NewStringEnum([]string{"disabled", "enabled"}, "")
	s.Command.Flags().Var(&s.HistoryArchivalState, "history-archival-state", "History archival state. Accepted values: disabled, enabled.")
	s.Command.Flags().StringVar(&s.HistoryUri, "history-uri", "", "Archive history to this `URI`.\nOnce enabled, can't be changed.\n")
	s.Retention = 0
	s.Command.Flags().Var(&s.Retention, "retention", "Length of time a closed Workflow is preserved before deletion.")
	s.VisibilityArchivalState = NewStringEnum([]string{"disabled", "enabled"}, "")
	s.Command.Flags().Var(&s.VisibilityArchivalState, "visibility-archival-state", "Visibility archival state. Accepted values: disabled, enabled.")
	s.Command.Flags().StringVar(&s.VisibilityUri, "visibility-uri", "", "Archive visibility data to this `URI`.\nOnce enabled, can't be changed.\n")
	s.Command.Run = func(c *cobra.Command, args []string) {
		if err := s.run(cctx, args); err != nil {
			cctx.Options.Fail(err)
		}
	}
	return &s
}

type TemporalOperatorNexusCommand struct {
	Parent  *TemporalOperatorCommand
	Command cobra.Command
}

func NewTemporalOperatorNexusCommand(cctx *CommandContext, parent *TemporalOperatorCommand) *TemporalOperatorNexusCommand {
	var s TemporalOperatorNexusCommand
	s.Parent = parent
	s.Command.Use = "nexus"
	s.Command.Short = "Commands for managing Nexus resources (EXPERIMENTAL)"
	if hasHighlighting {
		s.Command.Long = "Nexus commands enable managing Nexus resources.\n\nNexus commands follow this syntax:\n\n\x1b[1mtemporal operator nexus [command] [command] [command options]\x1b[0m\n"
	} else {
		s.Command.Long = "Nexus commands enable managing Nexus resources.\n\nNexus commands follow this syntax:\n\n```\ntemporal operator nexus [command] [command] [command options]\n```\n"
	}
	s.Command.Args = cobra.NoArgs
	s.Command.AddCommand(&NewTemporalOperatorNexusEndpointCommand(cctx, &s).Command)
	return &s
}

type TemporalOperatorNexusEndpointCommand struct {
	Parent  *TemporalOperatorNexusCommand
	Command cobra.Command
}

func NewTemporalOperatorNexusEndpointCommand(cctx *CommandContext, parent *TemporalOperatorNexusCommand) *TemporalOperatorNexusEndpointCommand {
	var s TemporalOperatorNexusEndpointCommand
	s.Parent = parent
	s.Command.Use = "endpoint"
	s.Command.Short = "Commands for managing Nexus Endpoints (EXPERIMENTAL)"
	if hasHighlighting {
		s.Command.Long = "Endpoint commands enable managing Nexus Endpoints.\n\nEndpoint commands follow this syntax:\n\n\x1b[1mtemporal operator nexus endpoint [command] [command options]\x1b[0m\n"
	} else {
		s.Command.Long = "Endpoint commands enable managing Nexus Endpoints.\n\nEndpoint commands follow this syntax:\n\n```\ntemporal operator nexus endpoint [command] [command options]\n```\n"
	}
	s.Command.Args = cobra.NoArgs
	s.Command.AddCommand(&NewTemporalOperatorNexusEndpointCreateCommand(cctx, &s).Command)
	s.Command.AddCommand(&NewTemporalOperatorNexusEndpointDeleteCommand(cctx, &s).Command)
	s.Command.AddCommand(&NewTemporalOperatorNexusEndpointGetCommand(cctx, &s).Command)
	s.Command.AddCommand(&NewTemporalOperatorNexusEndpointListCommand(cctx, &s).Command)
	s.Command.AddCommand(&NewTemporalOperatorNexusEndpointUpdateCommand(cctx, &s).Command)
	return &s
}

type TemporalOperatorNexusEndpointCreateCommand struct {
	Parent          *TemporalOperatorNexusEndpointCommand
	Command         cobra.Command
	Name            string
	Description     string
	DescriptionFile string
	TargetNamespace string
	TargetTaskQueue string
	TargetUrl       string
}

func NewTemporalOperatorNexusEndpointCreateCommand(cctx *CommandContext, parent *TemporalOperatorNexusEndpointCommand) *TemporalOperatorNexusEndpointCreateCommand {
	var s TemporalOperatorNexusEndpointCreateCommand
	s.Parent = parent
	s.Command.DisableFlagsInUseLine = true
	s.Command.Use = "create [flags]"
	s.Command.Short = "Create a new Nexus Endpoint (EXPERIMENTAL)"
	if hasHighlighting {
		s.Command.Long = "Create a new Nexus Endpoint on the Server.\n\nAn endpoint name is used in workflow code to invoke Nexus operations.  The\nendpoint target may either be a worker, in which case \x1b[1m--target-namespace\x1b[0m and\n\x1b[1m--target-task-queue\x1b[0m must both be provided, or an external URL, in which case\n\x1b[1m--target-url\x1b[0m must be provided.\n\nThis command will fail if an endpoint with the same name is already registered.\n\n\x1b[1mtemporal operator nexus endpoint create \\\n  --name your-endpoint \\\n  --target-namespace your-namespace \\\n  --target-task-queue your-task-queue \\\n  --description-file DESCRIPTION.md\x1b[0m\n"
	} else {
		s.Command.Long = "Create a new Nexus Endpoint on the Server.\n\nAn endpoint name is used in workflow code to invoke Nexus operations.  The\nendpoint target may either be a worker, in which case `--target-namespace` and\n`--target-task-queue` must both be provided, or an external URL, in which case\n`--target-url` must be provided.\n\nThis command will fail if an endpoint with the same name is already registered.\n\n```\ntemporal operator nexus endpoint create \\\n  --name your-endpoint \\\n  --target-namespace your-namespace \\\n  --target-task-queue your-task-queue \\\n  --description-file DESCRIPTION.md\n```\n"
	}
	s.Command.Args = cobra.NoArgs
	s.Command.Flags().StringVar(&s.Name, "name", "", "Endpoint name. Required.")
	_ = cobra.MarkFlagRequired(s.Command.Flags(), "name")
	s.Command.Flags().StringVar(&s.Description, "description", "", "Endpoint description in markdown format (encoded using the configured codec server).\n")
	s.Command.Flags().StringVar(&s.DescriptionFile, "description-file", "", "Endpoint description file in markdown format (encoded using the configured codec server).\n")
	s.Command.Flags().StringVar(&s.TargetNamespace, "target-namespace", "", "Namespace in which a handler worker will be polling for Nexus tasks on.")
	s.Command.Flags().StringVar(&s.TargetTaskQueue, "target-task-queue", "", "Task Queue in which a handler worker will be polling for Nexus tasks on.")
	s.Command.Flags().StringVar(&s.TargetUrl, "target-url", "", "URL to direct Nexus requests to.")
	s.Command.Run = func(c *cobra.Command, args []string) {
		if err := s.run(cctx, args); err != nil {
			cctx.Options.Fail(err)
		}
	}
	return &s
}

type TemporalOperatorNexusEndpointDeleteCommand struct {
	Parent  *TemporalOperatorNexusEndpointCommand
	Command cobra.Command
	Name    string
}

func NewTemporalOperatorNexusEndpointDeleteCommand(cctx *CommandContext, parent *TemporalOperatorNexusEndpointCommand) *TemporalOperatorNexusEndpointDeleteCommand {
	var s TemporalOperatorNexusEndpointDeleteCommand
	s.Parent = parent
	s.Command.DisableFlagsInUseLine = true
	s.Command.Use = "delete [flags]"
	s.Command.Short = "Delete a Nexus Endpoint (EXPERIMENTAL)"
	if hasHighlighting {
		s.Command.Long = "Delete a Nexus Endpoint configuration from the Server.\n\n\x1b[1mtemporal operator nexus endpoint delete --name your-endpoint\x1b[0m\n"
	} else {
		s.Command.Long = "Delete a Nexus Endpoint configuration from the Server.\n\n```\ntemporal operator nexus endpoint delete --name your-endpoint\n```\n"
	}
	s.Command.Args = cobra.NoArgs
	s.Command.Flags().StringVar(&s.Name, "name", "", "Endpoint name. Required.")
	_ = cobra.MarkFlagRequired(s.Command.Flags(), "name")
	s.Command.Run = func(c *cobra.Command, args []string) {
		if err := s.run(cctx, args); err != nil {
			cctx.Options.Fail(err)
		}
	}
	return &s
}

type TemporalOperatorNexusEndpointGetCommand struct {
	Parent  *TemporalOperatorNexusEndpointCommand
	Command cobra.Command
	Name    string
}

func NewTemporalOperatorNexusEndpointGetCommand(cctx *CommandContext, parent *TemporalOperatorNexusEndpointCommand) *TemporalOperatorNexusEndpointGetCommand {
	var s TemporalOperatorNexusEndpointGetCommand
	s.Parent = parent
	s.Command.DisableFlagsInUseLine = true
	s.Command.Use = "get [flags]"
	s.Command.Short = "Get a Nexus Endpoint by name (EXPERIMENTAL)"
	if hasHighlighting {
		s.Command.Long = "Get a Nexus Endpoint configuration by name from the Server.\n\n\x1b[1mtemporal operator nexus endpoint get --name your-endpoint\x1b[0m\n"
	} else {
		s.Command.Long = "Get a Nexus Endpoint configuration by name from the Server.\n\n```\ntemporal operator nexus endpoint get --name your-endpoint\n```\n"
	}
	s.Command.Args = cobra.NoArgs
	s.Command.Flags().StringVar(&s.Name, "name", "", "Endpoint name. Required.")
	_ = cobra.MarkFlagRequired(s.Command.Flags(), "name")
	s.Command.Run = func(c *cobra.Command, args []string) {
		if err := s.run(cctx, args); err != nil {
			cctx.Options.Fail(err)
		}
	}
	return &s
}

type TemporalOperatorNexusEndpointListCommand struct {
	Parent  *TemporalOperatorNexusEndpointCommand
	Command cobra.Command
}

func NewTemporalOperatorNexusEndpointListCommand(cctx *CommandContext, parent *TemporalOperatorNexusEndpointCommand) *TemporalOperatorNexusEndpointListCommand {
	var s TemporalOperatorNexusEndpointListCommand
	s.Parent = parent
	s.Command.DisableFlagsInUseLine = true
	s.Command.Use = "list [flags]"
	s.Command.Short = "List Nexus Endpoints (EXPERIMENTAL)"
	if hasHighlighting {
		s.Command.Long = "List all Nexus Endpoint configurations on the Server.\n\n\x1b[1mtemporal operator nexus endpoint list\x1b[0m\n"
	} else {
		s.Command.Long = "List all Nexus Endpoint configurations on the Server.\n\n```\ntemporal operator nexus endpoint list\n```\n"
	}
	s.Command.Args = cobra.NoArgs
	s.Command.Run = func(c *cobra.Command, args []string) {
		if err := s.run(cctx, args); err != nil {
			cctx.Options.Fail(err)
		}
	}
	return &s
}

type TemporalOperatorNexusEndpointUpdateCommand struct {
	Parent           *TemporalOperatorNexusEndpointCommand
	Command          cobra.Command
	Name             string
	Description      string
	DescriptionFile  string
	UnsetDescription bool
	TargetNamespace  string
	TargetTaskQueue  string
	TargetUrl        string
}

func NewTemporalOperatorNexusEndpointUpdateCommand(cctx *CommandContext, parent *TemporalOperatorNexusEndpointCommand) *TemporalOperatorNexusEndpointUpdateCommand {
	var s TemporalOperatorNexusEndpointUpdateCommand
	s.Parent = parent
	s.Command.DisableFlagsInUseLine = true
	s.Command.Use = "update [flags]"
	s.Command.Short = "Update an existing Nexus Endpoint (EXPERIMENTAL)"
	if hasHighlighting {
		s.Command.Long = "Update an existing Nexus Endpoint on the Server.\n\nAn endpoint name is used in workflow code to invoke Nexus operations.  The\nendpoint target may either be a worker, in which case \x1b[1m--target-namespace\x1b[0m and\n\x1b[1m--target-task-queue\x1b[0m must both be provided, or an external URL, in which case\n\x1b[1m--target-url\x1b[0m must be provided.\n\nThe endpoint is patched; existing fields for which flags are not provided are\nleft as they were.\n\nUpdate only the target task queue:\n\n\x1b[1mtemporal operator nexus endpoint update \\\n  --name your-endpoint \\\n  --target-task-queue your-other-queue\x1b[0m\n\nUpdate only the description:\n\n\x1b[1mtemporal operator nexus endpoint update \\\n  --name your-endpoint \\\n  --description-file DESCRIPTION.md\x1b[0m\n"
	} else {
		s.Command.Long = "Update an existing Nexus Endpoint on the Server.\n\nAn endpoint name is used in workflow code to invoke Nexus operations.  The\nendpoint target may either be a worker, in which case `--target-namespace` and\n`--target-task-queue` must both be provided, or an external URL, in which case\n`--target-url` must be provided.\n\nThe endpoint is patched; existing fields for which flags are not provided are\nleft as they were.\n\nUpdate only the target task queue:\n\n```\ntemporal operator nexus endpoint update \\\n  --name your-endpoint \\\n  --target-task-queue your-other-queue\n```\n\nUpdate only the description:\n\n```\ntemporal operator nexus endpoint update \\\n  --name your-endpoint \\\n  --description-file DESCRIPTION.md\n```\n"
	}
	s.Command.Args = cobra.NoArgs
	s.Command.Flags().StringVar(&s.Name, "name", "", "Endpoint name. Required.")
	_ = cobra.MarkFlagRequired(s.Command.Flags(), "name")
	s.Command.Flags().StringVar(&s.Description, "description", "", "Endpoint description in markdown format (encoded using the configured codec server).\n")
	s.Command.Flags().StringVar(&s.DescriptionFile, "description-file", "", "Endpoint description file in markdown format (encoded using the configured codec server).\n")
	s.Command.Flags().BoolVar(&s.UnsetDescription, "unset-description", false, "Unset the description.")
	s.Command.Flags().StringVar(&s.TargetNamespace, "target-namespace", "", "Namespace in which a handler worker will be polling for Nexus tasks on.")
	s.Command.Flags().StringVar(&s.TargetTaskQueue, "target-task-queue", "", "Task Queue in which a handler worker will be polling for Nexus tasks on.")
	s.Command.Flags().StringVar(&s.TargetUrl, "target-url", "", "URL to direct Nexus requests to.")
	s.Command.Run = func(c *cobra.Command, args []string) {
		if err := s.run(cctx, args); err != nil {
			cctx.Options.Fail(err)
		}
	}
	return &s
}

type TemporalOperatorSearchAttributeCommand struct {
	Parent  *TemporalOperatorCommand
	Command cobra.Command
}

func NewTemporalOperatorSearchAttributeCommand(cctx *CommandContext, parent *TemporalOperatorCommand) *TemporalOperatorSearchAttributeCommand {
	var s TemporalOperatorSearchAttributeCommand
	s.Parent = parent
	s.Command.Use = "search-attribute"
	s.Command.Short = "Search Attribute operations"
	if hasHighlighting {
		s.Command.Long = "Create, list, or remove Search Attributes fields stored in a Workflow\nExecution's metadata:\n\n\x1b[1mtemporal operator search-attribute create \\\n    --name YourAttributeName \\\n    --type Keyword\x1b[0m\n\nSupported types include: Text, Keyword, Int, Double, Bool, Datetime, and\nKeywordList.\n"
	} else {
		s.Command.Long = "Create, list, or remove Search Attributes fields stored in a Workflow\nExecution's metadata:\n\n```\ntemporal operator search-attribute create \\\n    --name YourAttributeName \\\n    --type Keyword\n```\n\nSupported types include: Text, Keyword, Int, Double, Bool, Datetime, and\nKeywordList.\n"
	}
	s.Command.Args = cobra.NoArgs
	s.Command.AddCommand(&NewTemporalOperatorSearchAttributeCreateCommand(cctx, &s).Command)
	s.Command.AddCommand(&NewTemporalOperatorSearchAttributeListCommand(cctx, &s).Command)
	s.Command.AddCommand(&NewTemporalOperatorSearchAttributeRemoveCommand(cctx, &s).Command)
	return &s
}

type TemporalOperatorSearchAttributeCreateCommand struct {
	Parent  *TemporalOperatorSearchAttributeCommand
	Command cobra.Command
	Name    []string
	Type    StringEnumArray
}

func NewTemporalOperatorSearchAttributeCreateCommand(cctx *CommandContext, parent *TemporalOperatorSearchAttributeCommand) *TemporalOperatorSearchAttributeCreateCommand {
	var s TemporalOperatorSearchAttributeCreateCommand
	s.Parent = parent
	s.Command.DisableFlagsInUseLine = true
	s.Command.Use = "create [flags]"
	s.Command.Short = "Add custom Search Attributes"
	if hasHighlighting {
		s.Command.Long = "Add one or more custom Search Attributes:\n\n\x1b[1mtemporal operator search-attribute create \\\n    --name YourAttributeName \\\n    --type Keyword\x1b[0m\n"
	} else {
		s.Command.Long = "Add one or more custom Search Attributes:\n\n```\ntemporal operator search-attribute create \\\n    --name YourAttributeName \\\n    --type Keyword\n```\n"
	}
	s.Command.Args = cobra.NoArgs
	s.Command.Flags().StringArrayVar(&s.Name, "name", nil, "Search Attribute name. Required.")
	_ = cobra.MarkFlagRequired(s.Command.Flags(), "name")
<<<<<<< HEAD
	s.Type = NewStringEnumArray([]string{"Text", "Keyword", "Int", "Double", "Bool", "Datetime", "KeywordList"}, []string{})
	s.Command.Flags().Var(&s.Type, "type", "Search Attribute type.\n Accepted values: Text, Keyword, Int, Double, Bool, Datetime, KeywordList. Required.")
=======
	s.Command.Flags().StringArrayVar(&s.Type, "type", nil, "Search Attribute type. Options: Text, Keyword, Int, Double, Bool, Datetime, KeywordList. Required.")
>>>>>>> e66af947
	_ = cobra.MarkFlagRequired(s.Command.Flags(), "type")
	s.Command.Run = func(c *cobra.Command, args []string) {
		if err := s.run(cctx, args); err != nil {
			cctx.Options.Fail(err)
		}
	}
	return &s
}

type TemporalOperatorSearchAttributeListCommand struct {
	Parent  *TemporalOperatorSearchAttributeCommand
	Command cobra.Command
}

func NewTemporalOperatorSearchAttributeListCommand(cctx *CommandContext, parent *TemporalOperatorSearchAttributeCommand) *TemporalOperatorSearchAttributeListCommand {
	var s TemporalOperatorSearchAttributeListCommand
	s.Parent = parent
	s.Command.DisableFlagsInUseLine = true
	s.Command.Use = "list [flags]"
	s.Command.Short = "List Search Attributes"
	if hasHighlighting {
		s.Command.Long = "Display a list of active Search Attributes that can be assigned or used with\nWorkflow Queries. You can manage this list and add attributes as needed:\n\n\x1b[1mtemporal operator search-attribute list\x1b[0m\n"
	} else {
		s.Command.Long = "Display a list of active Search Attributes that can be assigned or used with\nWorkflow Queries. You can manage this list and add attributes as needed:\n\n```\ntemporal operator search-attribute list\n```\n"
	}
	s.Command.Args = cobra.NoArgs
	s.Command.Run = func(c *cobra.Command, args []string) {
		if err := s.run(cctx, args); err != nil {
			cctx.Options.Fail(err)
		}
	}
	return &s
}

type TemporalOperatorSearchAttributeRemoveCommand struct {
	Parent  *TemporalOperatorSearchAttributeCommand
	Command cobra.Command
	Name    []string
	Yes     bool
}

func NewTemporalOperatorSearchAttributeRemoveCommand(cctx *CommandContext, parent *TemporalOperatorSearchAttributeCommand) *TemporalOperatorSearchAttributeRemoveCommand {
	var s TemporalOperatorSearchAttributeRemoveCommand
	s.Parent = parent
	s.Command.DisableFlagsInUseLine = true
	s.Command.Use = "remove [flags]"
	s.Command.Short = "Remove custom Search Attributes"
	if hasHighlighting {
		s.Command.Long = "Remove custom Search Attributes from the options that can be assigned or used\nwith Workflow Queries.\n\n\x1b[1mtemporal operator search-attribute remove \\\n    --name YourAttributeName\x1b[0m\n\nRemove attributes without confirmation:\n\n\x1b[1mtemporal operator search-attribute remove \\\n    --name YourAttributeName \\\n    --yes\x1b[0m\n"
	} else {
		s.Command.Long = "Remove custom Search Attributes from the options that can be assigned or used\nwith Workflow Queries.\n\n```\ntemporal operator search-attribute remove \\\n    --name YourAttributeName\n```\n\nRemove attributes without confirmation:\n\n```\ntemporal operator search-attribute remove \\\n    --name YourAttributeName \\\n    --yes\n```\n"
	}
	s.Command.Args = cobra.NoArgs
	s.Command.Flags().StringArrayVar(&s.Name, "name", nil, "Search Attribute name. Required.")
	_ = cobra.MarkFlagRequired(s.Command.Flags(), "name")
	s.Command.Flags().BoolVarP(&s.Yes, "yes", "y", false, "Don't prompt to confirm removal.")
	s.Command.Run = func(c *cobra.Command, args []string) {
		if err := s.run(cctx, args); err != nil {
			cctx.Options.Fail(err)
		}
	}
	return &s
}

type TemporalScheduleCommand struct {
	Parent  *TemporalCommand
	Command cobra.Command
	ClientOptions
}

func NewTemporalScheduleCommand(cctx *CommandContext, parent *TemporalCommand) *TemporalScheduleCommand {
	var s TemporalScheduleCommand
	s.Parent = parent
	s.Command.Use = "schedule"
	s.Command.Short = "Perform operations on Schedules"
	if hasHighlighting {
		s.Command.Long = "Create, use, and update Schedules that allow Workflow Executions to be created\nat specified times:\n\n\x1b[1mtemporal schedule [commands] [options]\x1b[0m\n\nFor example:\n\n\x1b[1mtemporal schedule describe \\\n    --schedule-id \"YourScheduleId\"\x1b[0m\n"
	} else {
		s.Command.Long = "Create, use, and update Schedules that allow Workflow Executions to be created\nat specified times:\n\n```\ntemporal schedule [commands] [options]\n```\n\nFor example:\n\n```\ntemporal schedule describe \\\n    --schedule-id \"YourScheduleId\"\n```\n"
	}
	s.Command.Args = cobra.NoArgs
	s.Command.AddCommand(&NewTemporalScheduleBackfillCommand(cctx, &s).Command)
	s.Command.AddCommand(&NewTemporalScheduleCreateCommand(cctx, &s).Command)
	s.Command.AddCommand(&NewTemporalScheduleDeleteCommand(cctx, &s).Command)
	s.Command.AddCommand(&NewTemporalScheduleDescribeCommand(cctx, &s).Command)
	s.Command.AddCommand(&NewTemporalScheduleListCommand(cctx, &s).Command)
	s.Command.AddCommand(&NewTemporalScheduleToggleCommand(cctx, &s).Command)
	s.Command.AddCommand(&NewTemporalScheduleTriggerCommand(cctx, &s).Command)
	s.Command.AddCommand(&NewTemporalScheduleUpdateCommand(cctx, &s).Command)
	s.ClientOptions.buildFlags(cctx, s.Command.PersistentFlags())
	return &s
}

type TemporalScheduleBackfillCommand struct {
	Parent  *TemporalScheduleCommand
	Command cobra.Command
	OverlapPolicyOptions
	ScheduleIdOptions
	EndTime   Timestamp
	StartTime Timestamp
}

func NewTemporalScheduleBackfillCommand(cctx *CommandContext, parent *TemporalScheduleCommand) *TemporalScheduleBackfillCommand {
	var s TemporalScheduleBackfillCommand
	s.Parent = parent
	s.Command.DisableFlagsInUseLine = true
	s.Command.Use = "backfill [flags]"
	s.Command.Short = "Backfill past actions"
	if hasHighlighting {
<<<<<<< HEAD
		s.Command.Long = "Batch-execute actions that would have run during a specified time interval.\nUse this command to fill in Workflow runs from when a Schedule was paused,\nbefore a Schedule was created, from the future, or to re-process a previously\nexecuted interval.\n\nBackfills require a Schedule ID and the time period covered by the request.\nIt's best to use the \x1b[1mBufferAll\x1b[0m or \x1b[1mAllowAll\x1b[0m policies to avoid conflicts\nand ensure no Workflow Executions are skipped.\n\nFor example:\n\n\x1b[1m  temporal schedule backfill \\\n    --schedule-id \"YourScheduleId\" \\\n    --start-time \"2022-05-01T00:00:00Z\" \\\n    --end-time \"2022-05-31T23:59:59Z\" \\\n    --overlap-policy BufferAll\x1b[0m\n\nThe policies include:\n\n* **AllowAll**: Allow unlimited concurrent Workflow Executions. This\n  significantly speeds up the backfilling process on systems that support\n  concurrency. You must ensure running Workflow Executions do not interfere\n  with each other.\n* **BufferAll**: Buffer all incoming Workflow Executions while waiting for\n  the running Workflow Execution to complete.\n* **Skip**: If a previous Workflow Execution is still running, discard new\n  Workflow Executions.\n* **BufferOne**: Same as 'Skip' but buffer a single Workflow Execution to be\n  run after the previous Execution completes. Discard other Workflow\n  Executions.\n* **CancelOther**: Cancel the running Workflow Execution and replace it with\n  the incoming new Workflow Execution.\n* **TerminateOther**: Terminate the running Workflow Execution and replace\n  it with the incoming new Workflow Execution.\n"
	} else {
		s.Command.Long = "Batch-execute actions that would have run during a specified time interval.\nUse this command to fill in Workflow runs from when a Schedule was paused,\nbefore a Schedule was created, from the future, or to re-process a previously\nexecuted interval.\n\nBackfills require a Schedule ID and the time period covered by the request.\nIt's best to use the `BufferAll` or `AllowAll` policies to avoid conflicts\nand ensure no Workflow Executions are skipped.\n\nFor example:\n\n```\n  temporal schedule backfill \\\n    --schedule-id \"YourScheduleId\" \\\n    --start-time \"2022-05-01T00:00:00Z\" \\\n    --end-time \"2022-05-31T23:59:59Z\" \\\n    --overlap-policy BufferAll\n```\n\nThe policies include:\n\n* **AllowAll**: Allow unlimited concurrent Workflow Executions. This\n  significantly speeds up the backfilling process on systems that support\n  concurrency. You must ensure running Workflow Executions do not interfere\n  with each other.\n* **BufferAll**: Buffer all incoming Workflow Executions while waiting for\n  the running Workflow Execution to complete.\n* **Skip**: If a previous Workflow Execution is still running, discard new\n  Workflow Executions.\n* **BufferOne**: Same as 'Skip' but buffer a single Workflow Execution to be\n  run after the previous Execution completes. Discard other Workflow\n  Executions.\n* **CancelOther**: Cancel the running Workflow Execution and replace it with\n  the incoming new Workflow Execution.\n* **TerminateOther**: Terminate the running Workflow Execution and replace\n  it with the incoming new Workflow Execution.\n"
=======
		s.Command.Long = "Batch-execute actions that would have run during a specified time interval.\nUse this command to fill in Workflow runs from when a Schedule was paused,\nbefore a Schedule was created, from the future, or to re-process a previously\nexecuted interval.\n\nBackfills require a Schedule ID and the time period covered by the request.\nIt's best to use the \x1b[1mBufferAll\x1b[0m or \x1b[1mAllowAll\x1b[0m policies to avoid conflicts\nand ensure no Workflow Executions are skipped.\n\nFor example:\n\n\x1b[1mtemporal schedule backfill \\\n    --schedule-id \"YourScheduleId\" \\\n    --start-time \"2022-05-01T00:00:00Z\" \\\n    --end-time \"2022-05-31T23:59:59Z\" \\\n    --overlap-policy BufferAll\x1b[0m\n\nThe policies include:\n\n* **AllowAll**: Allow unlimited concurrent Workflow Executions. This\n  significantly speeds up the backfilling process on systems that support\n  concurrency. You must ensure running Workflow Executions do not interfere\n  with each other.\n* **BufferAll**: Buffer all incoming Workflow Executions while waiting for\n  the running Workflow Execution to complete.\n* **Skip**: If a previous Workflow Execution is still running, discard new\n  Workflow Executions.\n* **BufferOne**: Same as 'Skip' but buffer a single Workflow Execution to be\n  run after the previous Execution completes. Discard other Workflow\n  Executions.\n* **CancelOther**: Cancel the running Workflow Execution and replace it with\n  the incoming new Workflow Execution.\n* **TerminateOther**: Terminate the running Workflow Execution and replace\n  it with the incoming new Workflow Execution."
	} else {
		s.Command.Long = "Batch-execute actions that would have run during a specified time interval.\nUse this command to fill in Workflow runs from when a Schedule was paused,\nbefore a Schedule was created, from the future, or to re-process a previously\nexecuted interval.\n\nBackfills require a Schedule ID and the time period covered by the request.\nIt's best to use the `BufferAll` or `AllowAll` policies to avoid conflicts\nand ensure no Workflow Executions are skipped.\n\nFor example:\n\n```\ntemporal schedule backfill \\\n    --schedule-id \"YourScheduleId\" \\\n    --start-time \"2022-05-01T00:00:00Z\" \\\n    --end-time \"2022-05-31T23:59:59Z\" \\\n    --overlap-policy BufferAll\n```\n\nThe policies include:\n\n* **AllowAll**: Allow unlimited concurrent Workflow Executions. This\n  significantly speeds up the backfilling process on systems that support\n  concurrency. You must ensure running Workflow Executions do not interfere\n  with each other.\n* **BufferAll**: Buffer all incoming Workflow Executions while waiting for\n  the running Workflow Execution to complete.\n* **Skip**: If a previous Workflow Execution is still running, discard new\n  Workflow Executions.\n* **BufferOne**: Same as 'Skip' but buffer a single Workflow Execution to be\n  run after the previous Execution completes. Discard other Workflow\n  Executions.\n* **CancelOther**: Cancel the running Workflow Execution and replace it with\n  the incoming new Workflow Execution.\n* **TerminateOther**: Terminate the running Workflow Execution and replace\n  it with the incoming new Workflow Execution."
>>>>>>> e66af947
	}
	s.Command.Args = cobra.NoArgs
	s.Command.Flags().Var(&s.EndTime, "end-time", "Backfill end time. Required.")
	_ = cobra.MarkFlagRequired(s.Command.Flags(), "end-time")
	s.Command.Flags().Var(&s.StartTime, "start-time", "Backfill start time. Required.")
	_ = cobra.MarkFlagRequired(s.Command.Flags(), "start-time")
	s.OverlapPolicyOptions.buildFlags(cctx, s.Command.Flags())
	s.ScheduleIdOptions.buildFlags(cctx, s.Command.Flags())
	s.Command.Run = func(c *cobra.Command, args []string) {
		if err := s.run(cctx, args); err != nil {
			cctx.Options.Fail(err)
		}
	}
	return &s
}

type TemporalScheduleCreateCommand struct {
	Parent  *TemporalScheduleCommand
	Command cobra.Command
	ScheduleConfigurationOptions
	ScheduleIdOptions
	OverlapPolicyOptions
	SharedWorkflowStartOptions
	PayloadInputOptions
}

func NewTemporalScheduleCreateCommand(cctx *CommandContext, parent *TemporalScheduleCommand) *TemporalScheduleCreateCommand {
	var s TemporalScheduleCreateCommand
	s.Parent = parent
	s.Command.DisableFlagsInUseLine = true
	s.Command.Use = "create [flags]"
	s.Command.Short = "Create a new Schedule"
	if hasHighlighting {
		s.Command.Long = "Create a new Schedule on the Temporal Service. A Schedule automatically starts\nnew Workflow Executions at the times you specify.\n\nFor example:\n\n\x1b[1m  temporal schedule create \\\n    --schedule-id \"YourScheduleId\" \\\n    --calendar '{\"dayOfWeek\":\"Fri\",\"hour\":\"3\",\"minute\":\"30\"}' \\\n    --workflow-id YourBaseWorkflowIdName \\\n    --task-queue YourTaskQueue \\\n    --type YourWorkflowType\x1b[0m\n\nSchedules support any combination of \x1b[1m--calendar\x1b[0m, \x1b[1m--interval\x1b[0m, and \x1b[1m--cron\x1b[0m:\n\n* Shorthand \x1b[1m--interval\x1b[0m strings.\n  For example: 45m (every 45 minutes) or 6h/5h (every 6 hours, at the top of\n  the 5th hour).\n* JSON \x1b[1m--calendar\x1b[0m, as in the preceding example.\n* Unix-style \x1b[1m--cron\x1b[0m strings and robfig declarations\n  (@daily/@weekly/@every X/etc).\n  For example, every Friday at 12:30 PM: \x1b[1m30 12 * * Fri\x1b[0m.\n"
	} else {
		s.Command.Long = "Create a new Schedule on the Temporal Service. A Schedule automatically starts\nnew Workflow Executions at the times you specify.\n\nFor example:\n\n```\n  temporal schedule create \\\n    --schedule-id \"YourScheduleId\" \\\n    --calendar '{\"dayOfWeek\":\"Fri\",\"hour\":\"3\",\"minute\":\"30\"}' \\\n    --workflow-id YourBaseWorkflowIdName \\\n    --task-queue YourTaskQueue \\\n    --type YourWorkflowType\n```\n\nSchedules support any combination of `--calendar`, `--interval`, and `--cron`:\n\n* Shorthand `--interval` strings.\n  For example: 45m (every 45 minutes) or 6h/5h (every 6 hours, at the top of\n  the 5th hour).\n* JSON `--calendar`, as in the preceding example.\n* Unix-style `--cron` strings and robfig declarations\n  (@daily/@weekly/@every X/etc).\n  For example, every Friday at 12:30 PM: `30 12 * * Fri`.\n"
	}
	s.Command.Args = cobra.NoArgs
	s.ScheduleConfigurationOptions.buildFlags(cctx, s.Command.Flags())
	s.ScheduleIdOptions.buildFlags(cctx, s.Command.Flags())
	s.OverlapPolicyOptions.buildFlags(cctx, s.Command.Flags())
	s.SharedWorkflowStartOptions.buildFlags(cctx, s.Command.Flags())
	s.PayloadInputOptions.buildFlags(cctx, s.Command.Flags())
	s.Command.Flags().SetNormalizeFunc(aliasNormalizer(map[string]string{
		"name": "type",
	}))
	s.Command.Run = func(c *cobra.Command, args []string) {
		if err := s.run(cctx, args); err != nil {
			cctx.Options.Fail(err)
		}
	}
	return &s
}

type TemporalScheduleDeleteCommand struct {
	Parent  *TemporalScheduleCommand
	Command cobra.Command
	ScheduleIdOptions
}

func NewTemporalScheduleDeleteCommand(cctx *CommandContext, parent *TemporalScheduleCommand) *TemporalScheduleDeleteCommand {
	var s TemporalScheduleDeleteCommand
	s.Parent = parent
	s.Command.DisableFlagsInUseLine = true
	s.Command.Use = "delete [flags]"
	s.Command.Short = "Remove a Schedule"
	if hasHighlighting {
		s.Command.Long = "Deletes a Schedule on the front end Service:\n\n\x1b[1mtemporal schedule delete \\\n    --schedule-id YourScheduleId\x1b[0m\n\nRemoving a Schedule won't affect the Workflow Executions it started that are\nstill running. To cancel or terminate these Workflow Executions, use \x1b[1mtemporal\nworkflow delete\x1b[0m with the \x1b[1mTemporalScheduledById\x1b[0m Search Attribute instead.\n"
	} else {
		s.Command.Long = "Deletes a Schedule on the front end Service:\n\n```\ntemporal schedule delete \\\n    --schedule-id YourScheduleId\n```\n\nRemoving a Schedule won't affect the Workflow Executions it started that are\nstill running. To cancel or terminate these Workflow Executions, use `temporal\nworkflow delete` with the `TemporalScheduledById` Search Attribute instead.\n"
	}
	s.Command.Args = cobra.NoArgs
	s.ScheduleIdOptions.buildFlags(cctx, s.Command.Flags())
	s.Command.Run = func(c *cobra.Command, args []string) {
		if err := s.run(cctx, args); err != nil {
			cctx.Options.Fail(err)
		}
	}
	return &s
}

type TemporalScheduleDescribeCommand struct {
	Parent  *TemporalScheduleCommand
	Command cobra.Command
	ScheduleIdOptions
}

func NewTemporalScheduleDescribeCommand(cctx *CommandContext, parent *TemporalScheduleCommand) *TemporalScheduleDescribeCommand {
	var s TemporalScheduleDescribeCommand
	s.Parent = parent
	s.Command.DisableFlagsInUseLine = true
	s.Command.Use = "describe [flags]"
	s.Command.Short = "Display Schedule state"
	if hasHighlighting {
		s.Command.Long = "Show a Schedule configuration, including information about past, current, and\nfuture Workflow runs:\n\n\x1b[1mtemporal schedule describe \\\n    --schedule-id YourScheduleId\x1b[0m\n"
	} else {
		s.Command.Long = "Show a Schedule configuration, including information about past, current, and\nfuture Workflow runs:\n\n```\ntemporal schedule describe \\\n    --schedule-id YourScheduleId\n```\n"
	}
	s.Command.Args = cobra.NoArgs
	s.ScheduleIdOptions.buildFlags(cctx, s.Command.Flags())
	s.Command.Run = func(c *cobra.Command, args []string) {
		if err := s.run(cctx, args); err != nil {
			cctx.Options.Fail(err)
		}
	}
	return &s
}

type TemporalScheduleListCommand struct {
	Parent     *TemporalScheduleCommand
	Command    cobra.Command
	Long       bool
	ReallyLong bool
	Query      string
}

func NewTemporalScheduleListCommand(cctx *CommandContext, parent *TemporalScheduleCommand) *TemporalScheduleListCommand {
	var s TemporalScheduleListCommand
	s.Parent = parent
	s.Command.DisableFlagsInUseLine = true
	s.Command.Use = "list [flags]"
	s.Command.Short = "Display hosted Schedules"
	if hasHighlighting {
		s.Command.Long = "Lists the Schedules hosted by a Namespace:\n\n\x1b[1mtemporal schedule list \\\n    --namespace YourNamespace\x1b[0m\n"
	} else {
		s.Command.Long = "Lists the Schedules hosted by a Namespace:\n\n```\ntemporal schedule list \\\n    --namespace YourNamespace\n```\n"
	}
	s.Command.Args = cobra.NoArgs
	s.Command.Flags().BoolVarP(&s.Long, "long", "l", false, "Show detailed information.")
	s.Command.Flags().BoolVar(&s.ReallyLong, "really-long", false, "Show extensive information in non-table form.")
	s.Command.Flags().StringVarP(&s.Query, "query", "q", "", "Filter results using given List Filter.")
	s.Command.Run = func(c *cobra.Command, args []string) {
		if err := s.run(cctx, args); err != nil {
			cctx.Options.Fail(err)
		}
	}
	return &s
}

type TemporalScheduleToggleCommand struct {
	Parent  *TemporalScheduleCommand
	Command cobra.Command
	ScheduleIdOptions
	Pause   bool
	Reason  string
	Unpause bool
}

func NewTemporalScheduleToggleCommand(cctx *CommandContext, parent *TemporalScheduleCommand) *TemporalScheduleToggleCommand {
	var s TemporalScheduleToggleCommand
	s.Parent = parent
	s.Command.DisableFlagsInUseLine = true
	s.Command.Use = "toggle [flags]"
	s.Command.Short = "Pause or unpause a Schedule"
	if hasHighlighting {
		s.Command.Long = "Pause or unpause a Schedule by passing a flag with your desired state:\n\n\x1b[1mtemporal schedule toggle \\\n    --schedule-id \"YourScheduleId\" \\\n    --pause \\\n    --reason \"YourReason\"\x1b[0m\n\nand\n\n\x1b[1mtemporal schedule toggle\n    --schedule-id \"YourScheduleId\" \\\n    --unpause \\\n    --reason \"YourReason\"\x1b[0m\n\nThe \x1b[1m--reason\x1b[0m text updates the Schedule's \x1b[1mnotes\x1b[0m field for operations\ncommunication. It defaults to \"(no reason provided)\" if omitted. This field is\nalso visible on the Service Web UI.\n"
	} else {
		s.Command.Long = "Pause or unpause a Schedule by passing a flag with your desired state:\n\n```\ntemporal schedule toggle \\\n    --schedule-id \"YourScheduleId\" \\\n    --pause \\\n    --reason \"YourReason\"\n```\n\nand\n\n```\ntemporal schedule toggle\n    --schedule-id \"YourScheduleId\" \\\n    --unpause \\\n    --reason \"YourReason\"\n```\n\nThe `--reason` text updates the Schedule's `notes` field for operations\ncommunication. It defaults to \"(no reason provided)\" if omitted. This field is\nalso visible on the Service Web UI.\n"
	}
	s.Command.Args = cobra.NoArgs
	s.Command.Flags().BoolVar(&s.Pause, "pause", false, "Pause the Schedule.")
	s.Command.Flags().StringVar(&s.Reason, "reason", "(no reason provided)", "Reason for pausing or unpausing the Schedule.")
	s.Command.Flags().BoolVar(&s.Unpause, "unpause", false, "Unpause the Schedule.")
	s.ScheduleIdOptions.buildFlags(cctx, s.Command.Flags())
	s.Command.Run = func(c *cobra.Command, args []string) {
		if err := s.run(cctx, args); err != nil {
			cctx.Options.Fail(err)
		}
	}
	return &s
}

type TemporalScheduleTriggerCommand struct {
	Parent  *TemporalScheduleCommand
	Command cobra.Command
	ScheduleIdOptions
	OverlapPolicyOptions
}

func NewTemporalScheduleTriggerCommand(cctx *CommandContext, parent *TemporalScheduleCommand) *TemporalScheduleTriggerCommand {
	var s TemporalScheduleTriggerCommand
	s.Parent = parent
	s.Command.DisableFlagsInUseLine = true
	s.Command.Use = "trigger [flags]"
	s.Command.Short = "Immediately run a Schedule"
	if hasHighlighting {
		s.Command.Long = "Trigger a Schedule to run immediately:\n\n\x1b[1mtemporal schedule trigger \\\n    --schedule-id \"YourScheduleId\"\x1b[0m\n"
	} else {
		s.Command.Long = "Trigger a Schedule to run immediately:\n\n```\ntemporal schedule trigger \\\n    --schedule-id \"YourScheduleId\"\n```\n"
	}
	s.Command.Args = cobra.NoArgs
	s.ScheduleIdOptions.buildFlags(cctx, s.Command.Flags())
	s.OverlapPolicyOptions.buildFlags(cctx, s.Command.Flags())
	s.Command.Run = func(c *cobra.Command, args []string) {
		if err := s.run(cctx, args); err != nil {
			cctx.Options.Fail(err)
		}
	}
	return &s
}

type TemporalScheduleUpdateCommand struct {
	Parent  *TemporalScheduleCommand
	Command cobra.Command
	ScheduleConfigurationOptions
	ScheduleIdOptions
	OverlapPolicyOptions
	SharedWorkflowStartOptions
	PayloadInputOptions
}

func NewTemporalScheduleUpdateCommand(cctx *CommandContext, parent *TemporalScheduleCommand) *TemporalScheduleUpdateCommand {
	var s TemporalScheduleUpdateCommand
	s.Parent = parent
	s.Command.DisableFlagsInUseLine = true
	s.Command.Use = "update [flags]"
	s.Command.Short = "Update Schedule details"
	if hasHighlighting {
<<<<<<< HEAD
		s.Command.Long = "Update an existing Schedule with new configuration details, including time\nspecifications, action, and policies:\n\n\x1b[1mtemporal schedule update \\\n--schedule-id \"YourScheduleId\" \\\n--workflow-type \"NewWorkflowType\"\x1b[0m\n"
	} else {
		s.Command.Long = "Update an existing Schedule with new configuration details, including time\nspecifications, action, and policies:\n\n```\ntemporal schedule update \\\n--schedule-id \"YourScheduleId\" \\\n--workflow-type \"NewWorkflowType\"\n```\n"
=======
		s.Command.Long = "Update an existing Schedule with new configuration details, including time\nspecifications, action, and policies:\n\n\x1b[1mtemporal schedule update \\\n    --schedule-id \"YourScheduleId\" \\\n    --workflow-type \"NewWorkflowType\"\x1b[0m"
	} else {
		s.Command.Long = "Update an existing Schedule with new configuration details, including time\nspecifications, action, and policies:\n\n```\ntemporal schedule update \\\n    --schedule-id \"YourScheduleId\" \\\n    --workflow-type \"NewWorkflowType\"\n```"
>>>>>>> e66af947
	}
	s.Command.Args = cobra.NoArgs
	s.ScheduleConfigurationOptions.buildFlags(cctx, s.Command.Flags())
	s.ScheduleIdOptions.buildFlags(cctx, s.Command.Flags())
	s.OverlapPolicyOptions.buildFlags(cctx, s.Command.Flags())
	s.SharedWorkflowStartOptions.buildFlags(cctx, s.Command.Flags())
	s.PayloadInputOptions.buildFlags(cctx, s.Command.Flags())
	s.Command.Flags().SetNormalizeFunc(aliasNormalizer(map[string]string{
		"name": "type",
	}))
	s.Command.Run = func(c *cobra.Command, args []string) {
		if err := s.run(cctx, args); err != nil {
			cctx.Options.Fail(err)
		}
	}
	return &s
}

type TemporalServerCommand struct {
	Parent  *TemporalCommand
	Command cobra.Command
}

func NewTemporalServerCommand(cctx *CommandContext, parent *TemporalCommand) *TemporalServerCommand {
	var s TemporalServerCommand
	s.Parent = parent
	s.Command.Use = "server"
	s.Command.Short = "Run Temporal Server"
	if hasHighlighting {
		s.Command.Long = "Run a development Temporal Server on your local system. View the Web UI for\nthe default configuration at http://localhost:8233:\n\n\x1b[1mtemporal server start-dev\x1b[0m\n\nAdd persistence for Workflow Executions across runs:\n\n\x1b[1mtemporal server start-dev \\\n    --db-filename path-to-your-local-persistent-store\x1b[0m\n\nSet the port from the front-end gRPC Service (7233 default):\n\n\x1b[1mtemporal server start-dev \\\n    --port 7234 \\\n    --ui-port 8234 \\\n    --metrics-port 57271\x1b[0m\n\nUse a custom port for the Web UI. The default is the gRPC port (7233 default)\nplus 1000 (8233):\n\n\x1b[1mtemporal server start-dev \\\n    --ui-port 3000\x1b[0m\n"
	} else {
		s.Command.Long = "Run a development Temporal Server on your local system. View the Web UI for\nthe default configuration at http://localhost:8233:\n\n```\ntemporal server start-dev\n```\n\nAdd persistence for Workflow Executions across runs:\n\n```\ntemporal server start-dev \\\n    --db-filename path-to-your-local-persistent-store\n```\n\nSet the port from the front-end gRPC Service (7233 default):\n\n```\ntemporal server start-dev \\\n    --port 7234 \\\n    --ui-port 8234 \\\n    --metrics-port 57271\n```\n\nUse a custom port for the Web UI. The default is the gRPC port (7233 default)\nplus 1000 (8233):\n\n```\ntemporal server start-dev \\\n    --ui-port 3000\n```\n"
	}
	s.Command.Args = cobra.NoArgs
	s.Command.AddCommand(&NewTemporalServerStartDevCommand(cctx, &s).Command)
	return &s
}

type TemporalServerStartDevCommand struct {
	Parent             *TemporalServerCommand
	Command            cobra.Command
	DbFilename         string
	Namespace          []string
	Port               int
	HttpPort           int
	MetricsPort        int
	UiPort             int
	Headless           bool
	Ip                 string
	UiIp               string
	UiPublicPath       string
	UiAssetPath        string
	UiCodecEndpoint    string
	SqlitePragma       []string
	DynamicConfigValue []string
	LogConfig          bool
	SearchAttribute    []string
}

func NewTemporalServerStartDevCommand(cctx *CommandContext, parent *TemporalServerCommand) *TemporalServerStartDevCommand {
	var s TemporalServerStartDevCommand
	s.Parent = parent
	s.Command.DisableFlagsInUseLine = true
	s.Command.Use = "start-dev [flags]"
	s.Command.Short = "Start Temporal development server"
	if hasHighlighting {
		s.Command.Long = "Run a development Temporal Server on your local system. View the Web UI for\nthe default configuration at http://localhost:8233:\n\n\x1b[1mtemporal server start-dev\x1b[0m\n\nAdd persistence for Workflow Executions across runs:\n\n\x1b[1mtemporal server start-dev \\\n    --db-filename path-to-your-local-persistent-store\x1b[0m\n\nSet the port from the front-end gRPC Service (7233 default):\n\n\x1b[1mtemporal server start-dev \\\n    --port 7000\x1b[0m\n\nUse a custom port for the Web UI. The default is the gRPC port (7233 default)\nplus 1000 (8233):\n\n\x1b[1mtemporal server start-dev \\\n    --ui-port 3000\x1b[0m\n"
	} else {
		s.Command.Long = "Run a development Temporal Server on your local system. View the Web UI for\nthe default configuration at http://localhost:8233:\n\n```\ntemporal server start-dev\n```\n\nAdd persistence for Workflow Executions across runs:\n\n```\ntemporal server start-dev \\\n    --db-filename path-to-your-local-persistent-store\n```\n\nSet the port from the front-end gRPC Service (7233 default):\n\n```\ntemporal server start-dev \\\n    --port 7000\n```\n\nUse a custom port for the Web UI. The default is the gRPC port (7233 default)\nplus 1000 (8233):\n\n```\ntemporal server start-dev \\\n    --ui-port 3000\n```\n"
	}
	s.Command.Args = cobra.NoArgs
<<<<<<< HEAD
	s.Command.Flags().StringVarP(&s.DbFilename, "db-filename", "f", "", "Path to file for persistent Temporal state store.\nBy default, Workflow Executions are lost when the server process dies.\n")
	s.Command.Flags().StringArrayVarP(&s.Namespace, "namespace", "n", nil, "Namespaces to be created at launch.\nThe \"default\" Namespace is always created automatically.\n")
	s.Command.Flags().IntVarP(&s.Port, "port", "p", 7233, "Port for the front-end gRPC Service.")
	s.Command.Flags().IntVar(&s.HttpPort, "http-port", 0, "Port for the HTTP API service.\nDefault is off.\n")
	s.Command.Flags().IntVar(&s.MetricsPort, "metrics-port", 0, "Port for '/metrics'.\nDefault is off.\n")
	s.Command.Flags().IntVar(&s.UiPort, "ui-port", 0, "Port for the Web UI.\nDefault is '--port' value + 1000.\n")
	s.Command.Flags().BoolVar(&s.Headless, "headless", false, "Disable the Web UI.")
	s.Command.Flags().StringVar(&s.Ip, "ip", "localhost", "IP address bound to the frontend Service.")
	s.Command.Flags().StringVar(&s.UiIp, "ui-ip", "", "IP address bound to the Web UI.\nDefault is same as '--ip' value.\n")
	s.Command.Flags().StringVar(&s.UiPublicPath, "ui-public-path", "", "The public base path for the Web UI.\nDefault is `/`.\n")
=======
	s.Command.Flags().StringVarP(&s.DbFilename, "db-filename", "f", "", "Path to file for persistent Temporal state store. By default, Workflow Executions are lost when the server process dies.")
	s.Command.Flags().StringArrayVarP(&s.Namespace, "namespace", "n", nil, "Namespaces to be created at launch. The \"default\" Namespace is always created automatically.")
	s.Command.Flags().IntVarP(&s.Port, "port", "p", 7233, "Port for the front-end gRPC Service.")
	s.Command.Flags().IntVar(&s.HttpPort, "http-port", 0, "Port for the HTTP API service. Default is off.")
	s.Command.Flags().IntVar(&s.MetricsPort, "metrics-port", 0, "Port for '/metrics'. Default is off.")
	s.Command.Flags().IntVar(&s.UiPort, "ui-port", 0, "Port for the Web UI. Default is '--port' value + 1000.")
	s.Command.Flags().BoolVar(&s.Headless, "headless", false, "Disable the Web UI.")
	s.Command.Flags().StringVar(&s.Ip, "ip", "localhost", "IP address bound to the front-end Service.")
	s.Command.Flags().StringVar(&s.UiIp, "ui-ip", "", "IP address bound to the Web UI. Default is same as '--ip' value.")
	s.Command.Flags().StringVar(&s.UiPublicPath, "ui-public-path", "", "The public base path for the Web UI. Default is `/`.")
>>>>>>> e66af947
	s.Command.Flags().StringVar(&s.UiAssetPath, "ui-asset-path", "", "UI custom assets path.")
	s.Command.Flags().StringVar(&s.UiCodecEndpoint, "ui-codec-endpoint", "", "UI remote codec HTTP end.")
	s.Command.Flags().StringArrayVar(&s.SqlitePragma, "sqlite-pragma", nil, "SQLite pragma statements in \"PRAGMA=VALUE\" format.")
	s.Command.Flags().StringArrayVar(&s.DynamicConfigValue, "dynamic-config-value", nil, "Dynamic configuration value using `KEY=VALUE` pairs.\nKeys must be identifiers, and values must be JSON values.\nFor example: 'YourKey=\"YourString\"'.\nCan be passed multiple times.\n")
	s.Command.Flags().BoolVar(&s.LogConfig, "log-config", false, "Log the server config to stderr.")
	s.Command.Flags().StringArrayVar(&s.SearchAttribute, "search-attribute", nil, "Search attributes to register using `KEY=VALUE` pairs.\nKeys must be identifiers, and values must be the search\nattribute type, which is one of the following:\nText, Keyword, Int, Double, Bool, Datetime, KeywordList.\n")
	s.Command.Run = func(c *cobra.Command, args []string) {
		if err := s.run(cctx, args); err != nil {
			cctx.Options.Fail(err)
		}
	}
	return &s
}

type TemporalTaskQueueCommand struct {
	Parent  *TemporalCommand
	Command cobra.Command
	ClientOptions
}

func NewTemporalTaskQueueCommand(cctx *CommandContext, parent *TemporalCommand) *TemporalTaskQueueCommand {
	var s TemporalTaskQueueCommand
	s.Parent = parent
	s.Command.Use = "task-queue"
	s.Command.Short = "Manage Task Queues"
	if hasHighlighting {
		s.Command.Long = "Inspect and update Task Queues, the queues that Workers poll for Workflow and\nActivity tasks:\n\n\x1b[1mtemporal task-queue [command] [command options] \\\n    --task-queue YourTaskQueue\x1b[0m\n\nFor example:\n\n\x1b[1mtemporal task-queue describe \\\n    --task-queue YourTaskQueue\x1b[0m\n"
	} else {
		s.Command.Long = "Inspect and update Task Queues, the queues that Workers poll for Workflow and\nActivity tasks:\n\n```\ntemporal task-queue [command] [command options] \\\n    --task-queue YourTaskQueue\n```\n\nFor example:\n\n```\ntemporal task-queue describe \\\n    --task-queue YourTaskQueue\n```\n"
	}
	s.Command.Args = cobra.NoArgs
	s.Command.AddCommand(&NewTemporalTaskQueueDescribeCommand(cctx, &s).Command)
	s.Command.AddCommand(&NewTemporalTaskQueueGetBuildIdReachabilityCommand(cctx, &s).Command)
	s.Command.AddCommand(&NewTemporalTaskQueueGetBuildIdsCommand(cctx, &s).Command)
	s.Command.AddCommand(&NewTemporalTaskQueueListPartitionCommand(cctx, &s).Command)
	s.Command.AddCommand(&NewTemporalTaskQueueUpdateBuildIdsCommand(cctx, &s).Command)
	s.Command.AddCommand(&NewTemporalTaskQueueVersioningCommand(cctx, &s).Command)
	s.ClientOptions.buildFlags(cctx, s.Command.PersistentFlags())
	return &s
}

type TemporalTaskQueueDescribeCommand struct {
	Parent              *TemporalTaskQueueCommand
	Command             cobra.Command
	TaskQueue           string
	TaskQueueType       StringEnumArray
	SelectBuildId       []string
	SelectUnversioned   bool
	SelectAllActive     bool
	ReportReachability  bool
	LegacyMode          bool
	TaskQueueTypeLegacy StringEnum
	PartitionsLegacy    int
	DisableStats        bool
}

func NewTemporalTaskQueueDescribeCommand(cctx *CommandContext, parent *TemporalTaskQueueCommand) *TemporalTaskQueueDescribeCommand {
	var s TemporalTaskQueueDescribeCommand
	s.Parent = parent
	s.Command.DisableFlagsInUseLine = true
	s.Command.Use = "describe [flags]"
	s.Command.Short = "Show active Workers"
	if hasHighlighting {
<<<<<<< HEAD
		s.Command.Long = "Display a list of active Workers that have recently polled a Task Queue. The\nTemporal Server records each poll request time. A \x1b[1mLastAccessTime\x1b[0m over one\nminute may indicate the Worker is at capacity or has shut down. Temporal\nWorkers are removed if 5 minutes have passed since the last poll request.\n\n\x1b[1mtemporal task-queue describe \\\n  --task-queue YourTaskQueue\x1b[0m\n\nThis command provides poller information for a given Task Queue.\nWorkflow and Activity polling use separate Task Queues:\n\n\x1b[1mtemporal task-queue describe \\\n    --task-queue YourTaskQueue \\\n    --task-queue-type \"activity\"\x1b[0m\n\nThis command provides the following task queue statistics:\n- \x1b[1mApproximateBacklogCount\x1b[0m: The approximate number of tasks backlogged in this\n  task queue. May count expired tasks but eventually converges to the right\n  value.\n- \x1b[1mApproximateBacklogAge\x1b[0m: Approximate age of the oldest task in the backlog,\n  based on its creation time, measured in seconds.\n- \x1b[1mTasksAddRate\x1b[0m: Approximate rate at which tasks are being added to the task\n  queue, measured in tasks per second, averaged over the last 30 seconds.\n  Includes tasks dispatched immediately without going to the backlog\n  (sync-matched tasks), as well as tasks added to the backlog. (See note below.)\n- \x1b[1mTasksDispatchRate\x1b[0m: Approximate rate at which tasks are being dispatched from\n  the task queue, measured in tasks per second, averaged over the last 30\n  seconds.  Includes tasks dispatched immediately without going to the backlog\n  (sync-matched tasks), as well as tasks added to the backlog. (See note below.)\n- \x1b[1mBacklog Increase Rate\x1b[0m: Approximate rate at which the backlog size is\n  increasing (if positive) or decreasing (if negative), measured in tasks per\n  second, averaged over the last 30 seconds.  This is equivalent to:\n  \x1b[1mTasksAddRate\x1b[0m - \x1b[1mTasksDispatchRate\x1b[0m.\n\nNOTE: The \x1b[1mTasksAddRate\x1b[0m and \x1b[1mTasksDispatchRate\x1b[0m metrics may differ from the\nactual rate of add/dispatch, because tasks may be dispatched eagerly to an\navailable worker, or may apply only to specific workers (they are \"sticky\").\nSuch tasks are not counted by these metrics.\n\nSafely retire Workers assigned a Build ID by checking reachability across\nall task types. Use the flag \x1b[1m--report-reachability\x1b[0m:\n\n\x1b[1mtemporal task-queue describe \\\n  --task-queue YourTaskQueue \\\n  --build-id \"YourBuildId\" \\\n  --report-reachability\x1b[0m\n\nTask reachability information is returned for the requested versions and all\ntask types, which can be used to safely retire Workers with old code versions,\nprovided that they were assigned a Build ID.\n\nNote that task reachability status is experimental and may significantly change\nor be removed in a future release. Also, determining task reachability incurs a\nnon-trivial computing cost.\n\nTask reachability states are reported per build ID. The state may be one of the\nfollowing:\n\n- \x1b[1mReachable\x1b[0m: using the current versioning rules, the Build ID may be used\n  by new Workflow Executions or Activities OR there are currently open\n  Workflow or backlogged Activity tasks assigned to the queue.\n- \x1b[1mClosedWorkflowsOnly\x1b[0m: the Build ID does not have open Workflow Executions\n  and can't be reached by new Workflow Executions. It MAY have closed\n  Workflow Executions within the Namespace retention period.\n- \x1b[1mUnreachable\x1b[0m: this Build ID is not used for new Workflow Executions and\n  isn't used by any existing Workflow Execution within the retention period.\n\nTask reachability is eventually consistent. You may experience a delay until\nreachability converges to the most accurate value. This is designed to act\nin the most conservative way until convergence. For example, \x1b[1mReachable\x1b[0m is\nmore conservative than \x1b[1mClosedWorkflowsOnly\x1b[0m.\n"
	} else {
		s.Command.Long = "Display a list of active Workers that have recently polled a Task Queue. The\nTemporal Server records each poll request time. A `LastAccessTime` over one\nminute may indicate the Worker is at capacity or has shut down. Temporal\nWorkers are removed if 5 minutes have passed since the last poll request.\n\n```\ntemporal task-queue describe \\\n  --task-queue YourTaskQueue\n```\n\nThis command provides poller information for a given Task Queue.\nWorkflow and Activity polling use separate Task Queues:\n\n```\ntemporal task-queue describe \\\n    --task-queue YourTaskQueue \\\n    --task-queue-type \"activity\"\n```\n\nThis command provides the following task queue statistics:\n- `ApproximateBacklogCount`: The approximate number of tasks backlogged in this\n  task queue. May count expired tasks but eventually converges to the right\n  value.\n- `ApproximateBacklogAge`: Approximate age of the oldest task in the backlog,\n  based on its creation time, measured in seconds.\n- `TasksAddRate`: Approximate rate at which tasks are being added to the task\n  queue, measured in tasks per second, averaged over the last 30 seconds.\n  Includes tasks dispatched immediately without going to the backlog\n  (sync-matched tasks), as well as tasks added to the backlog. (See note below.)\n- `TasksDispatchRate`: Approximate rate at which tasks are being dispatched from\n  the task queue, measured in tasks per second, averaged over the last 30\n  seconds.  Includes tasks dispatched immediately without going to the backlog\n  (sync-matched tasks), as well as tasks added to the backlog. (See note below.)\n- `Backlog Increase Rate`: Approximate rate at which the backlog size is\n  increasing (if positive) or decreasing (if negative), measured in tasks per\n  second, averaged over the last 30 seconds.  This is equivalent to:\n  `TasksAddRate` - `TasksDispatchRate`.\n\nNOTE: The `TasksAddRate` and `TasksDispatchRate` metrics may differ from the\nactual rate of add/dispatch, because tasks may be dispatched eagerly to an\navailable worker, or may apply only to specific workers (they are \"sticky\").\nSuch tasks are not counted by these metrics.\n\nSafely retire Workers assigned a Build ID by checking reachability across\nall task types. Use the flag `--report-reachability`:\n\n```\ntemporal task-queue describe \\\n  --task-queue YourTaskQueue \\\n  --build-id \"YourBuildId\" \\\n  --report-reachability\n```\n\nTask reachability information is returned for the requested versions and all\ntask types, which can be used to safely retire Workers with old code versions,\nprovided that they were assigned a Build ID.\n\nNote that task reachability status is experimental and may significantly change\nor be removed in a future release. Also, determining task reachability incurs a\nnon-trivial computing cost.\n\nTask reachability states are reported per build ID. The state may be one of the\nfollowing:\n\n- `Reachable`: using the current versioning rules, the Build ID may be used\n  by new Workflow Executions or Activities OR there are currently open\n  Workflow or backlogged Activity tasks assigned to the queue.\n- `ClosedWorkflowsOnly`: the Build ID does not have open Workflow Executions\n  and can't be reached by new Workflow Executions. It MAY have closed\n  Workflow Executions within the Namespace retention period.\n- `Unreachable`: this Build ID is not used for new Workflow Executions and\n  isn't used by any existing Workflow Execution within the retention period.\n\nTask reachability is eventually consistent. You may experience a delay until\nreachability converges to the most accurate value. This is designed to act\nin the most conservative way until convergence. For example, `Reachable` is\nmore conservative than `ClosedWorkflowsOnly`.\n"
=======
		s.Command.Long = "Display a list of active Workers that have recently polled a Task Queue. The\nTemporal Server records each poll request time. A \x1b[1mLastAccessTime\x1b[0m over one\nminute may indicate the Worker is at capacity or has shut down. Temporal\nWorkers are removed if 5 minutes have passed since the last poll request.\n\n\x1b[1mtemporal task-queue describe \\\n  --task-queue YourTaskQueue\x1b[0m\n\nThis command provides poller information for a given Task Queue.\nWorkflow and Activity polling use separate Task Queues:\n\n\x1b[1mtemporal task-queue describe \\\n    --task-queue YourTaskQueue \\\n    --task-queue-type \"activity\"\x1b[0m\n\nThis command provides the following task queue statistics:\n- \x1b[1mApproximateBacklogCount\x1b[0m: The approximate number of tasks backlogged in this\n  task queue. May count expired tasks but eventually converges to the right\n  value.\n- \x1b[1mApproximateBacklogAge\x1b[0m: Approximate age of the oldest task in the backlog,\n  based on its creation time, measured in seconds.\n- \x1b[1mTasksAddRate\x1b[0m: Approximate rate at which tasks are being added to the task\n  queue, measured in tasks per second, averaged over the last 30 seconds.\n  Includes tasks dispatched immediately without going to the backlog\n  (sync-matched tasks), as well as tasks added to the backlog. (See note below.)\n- \x1b[1mTasksDispatchRate\x1b[0m: Approximate rate at which tasks are being dispatched from\n  the task queue, measured in tasks per second, averaged over the last 30\n  seconds.  Includes tasks dispatched immediately without going to the backlog\n  (sync-matched tasks), as well as tasks added to the backlog. (See note below.)\n- \x1b[1mBacklog Increase Rate\x1b[0m: Approximate rate at which the backlog size is\n  increasing (if positive) or decreasing (if negative), measured in tasks per\n  second, averaged over the last 30 seconds.  This is equivalent to:\n  \x1b[1mTasksAddRate\x1b[0m - \x1b[1mTasksDispatchRate\x1b[0m.\n\nNOTE: The \x1b[1mTasksAddRate\x1b[0m and \x1b[1mTasksDispatchRate\x1b[0m metrics may differ from the\nactual rate of add/dispatch, because tasks may be dispatched eagerly to an\navailable worker, or may apply only to specific workers (they are \"sticky\").\nSuch tasks are not counted by these metrics.\n\nSafely retire Workers assigned a Build ID by checking reachability across\nall task types. Use the flag \x1b[1m--report-reachability\x1b[0m:\n\n\x1b[1mtemporal task-queue describe \\\n    --task-queue YourTaskQueue \\\n    --build-id \"YourBuildId\" \\\n    --report-reachability\x1b[0m\n\nTask reachability information is returned for the requested versions and all\ntask types, which can be used to safely retire Workers with old code versions,\nprovided that they were assigned a Build ID.\n\nNote that task reachability status is experimental and may significantly change\nor be removed in a future release. Also, determining task reachability incurs a\nnon-trivial computing cost.\n\nTask reachability states are reported per build ID. The state may be one of the\nfollowing:\n\n- \x1b[1mReachable\x1b[0m: using the current versioning rules, the Build ID may be used\n  by new Workflow Executions or Activities OR there are currently open\n  Workflow or backlogged Activity tasks assigned to the queue.\n- \x1b[1mClosedWorkflowsOnly\x1b[0m: the Build ID does not have open Workflow Executions\n  and can't be reached by new Workflow Executions. It MAY have closed\n  Workflow Executions within the Namespace retention period.\n- \x1b[1mUnreachable\x1b[0m: this Build ID is not used for new Workflow Executions and\n  isn't used by any existing Workflow Execution within the retention period.\n\nTask reachability is eventually consistent. You may experience a delay until\nreachability converges to the most accurate value. This is designed to act\nin the most conservative way until convergence. For example, \x1b[1mReachable\x1b[0m is\nmore conservative than \x1b[1mClosedWorkflowsOnly\x1b[0m."
	} else {
		s.Command.Long = "Display a list of active Workers that have recently polled a Task Queue. The\nTemporal Server records each poll request time. A `LastAccessTime` over one\nminute may indicate the Worker is at capacity or has shut down. Temporal\nWorkers are removed if 5 minutes have passed since the last poll request.\n\n```\ntemporal task-queue describe \\\n  --task-queue YourTaskQueue\n```\n\nThis command provides poller information for a given Task Queue.\nWorkflow and Activity polling use separate Task Queues:\n\n```\ntemporal task-queue describe \\\n    --task-queue YourTaskQueue \\\n    --task-queue-type \"activity\"\n```\n\nThis command provides the following task queue statistics:\n- `ApproximateBacklogCount`: The approximate number of tasks backlogged in this\n  task queue. May count expired tasks but eventually converges to the right\n  value.\n- `ApproximateBacklogAge`: Approximate age of the oldest task in the backlog,\n  based on its creation time, measured in seconds.\n- `TasksAddRate`: Approximate rate at which tasks are being added to the task\n  queue, measured in tasks per second, averaged over the last 30 seconds.\n  Includes tasks dispatched immediately without going to the backlog\n  (sync-matched tasks), as well as tasks added to the backlog. (See note below.)\n- `TasksDispatchRate`: Approximate rate at which tasks are being dispatched from\n  the task queue, measured in tasks per second, averaged over the last 30\n  seconds.  Includes tasks dispatched immediately without going to the backlog\n  (sync-matched tasks), as well as tasks added to the backlog. (See note below.)\n- `Backlog Increase Rate`: Approximate rate at which the backlog size is\n  increasing (if positive) or decreasing (if negative), measured in tasks per\n  second, averaged over the last 30 seconds.  This is equivalent to:\n  `TasksAddRate` - `TasksDispatchRate`.\n\nNOTE: The `TasksAddRate` and `TasksDispatchRate` metrics may differ from the\nactual rate of add/dispatch, because tasks may be dispatched eagerly to an\navailable worker, or may apply only to specific workers (they are \"sticky\").\nSuch tasks are not counted by these metrics.\n\nSafely retire Workers assigned a Build ID by checking reachability across\nall task types. Use the flag `--report-reachability`:\n\n```\ntemporal task-queue describe \\\n    --task-queue YourTaskQueue \\\n    --build-id \"YourBuildId\" \\\n    --report-reachability\n```\n\nTask reachability information is returned for the requested versions and all\ntask types, which can be used to safely retire Workers with old code versions,\nprovided that they were assigned a Build ID.\n\nNote that task reachability status is experimental and may significantly change\nor be removed in a future release. Also, determining task reachability incurs a\nnon-trivial computing cost.\n\nTask reachability states are reported per build ID. The state may be one of the\nfollowing:\n\n- `Reachable`: using the current versioning rules, the Build ID may be used\n  by new Workflow Executions or Activities OR there are currently open\n  Workflow or backlogged Activity tasks assigned to the queue.\n- `ClosedWorkflowsOnly`: the Build ID does not have open Workflow Executions\n  and can't be reached by new Workflow Executions. It MAY have closed\n  Workflow Executions within the Namespace retention period.\n- `Unreachable`: this Build ID is not used for new Workflow Executions and\n  isn't used by any existing Workflow Execution within the retention period.\n\nTask reachability is eventually consistent. You may experience a delay until\nreachability converges to the most accurate value. This is designed to act\nin the most conservative way until convergence. For example, `Reachable` is\nmore conservative than `ClosedWorkflowsOnly`."
>>>>>>> e66af947
	}
	s.Command.Args = cobra.NoArgs
	s.Command.Flags().StringVarP(&s.TaskQueue, "task-queue", "t", "", "Task Queue name. Required.")
	_ = cobra.MarkFlagRequired(s.Command.Flags(), "task-queue")
	s.TaskQueueType = NewStringEnumArray([]string{"workflow", "activity", "nexus"}, []string{})
	s.Command.Flags().Var(&s.TaskQueueType, "task-queue-type", "Task Queue type. If not specified, all types are reported.\n Accepted values: workflow, activity, nexus.")
	s.Command.Flags().StringArrayVar(&s.SelectBuildId, "select-build-id", nil, "Filter the Task Queue based on Build ID.")
	s.Command.Flags().BoolVar(&s.SelectUnversioned, "select-unversioned", false, "Include the unversioned queue.")
	s.Command.Flags().BoolVar(&s.SelectAllActive, "select-all-active", false, "Include all active versions.\nA version is active if it had new tasks or polls recently.\n")
	s.Command.Flags().BoolVar(&s.ReportReachability, "report-reachability", false, "Display task reachability information.")
	s.Command.Flags().BoolVar(&s.LegacyMode, "legacy-mode", false, "Enable a legacy mode for servers that do not support rules-based \nworker versioning.\nThis mode only provides pollers info.\n")
	s.TaskQueueTypeLegacy = NewStringEnum([]string{"workflow", "activity"}, "workflow")
	s.Command.Flags().Var(&s.TaskQueueTypeLegacy, "task-queue-type-legacy", "Task Queue type (legacy mode only). Accepted values: workflow, activity.")
	s.Command.Flags().IntVar(&s.PartitionsLegacy, "partitions-legacy", 1, "Query partitions 1 through `N`.\nExperimental/Temporary feature.\nLegacy mode only.\n")
	s.Command.Flags().BoolVar(&s.DisableStats, "disable-stats", false, "Disable task queue statistics.")
	s.Command.Run = func(c *cobra.Command, args []string) {
		if err := s.run(cctx, args); err != nil {
			cctx.Options.Fail(err)
		}
	}
	return &s
}

type TemporalTaskQueueGetBuildIdReachabilityCommand struct {
	Parent           *TemporalTaskQueueCommand
	Command          cobra.Command
	BuildId          []string
	ReachabilityType StringEnum
	TaskQueue        []string
}

func NewTemporalTaskQueueGetBuildIdReachabilityCommand(cctx *CommandContext, parent *TemporalTaskQueueCommand) *TemporalTaskQueueGetBuildIdReachabilityCommand {
	var s TemporalTaskQueueGetBuildIdReachabilityCommand
	s.Parent = parent
	s.Command.DisableFlagsInUseLine = true
	s.Command.Use = "get-build-id-reachability [flags]"
	s.Command.Short = "Show Build ID availability (Deprecated)"
	if hasHighlighting {
		s.Command.Long = "+-----------------------------------------------------------------------------+\n| CAUTION: This command is deprecated and will be removed in a later release. |\n+-----------------------------------------------------------------------------+\n\nShow if a given Build ID can be used for new, existing, or closed Workflows\nin Namespaces that support Worker versioning:\n\n\x1b[1mtemporal task-queue get-build-id-reachability \\\n    --task-queue YourTaskQueue \\\n    --build-id \"YourBuildId\"\x1b[0m\n\nYou can specify the \x1b[1m--build-id\x1b[0m and \x1b[1m--task-queue\x1b[0m flags multiple times. If\n\x1b[1m--task-queue\x1b[0m is omitted, the command checks Build ID reachability against\nall Task Queues.\n"
	} else {
		s.Command.Long = "+-----------------------------------------------------------------------------+\n| CAUTION: This command is deprecated and will be removed in a later release. |\n+-----------------------------------------------------------------------------+\n\nShow if a given Build ID can be used for new, existing, or closed Workflows\nin Namespaces that support Worker versioning:\n\n```\ntemporal task-queue get-build-id-reachability \\\n    --task-queue YourTaskQueue \\\n    --build-id \"YourBuildId\"\n```\n\nYou can specify the `--build-id` and `--task-queue` flags multiple times. If\n`--task-queue` is omitted, the command checks Build ID reachability against\nall Task Queues.\n"
	}
	s.Command.Args = cobra.NoArgs
	s.Command.Flags().StringArrayVar(&s.BuildId, "build-id", nil, "One or more Build ID strings.\nCan be passed multiple times.\n")
	s.ReachabilityType = NewStringEnum([]string{"open", "closed", "existing"}, "existing")
	s.Command.Flags().Var(&s.ReachabilityType, "reachability-type", "Reachability filter.\n`open`: reachable by one or more open workflows.\n`closed`: reachable by one or more closed workflows.\n`existing`: reachable by either.\nNew Workflow Executions reachable by a Build ID are always reported.\n Accepted values: open, closed, existing.")
	s.Command.Flags().StringArrayVarP(&s.TaskQueue, "task-queue", "t", nil, "Search only the specified task queue(s).\nCan be passed multiple times.\n")
	s.Command.Run = func(c *cobra.Command, args []string) {
		if err := s.run(cctx, args); err != nil {
			cctx.Options.Fail(err)
		}
	}
	return &s
}

type TemporalTaskQueueGetBuildIdsCommand struct {
	Parent    *TemporalTaskQueueCommand
	Command   cobra.Command
	TaskQueue string
	MaxSets   int
}

func NewTemporalTaskQueueGetBuildIdsCommand(cctx *CommandContext, parent *TemporalTaskQueueCommand) *TemporalTaskQueueGetBuildIdsCommand {
	var s TemporalTaskQueueGetBuildIdsCommand
	s.Parent = parent
	s.Command.DisableFlagsInUseLine = true
	s.Command.Use = "get-build-ids [flags]"
	s.Command.Short = "Fetch Build ID versions (Deprecated)"
	if hasHighlighting {
		s.Command.Long = "+-----------------------------------------------------------------------------+\n| CAUTION: This command is deprecated and will be removed in a later release. |\n+-----------------------------------------------------------------------------+\n\nFetch sets of compatible Build IDs for specified Task Queues and display their\ninformation:\n\n\x1b[1mtemporal task-queue get-build-ids \\\n    --task-queue YourTaskQueue\x1b[0m\n\nThis command is limited to Namespaces that support Worker versioning.\n"
	} else {
		s.Command.Long = "+-----------------------------------------------------------------------------+\n| CAUTION: This command is deprecated and will be removed in a later release. |\n+-----------------------------------------------------------------------------+\n\nFetch sets of compatible Build IDs for specified Task Queues and display their\ninformation:\n\n```\ntemporal task-queue get-build-ids \\\n    --task-queue YourTaskQueue\n```\n\nThis command is limited to Namespaces that support Worker versioning.\n"
	}
	s.Command.Args = cobra.NoArgs
<<<<<<< HEAD
	s.Command.Flags().StringVarP(&s.TaskQueue, "task-queue", "t", "", "Task Queue name.\n Required.")
=======
	s.Command.Flags().StringVarP(&s.TaskQueue, "task-queue", "t", "", "Task Queue name. Required.")
>>>>>>> e66af947
	_ = cobra.MarkFlagRequired(s.Command.Flags(), "task-queue")
	s.Command.Flags().IntVar(&s.MaxSets, "max-sets", 0, "Max return count.\nUse 1 for default major version.\nUse 0 for all sets.\n")
	s.Command.Run = func(c *cobra.Command, args []string) {
		if err := s.run(cctx, args); err != nil {
			cctx.Options.Fail(err)
		}
	}
	return &s
}

type TemporalTaskQueueListPartitionCommand struct {
	Parent    *TemporalTaskQueueCommand
	Command   cobra.Command
	TaskQueue string
}

func NewTemporalTaskQueueListPartitionCommand(cctx *CommandContext, parent *TemporalTaskQueueCommand) *TemporalTaskQueueListPartitionCommand {
	var s TemporalTaskQueueListPartitionCommand
	s.Parent = parent
	s.Command.DisableFlagsInUseLine = true
	s.Command.Use = "list-partition [flags]"
	s.Command.Short = "List Task Queue partitions"
	if hasHighlighting {
		s.Command.Long = "Display a Task Queue's partition list with assigned matching nodes:\n\n\x1b[1mtemporal task-queue list-partition \\\n    --task-queue YourTaskQueue\x1b[0m\n"
	} else {
		s.Command.Long = "Display a Task Queue's partition list with assigned matching nodes:\n\n```\ntemporal task-queue list-partition \\\n    --task-queue YourTaskQueue\n```\n"
	}
	s.Command.Args = cobra.NoArgs
	s.Command.Flags().StringVarP(&s.TaskQueue, "task-queue", "t", "", "Task Queue name. Required.")
	_ = cobra.MarkFlagRequired(s.Command.Flags(), "task-queue")
	s.Command.Run = func(c *cobra.Command, args []string) {
		if err := s.run(cctx, args); err != nil {
			cctx.Options.Fail(err)
		}
	}
	return &s
}

type TemporalTaskQueueUpdateBuildIdsCommand struct {
	Parent  *TemporalTaskQueueCommand
	Command cobra.Command
}

func NewTemporalTaskQueueUpdateBuildIdsCommand(cctx *CommandContext, parent *TemporalTaskQueueCommand) *TemporalTaskQueueUpdateBuildIdsCommand {
	var s TemporalTaskQueueUpdateBuildIdsCommand
	s.Parent = parent
	s.Command.Use = "update-build-ids"
	s.Command.Short = "Manage Build IDs (Deprecated)"
	if hasHighlighting {
		s.Command.Long = "+-----------------------------------------------------------------------------+\n| CAUTION: This command is deprecated and will be removed in a later release. |\n+-----------------------------------------------------------------------------+\n\nAdd or change a Task Queue's compatible Build IDs for Namespaces using Worker\nversioning:\n\n\x1b[1mtemporal task-queue update-build-ids [subcommands] [options] \\\n    --task-queue YourTaskQueue\x1b[0m\n"
	} else {
		s.Command.Long = "+-----------------------------------------------------------------------------+\n| CAUTION: This command is deprecated and will be removed in a later release. |\n+-----------------------------------------------------------------------------+\n\nAdd or change a Task Queue's compatible Build IDs for Namespaces using Worker\nversioning:\n\n```\ntemporal task-queue update-build-ids [subcommands] [options] \\\n    --task-queue YourTaskQueue\n```\n"
	}
	s.Command.Args = cobra.NoArgs
	s.Command.AddCommand(&NewTemporalTaskQueueUpdateBuildIdsAddNewCompatibleCommand(cctx, &s).Command)
	s.Command.AddCommand(&NewTemporalTaskQueueUpdateBuildIdsAddNewDefaultCommand(cctx, &s).Command)
	s.Command.AddCommand(&NewTemporalTaskQueueUpdateBuildIdsPromoteIdInSetCommand(cctx, &s).Command)
	s.Command.AddCommand(&NewTemporalTaskQueueUpdateBuildIdsPromoteSetCommand(cctx, &s).Command)
	return &s
}

type TemporalTaskQueueUpdateBuildIdsAddNewCompatibleCommand struct {
	Parent                    *TemporalTaskQueueUpdateBuildIdsCommand
	Command                   cobra.Command
	BuildId                   string
	TaskQueue                 string
	ExistingCompatibleBuildId string
	SetAsDefault              bool
}

func NewTemporalTaskQueueUpdateBuildIdsAddNewCompatibleCommand(cctx *CommandContext, parent *TemporalTaskQueueUpdateBuildIdsCommand) *TemporalTaskQueueUpdateBuildIdsAddNewCompatibleCommand {
	var s TemporalTaskQueueUpdateBuildIdsAddNewCompatibleCommand
	s.Parent = parent
	s.Command.DisableFlagsInUseLine = true
	s.Command.Use = "add-new-compatible [flags]"
	s.Command.Short = "Add compatible Build ID"
	if hasHighlighting {
		s.Command.Long = "Add a compatible Build ID to a Task Queue's existing version set. Provide an\nexisting Build ID and a new Build ID:\n\n\x1b[1mtemporal task-queue update-build-ids add-new-compatible \\\n    --task-queue YourTaskQueue \\\n    --existing-compatible-build-id \"YourExistingBuildId\" \\\n    --build-id \"YourNewBuildId\"\x1b[0m\n\nThe new ID is stored in the set containing the existing ID and becomes the new\ndefault for that set.\n\nThis command is limited to Namespaces that support Worker versioning.\n"
	} else {
		s.Command.Long = "Add a compatible Build ID to a Task Queue's existing version set. Provide an\nexisting Build ID and a new Build ID:\n\n```\ntemporal task-queue update-build-ids add-new-compatible \\\n    --task-queue YourTaskQueue \\\n    --existing-compatible-build-id \"YourExistingBuildId\" \\\n    --build-id \"YourNewBuildId\"\n```\n\nThe new ID is stored in the set containing the existing ID and becomes the new\ndefault for that set.\n\nThis command is limited to Namespaces that support Worker versioning.\n"
	}
	s.Command.Args = cobra.NoArgs
	s.Command.Flags().StringVar(&s.BuildId, "build-id", "", "Build ID to be added. Required.")
	_ = cobra.MarkFlagRequired(s.Command.Flags(), "build-id")
	s.Command.Flags().StringVarP(&s.TaskQueue, "task-queue", "t", "", "Task Queue name. Required.")
	_ = cobra.MarkFlagRequired(s.Command.Flags(), "task-queue")
	s.Command.Flags().StringVar(&s.ExistingCompatibleBuildId, "existing-compatible-build-id", "", "Pre-existing Build ID in this Task Queue. Required.")
	_ = cobra.MarkFlagRequired(s.Command.Flags(), "existing-compatible-build-id")
	s.Command.Flags().BoolVar(&s.SetAsDefault, "set-as-default", false, "Set the expanded Build ID set as the Task Queue default.")
	s.Command.Run = func(c *cobra.Command, args []string) {
		if err := s.run(cctx, args); err != nil {
			cctx.Options.Fail(err)
		}
	}
	return &s
}

type TemporalTaskQueueUpdateBuildIdsAddNewDefaultCommand struct {
	Parent    *TemporalTaskQueueUpdateBuildIdsCommand
	Command   cobra.Command
	BuildId   string
	TaskQueue string
}

func NewTemporalTaskQueueUpdateBuildIdsAddNewDefaultCommand(cctx *CommandContext, parent *TemporalTaskQueueUpdateBuildIdsCommand) *TemporalTaskQueueUpdateBuildIdsAddNewDefaultCommand {
	var s TemporalTaskQueueUpdateBuildIdsAddNewDefaultCommand
	s.Parent = parent
	s.Command.DisableFlagsInUseLine = true
	s.Command.Use = "add-new-default [flags]"
	s.Command.Short = "Set new default Build ID set (Deprecated)"
	if hasHighlighting {
		s.Command.Long = "+-----------------------------------------------------------------------------+\n| CAUTION: This command is deprecated and will be removed in a later release. |\n+-----------------------------------------------------------------------------+\n\nCreate a new Task Queue Build ID set, add a Build ID to it, and make it the\noverall Task Queue default. The new set will be incompatible with previous\nsets and versions.\n\n\x1b[1mtemporal task-queue update-build-ids add-new-default \\\n    --task-queue YourTaskQueue \\\n    --build-id \"YourNewBuildId\"\x1b[0m\n\n+------------------------------------------------------------------------+\n| NOTICE: This command is limited to Namespaces that support Worker      |\n| versioning. Worker versioning is experimental. Versioning commands are |\n| subject to change.                                                     |\n+------------------------------------------------------------------------+\n"
	} else {
		s.Command.Long = "+-----------------------------------------------------------------------------+\n| CAUTION: This command is deprecated and will be removed in a later release. |\n+-----------------------------------------------------------------------------+\n\nCreate a new Task Queue Build ID set, add a Build ID to it, and make it the\noverall Task Queue default. The new set will be incompatible with previous\nsets and versions.\n\n```\ntemporal task-queue update-build-ids add-new-default \\\n    --task-queue YourTaskQueue \\\n    --build-id \"YourNewBuildId\"\n```\n\n+------------------------------------------------------------------------+\n| NOTICE: This command is limited to Namespaces that support Worker      |\n| versioning. Worker versioning is experimental. Versioning commands are |\n| subject to change.                                                     |\n+------------------------------------------------------------------------+\n"
	}
	s.Command.Args = cobra.NoArgs
	s.Command.Flags().StringVar(&s.BuildId, "build-id", "", "Build ID to be added. Required.")
	_ = cobra.MarkFlagRequired(s.Command.Flags(), "build-id")
	s.Command.Flags().StringVarP(&s.TaskQueue, "task-queue", "t", "", "Task Queue name. Required.")
	_ = cobra.MarkFlagRequired(s.Command.Flags(), "task-queue")
	s.Command.Run = func(c *cobra.Command, args []string) {
		if err := s.run(cctx, args); err != nil {
			cctx.Options.Fail(err)
		}
	}
	return &s
}

type TemporalTaskQueueUpdateBuildIdsPromoteIdInSetCommand struct {
	Parent    *TemporalTaskQueueUpdateBuildIdsCommand
	Command   cobra.Command
	BuildId   string
	TaskQueue string
}

func NewTemporalTaskQueueUpdateBuildIdsPromoteIdInSetCommand(cctx *CommandContext, parent *TemporalTaskQueueUpdateBuildIdsCommand) *TemporalTaskQueueUpdateBuildIdsPromoteIdInSetCommand {
	var s TemporalTaskQueueUpdateBuildIdsPromoteIdInSetCommand
	s.Parent = parent
	s.Command.DisableFlagsInUseLine = true
	s.Command.Use = "promote-id-in-set [flags]"
	s.Command.Short = "Set Build ID as set default (Deprecated)"
	if hasHighlighting {
		s.Command.Long = "+-----------------------------------------------------------------------------+\n| CAUTION: This command is deprecated and will be removed in a later release. |\n+-----------------------------------------------------------------------------+\n\nEstablish an existing Build ID as the default in its Task Queue set. New tasks\ncompatible with this set will now be dispatched to this ID:\n\n\x1b[1mtemporal task-queue update-build-ids promote-id-in-set \\\n    --task-queue YourTaskQueue \\\n    --build-id \"YourBuildId\"\x1b[0m\n\n+------------------------------------------------------------------------+\n| NOTICE: This command is limited to Namespaces that support Worker      |\n| versioning. Worker versioning is experimental. Versioning commands are |\n| subject to change.                                                     |\n+------------------------------------------------------------------------+\n"
	} else {
		s.Command.Long = "+-----------------------------------------------------------------------------+\n| CAUTION: This command is deprecated and will be removed in a later release. |\n+-----------------------------------------------------------------------------+\n\nEstablish an existing Build ID as the default in its Task Queue set. New tasks\ncompatible with this set will now be dispatched to this ID:\n\n```\ntemporal task-queue update-build-ids promote-id-in-set \\\n    --task-queue YourTaskQueue \\\n    --build-id \"YourBuildId\"\n```\n\n+------------------------------------------------------------------------+\n| NOTICE: This command is limited to Namespaces that support Worker      |\n| versioning. Worker versioning is experimental. Versioning commands are |\n| subject to change.                                                     |\n+------------------------------------------------------------------------+\n"
	}
	s.Command.Args = cobra.NoArgs
	s.Command.Flags().StringVar(&s.BuildId, "build-id", "", "Build ID to set as default. Required.")
	_ = cobra.MarkFlagRequired(s.Command.Flags(), "build-id")
	s.Command.Flags().StringVarP(&s.TaskQueue, "task-queue", "t", "", "Task Queue name. Required.")
	_ = cobra.MarkFlagRequired(s.Command.Flags(), "task-queue")
	s.Command.Run = func(c *cobra.Command, args []string) {
		if err := s.run(cctx, args); err != nil {
			cctx.Options.Fail(err)
		}
	}
	return &s
}

type TemporalTaskQueueUpdateBuildIdsPromoteSetCommand struct {
	Parent    *TemporalTaskQueueUpdateBuildIdsCommand
	Command   cobra.Command
	BuildId   string
	TaskQueue string
}

func NewTemporalTaskQueueUpdateBuildIdsPromoteSetCommand(cctx *CommandContext, parent *TemporalTaskQueueUpdateBuildIdsCommand) *TemporalTaskQueueUpdateBuildIdsPromoteSetCommand {
	var s TemporalTaskQueueUpdateBuildIdsPromoteSetCommand
	s.Parent = parent
	s.Command.DisableFlagsInUseLine = true
	s.Command.Use = "promote-set [flags]"
	s.Command.Short = "Promote Build ID set (Deprecated)"
	if hasHighlighting {
		s.Command.Long = "+-----------------------------------------------------------------------------+\n| CAUTION: This command is deprecated and will be removed in a later release. |\n+-----------------------------------------------------------------------------+\n\nPromote a Build ID set to be the default on a Task Queue. Identify the set by\nproviding a Build ID within it. If the set is already the default, this\ncommand has no effect:\n\n\x1b[1mtemporal task-queue update-build-ids promote-set \\\n    --task-queue YourTaskQueue \\\n    --build-id \"YourBuildId\"\x1b[0m\n\n+------------------------------------------------------------------------+\n| NOTICE: This command is limited to Namespaces that support Worker      |\n| versioning. Worker versioning is experimental. Versioning commands are |\n| subject to change.                                                     |\n+------------------------------------------------------------------------+\n"
	} else {
		s.Command.Long = "+-----------------------------------------------------------------------------+\n| CAUTION: This command is deprecated and will be removed in a later release. |\n+-----------------------------------------------------------------------------+\n\nPromote a Build ID set to be the default on a Task Queue. Identify the set by\nproviding a Build ID within it. If the set is already the default, this\ncommand has no effect:\n\n```\ntemporal task-queue update-build-ids promote-set \\\n    --task-queue YourTaskQueue \\\n    --build-id \"YourBuildId\"\n```\n\n+------------------------------------------------------------------------+\n| NOTICE: This command is limited to Namespaces that support Worker      |\n| versioning. Worker versioning is experimental. Versioning commands are |\n| subject to change.                                                     |\n+------------------------------------------------------------------------+\n"
	}
	s.Command.Args = cobra.NoArgs
	s.Command.Flags().StringVar(&s.BuildId, "build-id", "", "Build ID within the promoted set. Required.")
	_ = cobra.MarkFlagRequired(s.Command.Flags(), "build-id")
	s.Command.Flags().StringVarP(&s.TaskQueue, "task-queue", "t", "", "Task Queue name. Required.")
	_ = cobra.MarkFlagRequired(s.Command.Flags(), "task-queue")
	s.Command.Run = func(c *cobra.Command, args []string) {
		if err := s.run(cctx, args); err != nil {
			cctx.Options.Fail(err)
		}
	}
	return &s
}

type TemporalTaskQueueVersioningCommand struct {
	Parent    *TemporalTaskQueueCommand
	Command   cobra.Command
	TaskQueue string
}

func NewTemporalTaskQueueVersioningCommand(cctx *CommandContext, parent *TemporalTaskQueueCommand) *TemporalTaskQueueVersioningCommand {
	var s TemporalTaskQueueVersioningCommand
	s.Parent = parent
	s.Command.Use = "versioning"
	s.Command.Short = "Manage Task Queue Build ID handling (Experimental)"
	if hasHighlighting {
		s.Command.Long = "+---------------------------------------------------------------------+\n| CAUTION: Worker versioning is experimental. Versioning commands are |\n| subject to change.                                                  |\n+---------------------------------------------------------------------+\n\nProvides commands to add, list, remove, or replace Worker Build ID assignment\nand redirect rules associated with Task Queues:\n\n\x1b[1mtemporal task-queue versioning [subcommands] [options] \\\n    --task-queue YourTaskQueue\x1b[0m\n\nTask Queues support the following versioning rules and policies:\n\n- Assignment Rules: manage how new executions are assigned to run on specific\n  Worker Build IDs. Each Task Queue stores a list of ordered Assignment Rules,\n  which are evaluated from first to last. Assignment Rules also allow for\n  gradual rollout of new Build IDs by setting ramp percentage.\n- Redirect Rules: automatically assign work for a source Build ID to a target\n  Build ID. You may add at most one redirect rule for each source Build ID.\n  Redirect rules require that a target Build ID is fully compatible with\n  the source Build ID.\n"
	} else {
		s.Command.Long = "+---------------------------------------------------------------------+\n| CAUTION: Worker versioning is experimental. Versioning commands are |\n| subject to change.                                                  |\n+---------------------------------------------------------------------+\n\nProvides commands to add, list, remove, or replace Worker Build ID assignment\nand redirect rules associated with Task Queues:\n\n```\ntemporal task-queue versioning [subcommands] [options] \\\n    --task-queue YourTaskQueue\n```\n\nTask Queues support the following versioning rules and policies:\n\n- Assignment Rules: manage how new executions are assigned to run on specific\n  Worker Build IDs. Each Task Queue stores a list of ordered Assignment Rules,\n  which are evaluated from first to last. Assignment Rules also allow for\n  gradual rollout of new Build IDs by setting ramp percentage.\n- Redirect Rules: automatically assign work for a source Build ID to a target\n  Build ID. You may add at most one redirect rule for each source Build ID.\n  Redirect rules require that a target Build ID is fully compatible with\n  the source Build ID.\n"
	}
	s.Command.Args = cobra.NoArgs
	s.Command.AddCommand(&NewTemporalTaskQueueVersioningAddRedirectRuleCommand(cctx, &s).Command)
	s.Command.AddCommand(&NewTemporalTaskQueueVersioningCommitBuildIdCommand(cctx, &s).Command)
	s.Command.AddCommand(&NewTemporalTaskQueueVersioningDeleteAssignmentRuleCommand(cctx, &s).Command)
	s.Command.AddCommand(&NewTemporalTaskQueueVersioningDeleteRedirectRuleCommand(cctx, &s).Command)
	s.Command.AddCommand(&NewTemporalTaskQueueVersioningGetRulesCommand(cctx, &s).Command)
	s.Command.AddCommand(&NewTemporalTaskQueueVersioningInsertAssignmentRuleCommand(cctx, &s).Command)
	s.Command.AddCommand(&NewTemporalTaskQueueVersioningReplaceAssignmentRuleCommand(cctx, &s).Command)
	s.Command.AddCommand(&NewTemporalTaskQueueVersioningReplaceRedirectRuleCommand(cctx, &s).Command)
	s.Command.PersistentFlags().StringVarP(&s.TaskQueue, "task-queue", "t", "", "Task queue name. Required.")
	_ = cobra.MarkFlagRequired(s.Command.PersistentFlags(), "task-queue")
	return &s
}

type TemporalTaskQueueVersioningAddRedirectRuleCommand struct {
	Parent        *TemporalTaskQueueVersioningCommand
	Command       cobra.Command
	SourceBuildId string
	TargetBuildId string
	Yes           bool
}

func NewTemporalTaskQueueVersioningAddRedirectRuleCommand(cctx *CommandContext, parent *TemporalTaskQueueVersioningCommand) *TemporalTaskQueueVersioningAddRedirectRuleCommand {
	var s TemporalTaskQueueVersioningAddRedirectRuleCommand
	s.Parent = parent
	s.Command.DisableFlagsInUseLine = true
	s.Command.Use = "add-redirect-rule [flags]"
	s.Command.Short = "Add Task Queue redirect rules (Experimental)"
	if hasHighlighting {
		s.Command.Long = "Add a new redirect rule for a given Task Queue. You may add at most one\nredirect rule for each distinct source build ID:\n\n\x1b[1mtemporal task-queue versioning add-redirect-rule \\\n    --task-queue YourTaskQueue \\\n    --source-build-id \"YourSourceBuildID\" \\\n    --target-build-id \"YourTargetBuildID\"\x1b[0m\n\n+---------------------------------------------------------------------+\n| CAUTION: Worker versioning is experimental. Versioning commands are |\n| subject to change.                                                  |\n+---------------------------------------------------------------------+\n"
	} else {
		s.Command.Long = "Add a new redirect rule for a given Task Queue. You may add at most one\nredirect rule for each distinct source build ID:\n\n```\ntemporal task-queue versioning add-redirect-rule \\\n    --task-queue YourTaskQueue \\\n    --source-build-id \"YourSourceBuildID\" \\\n    --target-build-id \"YourTargetBuildID\"\n```\n\n+---------------------------------------------------------------------+\n| CAUTION: Worker versioning is experimental. Versioning commands are |\n| subject to change.                                                  |\n+---------------------------------------------------------------------+\n"
	}
	s.Command.Args = cobra.NoArgs
	s.Command.Flags().StringVar(&s.SourceBuildId, "source-build-id", "", "Source build ID. Required.")
	_ = cobra.MarkFlagRequired(s.Command.Flags(), "source-build-id")
	s.Command.Flags().StringVar(&s.TargetBuildId, "target-build-id", "", "Target build ID. Required.")
	_ = cobra.MarkFlagRequired(s.Command.Flags(), "target-build-id")
	s.Command.Flags().BoolVarP(&s.Yes, "yes", "y", false, "Don't prompt to confirm.")
	s.Command.Run = func(c *cobra.Command, args []string) {
		if err := s.run(cctx, args); err != nil {
			cctx.Options.Fail(err)
		}
	}
	return &s
}

type TemporalTaskQueueVersioningCommitBuildIdCommand struct {
	Parent  *TemporalTaskQueueVersioningCommand
	Command cobra.Command
	BuildId string
	Force   bool
	Yes     bool
}

func NewTemporalTaskQueueVersioningCommitBuildIdCommand(cctx *CommandContext, parent *TemporalTaskQueueVersioningCommand) *TemporalTaskQueueVersioningCommitBuildIdCommand {
	var s TemporalTaskQueueVersioningCommitBuildIdCommand
	s.Parent = parent
	s.Command.DisableFlagsInUseLine = true
	s.Command.Use = "commit-build-id [flags]"
	s.Command.Short = "Complete Build ID rollout (Experimental)"
	if hasHighlighting {
		s.Command.Long = "Complete a Build ID's rollout and clean up unnecessary rules that might have\nbeen created during a gradual rollout:\n\n\x1b[1mtemporal task-queue versioning commit-build-id \\\n    --task-queue YourTaskQueue\n    --build-id \"YourBuildId\"\x1b[0m\n\nThis command automatically applies the following atomic changes:\n\n- Adds an unconditional assignment rule for the target Build ID at the\n  end of the list.\n- Removes all previously added assignment rules to the given target\n  Build ID.\n- Removes any unconditional assignment rules for other Build IDs.\n\nRejects requests when there have been no recent pollers for this Build ID.\nThis prevents committing invalid Build IDs. Use the \x1b[1m--force\x1b[0m option to\noverride this validation.\n\n+---------------------------------------------------------------------+\n| CAUTION: Worker versioning is experimental. Versioning commands are |\n| subject to change.                                                  |\n+---------------------------------------------------------------------+\n"
	} else {
		s.Command.Long = "Complete a Build ID's rollout and clean up unnecessary rules that might have\nbeen created during a gradual rollout:\n\n```\ntemporal task-queue versioning commit-build-id \\\n    --task-queue YourTaskQueue\n    --build-id \"YourBuildId\"\n```\n\nThis command automatically applies the following atomic changes:\n\n- Adds an unconditional assignment rule for the target Build ID at the\n  end of the list.\n- Removes all previously added assignment rules to the given target\n  Build ID.\n- Removes any unconditional assignment rules for other Build IDs.\n\nRejects requests when there have been no recent pollers for this Build ID.\nThis prevents committing invalid Build IDs. Use the `--force` option to\noverride this validation.\n\n+---------------------------------------------------------------------+\n| CAUTION: Worker versioning is experimental. Versioning commands are |\n| subject to change.                                                  |\n+---------------------------------------------------------------------+\n"
	}
	s.Command.Args = cobra.NoArgs
	s.Command.Flags().StringVar(&s.BuildId, "build-id", "", "Target build ID. Required.")
	_ = cobra.MarkFlagRequired(s.Command.Flags(), "build-id")
	s.Command.Flags().BoolVar(&s.Force, "force", false, "Bypass recent-poller validation.")
	s.Command.Flags().BoolVarP(&s.Yes, "yes", "y", false, "Don't prompt to confirm.")
	s.Command.Run = func(c *cobra.Command, args []string) {
		if err := s.run(cctx, args); err != nil {
			cctx.Options.Fail(err)
		}
	}
	return &s
}

type TemporalTaskQueueVersioningDeleteAssignmentRuleCommand struct {
	Parent    *TemporalTaskQueueVersioningCommand
	Command   cobra.Command
	RuleIndex int
	Force     bool
	Yes       bool
}

func NewTemporalTaskQueueVersioningDeleteAssignmentRuleCommand(cctx *CommandContext, parent *TemporalTaskQueueVersioningCommand) *TemporalTaskQueueVersioningDeleteAssignmentRuleCommand {
	var s TemporalTaskQueueVersioningDeleteAssignmentRuleCommand
	s.Parent = parent
	s.Command.DisableFlagsInUseLine = true
	s.Command.Use = "delete-assignment-rule [flags]"
	s.Command.Short = "Removes a Task Queue assignment rule (Experimental)"
	if hasHighlighting {
		s.Command.Long = "Deletes a rule identified by its index in the Task Queue's list of assignment\nrules:\n\n\x1b[1mtemporal task-queue versioning delete-assignment-rule \\\n    --task-queue YourTaskQueue \\\n    --rule-index YourIntegerRuleIndex\x1b[0m\n\nBy default, the Task Queue must retain one unconditional rule, such as \"no\nhint filter\" or \"percentage\". Otherwise, the delete operation is rejected.\nUse the \x1b[1m--force\x1b[0m option to override this validation.\n\n+---------------------------------------------------------------------+\n| CAUTION: Worker versioning is experimental. Versioning commands are |\n| subject to change.                                                  |\n+---------------------------------------------------------------------+\n"
	} else {
		s.Command.Long = "Deletes a rule identified by its index in the Task Queue's list of assignment\nrules:\n\n```\ntemporal task-queue versioning delete-assignment-rule \\\n    --task-queue YourTaskQueue \\\n    --rule-index YourIntegerRuleIndex\n```\n\nBy default, the Task Queue must retain one unconditional rule, such as \"no\nhint filter\" or \"percentage\". Otherwise, the delete operation is rejected.\nUse the `--force` option to override this validation.\n\n+---------------------------------------------------------------------+\n| CAUTION: Worker versioning is experimental. Versioning commands are |\n| subject to change.                                                  |\n+---------------------------------------------------------------------+\n"
	}
	s.Command.Args = cobra.NoArgs
	s.Command.Flags().IntVarP(&s.RuleIndex, "rule-index", "i", 0, "Position of the assignment rule to be replaced.\nRequests for invalid indices will fail.\n Required.")
	_ = cobra.MarkFlagRequired(s.Command.Flags(), "rule-index")
	s.Command.Flags().BoolVar(&s.Force, "force", false, "Bypass one-unconditional-rule validation.")
	s.Command.Flags().BoolVarP(&s.Yes, "yes", "y", false, "Don't prompt to confirm.")
	s.Command.Run = func(c *cobra.Command, args []string) {
		if err := s.run(cctx, args); err != nil {
			cctx.Options.Fail(err)
		}
	}
	return &s
}

type TemporalTaskQueueVersioningDeleteRedirectRuleCommand struct {
	Parent        *TemporalTaskQueueVersioningCommand
	Command       cobra.Command
	SourceBuildId string
	Yes           bool
}

func NewTemporalTaskQueueVersioningDeleteRedirectRuleCommand(cctx *CommandContext, parent *TemporalTaskQueueVersioningCommand) *TemporalTaskQueueVersioningDeleteRedirectRuleCommand {
	var s TemporalTaskQueueVersioningDeleteRedirectRuleCommand
	s.Parent = parent
	s.Command.DisableFlagsInUseLine = true
	s.Command.Use = "delete-redirect-rule [flags]"
	s.Command.Short = "Removes Build-ID routing rule (Experimental)"
	if hasHighlighting {
		s.Command.Long = "Deletes the routing rule for the given source Build ID.\n\n\x1b[1mtemporal task-queue versioning delete-redirect-rule \\\n    --task-queue YourTaskQueue \\\n    --source-build-id \"YourBuildId\"\x1b[0m\n\n+---------------------------------------------------------------------+\n| CAUTION: Worker versioning is experimental. Versioning commands are |\n| subject to change.                                                  |\n+---------------------------------------------------------------------+\n"
	} else {
		s.Command.Long = "Deletes the routing rule for the given source Build ID.\n\n```\ntemporal task-queue versioning delete-redirect-rule \\\n    --task-queue YourTaskQueue \\\n    --source-build-id \"YourBuildId\"\n```\n\n+---------------------------------------------------------------------+\n| CAUTION: Worker versioning is experimental. Versioning commands are |\n| subject to change.                                                  |\n+---------------------------------------------------------------------+\n"
	}
	s.Command.Args = cobra.NoArgs
	s.Command.Flags().StringVar(&s.SourceBuildId, "source-build-id", "", "Source Build ID. Required.")
	_ = cobra.MarkFlagRequired(s.Command.Flags(), "source-build-id")
	s.Command.Flags().BoolVarP(&s.Yes, "yes", "y", false, "Don't prompt to confirm.")
	s.Command.Run = func(c *cobra.Command, args []string) {
		if err := s.run(cctx, args); err != nil {
			cctx.Options.Fail(err)
		}
	}
	return &s
}

type TemporalTaskQueueVersioningGetRulesCommand struct {
	Parent  *TemporalTaskQueueVersioningCommand
	Command cobra.Command
}

func NewTemporalTaskQueueVersioningGetRulesCommand(cctx *CommandContext, parent *TemporalTaskQueueVersioningCommand) *TemporalTaskQueueVersioningGetRulesCommand {
	var s TemporalTaskQueueVersioningGetRulesCommand
	s.Parent = parent
	s.Command.DisableFlagsInUseLine = true
	s.Command.Use = "get-rules [flags]"
	s.Command.Short = "Fetch Worker Build ID assignments and redirect rules (Experimental)"
	if hasHighlighting {
<<<<<<< HEAD
		s.Command.Long = "Retrieve all the Worker Build ID assignments and redirect rules associated\nwith a Task Queue:\n\n\x1b[1mtemporal task-queue versioning get-rules \\\n    --task-queue YourTaskQueue\x1b[0m\n\nTask Queues support the following versioning rules:\n\n- Assignment Rules: manage how new executions are assigned to run on specific\n  Worker Build IDs. Each Task Queue stores a list of ordered Assignment Rules,\n  which are evaluated from first to last. Assignment Rules also allow for\n  gradual rollout of new Build IDs by setting ramp percentage.\n- Redirect Rules: automatically assign work for a source Build ID to a target\n  Build ID. You may add at most one redirect rule for each source Build ID.\n  Redirect rules require that a target Build ID is fully compatible with\n  the source Build ID.\n\n+---------------------------------------------------------------------+\n| CAUTION: Worker versioning is experimental. Versioning commands are |\n| subject to change.                                                  |\n+---------------------------------------------------------------------+\n"
	} else {
		s.Command.Long = "Retrieve all the Worker Build ID assignments and redirect rules associated\nwith a Task Queue:\n\n```\ntemporal task-queue versioning get-rules \\\n    --task-queue YourTaskQueue\n```\n\nTask Queues support the following versioning rules:\n\n- Assignment Rules: manage how new executions are assigned to run on specific\n  Worker Build IDs. Each Task Queue stores a list of ordered Assignment Rules,\n  which are evaluated from first to last. Assignment Rules also allow for\n  gradual rollout of new Build IDs by setting ramp percentage.\n- Redirect Rules: automatically assign work for a source Build ID to a target\n  Build ID. You may add at most one redirect rule for each source Build ID.\n  Redirect rules require that a target Build ID is fully compatible with\n  the source Build ID.\n\n+---------------------------------------------------------------------+\n| CAUTION: Worker versioning is experimental. Versioning commands are |\n| subject to change.                                                  |\n+---------------------------------------------------------------------+\n"
=======
		s.Command.Long = "Retrieve all the Worker Build ID assignments and redirect rules associated\nwith a Task Queue:\n\n\x1b[1mtemporal task-queue versioning get-rules \\\n    --task-queue YourTaskQueue\x1b[0m\n\nTask Queues support the following versioning rules:\n\n- Assignment Rules: manage how new executions are assigned to run on specific\n  Worker Build IDs. Each Task Queue stores a list of ordered Assignment Rules,\n  which are evaluated from first to last. Assignment Rules also allow for\n  gradual rollout of new Build IDs by setting ramp percentage.\n- Redirect Rules: automatically assign work for a source Build ID to a target\n  Build ID. You may add at most one redirect rule for each source Build ID.\n  Redirect rules require that a target Build ID is fully compatible with\n  the source Build ID.\n\n+---------------------------------------------------------------------+\n| CAUTION: Worker versioning is experimental. Versioning commands are |\n| subject to change.                                                  |\n+---------------------------------------------------------------------+"
	} else {
		s.Command.Long = "Retrieve all the Worker Build ID assignments and redirect rules associated\nwith a Task Queue:\n\n```\ntemporal task-queue versioning get-rules \\\n    --task-queue YourTaskQueue\n```\n\nTask Queues support the following versioning rules:\n\n- Assignment Rules: manage how new executions are assigned to run on specific\n  Worker Build IDs. Each Task Queue stores a list of ordered Assignment Rules,\n  which are evaluated from first to last. Assignment Rules also allow for\n  gradual rollout of new Build IDs by setting ramp percentage.\n- Redirect Rules: automatically assign work for a source Build ID to a target\n  Build ID. You may add at most one redirect rule for each source Build ID.\n  Redirect rules require that a target Build ID is fully compatible with\n  the source Build ID.\n\n+---------------------------------------------------------------------+\n| CAUTION: Worker versioning is experimental. Versioning commands are |\n| subject to change.                                                  |\n+---------------------------------------------------------------------+"
>>>>>>> e66af947
	}
	s.Command.Args = cobra.NoArgs
	s.Command.Run = func(c *cobra.Command, args []string) {
		if err := s.run(cctx, args); err != nil {
			cctx.Options.Fail(err)
		}
	}
	return &s
}

type TemporalTaskQueueVersioningInsertAssignmentRuleCommand struct {
	Parent     *TemporalTaskQueueVersioningCommand
	Command    cobra.Command
	BuildId    string
	RuleIndex  int
	Percentage int
	Yes        bool
}

func NewTemporalTaskQueueVersioningInsertAssignmentRuleCommand(cctx *CommandContext, parent *TemporalTaskQueueVersioningCommand) *TemporalTaskQueueVersioningInsertAssignmentRuleCommand {
	var s TemporalTaskQueueVersioningInsertAssignmentRuleCommand
	s.Parent = parent
	s.Command.DisableFlagsInUseLine = true
	s.Command.Use = "insert-assignment-rule [flags]"
	s.Command.Short = "Add an assignment rule at a index (Experimental)"
	if hasHighlighting {
		s.Command.Long = "Inserts a new assignment rule for this Task Queue. Rules are evaluated in\norder, starting from index 0. The first applicable rule is applied, and the\nrest ignored:\n\n\x1b[1mtemporal task-queue versioning insert-assignment-rule \\\n    --task-queue YourTaskQueue \\\n    --build-id \"YourBuildId\"\x1b[0m\n\nIf you do not specify a \x1b[1m--rule-index\x1b[0m, this command inserts at index 0.\n\n+---------------------------------------------------------------------+\n| CAUTION: Worker versioning is experimental. Versioning commands are |\n| subject to change.                                                  |\n+---------------------------------------------------------------------+\n"
	} else {
		s.Command.Long = "Inserts a new assignment rule for this Task Queue. Rules are evaluated in\norder, starting from index 0. The first applicable rule is applied, and the\nrest ignored:\n\n```\ntemporal task-queue versioning insert-assignment-rule \\\n    --task-queue YourTaskQueue \\\n    --build-id \"YourBuildId\"\n```\n\nIf you do not specify a `--rule-index`, this command inserts at index 0.\n\n+---------------------------------------------------------------------+\n| CAUTION: Worker versioning is experimental. Versioning commands are |\n| subject to change.                                                  |\n+---------------------------------------------------------------------+\n"
	}
	s.Command.Args = cobra.NoArgs
	s.Command.Flags().StringVar(&s.BuildId, "build-id", "", "Target Build ID. Required.")
	_ = cobra.MarkFlagRequired(s.Command.Flags(), "build-id")
	s.Command.Flags().IntVarP(&s.RuleIndex, "rule-index", "i", 0, "Insertion position.\nRanges from 0 (insert at start) to count (append).\nAny number greater than the count is treated as \"append\".\n")
	s.Command.Flags().IntVar(&s.Percentage, "percentage", 100, "Traffic percent to send to target Build ID.\n")
	s.Command.Flags().BoolVarP(&s.Yes, "yes", "y", false, "Don't prompt to confirm.")
	s.Command.Run = func(c *cobra.Command, args []string) {
		if err := s.run(cctx, args); err != nil {
			cctx.Options.Fail(err)
		}
	}
	return &s
}

type TemporalTaskQueueVersioningReplaceAssignmentRuleCommand struct {
	Parent     *TemporalTaskQueueVersioningCommand
	Command    cobra.Command
	BuildId    string
	RuleIndex  int
	Percentage int
	Yes        bool
	Force      bool
}

func NewTemporalTaskQueueVersioningReplaceAssignmentRuleCommand(cctx *CommandContext, parent *TemporalTaskQueueVersioningCommand) *TemporalTaskQueueVersioningReplaceAssignmentRuleCommand {
	var s TemporalTaskQueueVersioningReplaceAssignmentRuleCommand
	s.Parent = parent
	s.Command.DisableFlagsInUseLine = true
	s.Command.Use = "replace-assignment-rule [flags]"
	s.Command.Short = "Update assignment rule at index (Experimental)"
	if hasHighlighting {
<<<<<<< HEAD
		s.Command.Long = "Change an assignment rule for this Task Queue. By default, this enforces one\nunconditional rule (no hint filter or percentage). Otherwise, the operation\nwill be rejected. Set \x1b[1mforce\x1b[0m to true to bypass this validation.\n\n\x1b[1mtemporal task-queue versioning replace-assignment-rule \\\n    --task-queue YourTaskQueue \\\n    --rule-index AnIntegerIndex \\\n    --build-id \"YourBuildId\"\x1b[0m\n\nTo assign multiple assignment rules to a single Build ID, use\n'insert-assignment-rule'.\n\nTo update the percent:\n\n\x1b[1mtemporal task-queue versioning replace-assignment-rule \\\n    --task-queue YourTaskQueue \\\n    --rule-index AnIntegerIndex \\\n    --build-id \"YourBuildId\" \\\n    --percentage AnIntegerPercent\x1b[0m\n\nPercent may vary between 0 and 100 (default).\n\n+---------------------------------------------------------------------+\n| CAUTION: Worker versioning is experimental. Versioning commands are |\n| subject to change.                                                  |\n+---------------------------------------------------------------------+\n"
	} else {
		s.Command.Long = "Change an assignment rule for this Task Queue. By default, this enforces one\nunconditional rule (no hint filter or percentage). Otherwise, the operation\nwill be rejected. Set `force` to true to bypass this validation.\n\n```\ntemporal task-queue versioning replace-assignment-rule \\\n    --task-queue YourTaskQueue \\\n    --rule-index AnIntegerIndex \\\n    --build-id \"YourBuildId\"\n```\n\nTo assign multiple assignment rules to a single Build ID, use\n'insert-assignment-rule'.\n\nTo update the percent:\n\n```\ntemporal task-queue versioning replace-assignment-rule \\\n    --task-queue YourTaskQueue \\\n    --rule-index AnIntegerIndex \\\n    --build-id \"YourBuildId\" \\\n    --percentage AnIntegerPercent\n```\n\nPercent may vary between 0 and 100 (default).\n\n+---------------------------------------------------------------------+\n| CAUTION: Worker versioning is experimental. Versioning commands are |\n| subject to change.                                                  |\n+---------------------------------------------------------------------+\n"
=======
		s.Command.Long = "Change an assignment rule for this Task Queue. By default, this enforces one\nunconditional rule (no hint filter or percentage). Otherwise, the operation\nwill be rejected. Set \x1b[1mforce\x1b[0m to true to bypass this validation.\n\n\x1b[1mtemporal task-queue versioning replace-assignment-rule \\\n    --task-queue YourTaskQueue \\\n    --rule-index AnIntegerIndex \\\n    --build-id \"YourBuildId\"\x1b[0m\n\nTo assign multiple assignment rules to a single Build ID, use\n'insert-assignment-rule'.\n\nTo update the percent:\n\n\x1b[1mtemporal task-queue versioning replace-assignment-rule \\\n    --task-queue YourTaskQueue \\\n    --rule-index AnIntegerIndex \\\n    --build-id \"YourBuildId\" \\\n    --percentage AnIntegerPercent\x1b[0m\n\nPercent may vary between 0 and 100 (default).\n\n+---------------------------------------------------------------------+\n| CAUTION: Worker versioning is experimental. Versioning commands are |\n| subject to change.                                                  |\n+---------------------------------------------------------------------+"
	} else {
		s.Command.Long = "Change an assignment rule for this Task Queue. By default, this enforces one\nunconditional rule (no hint filter or percentage). Otherwise, the operation\nwill be rejected. Set `force` to true to bypass this validation.\n\n```\ntemporal task-queue versioning replace-assignment-rule \\\n    --task-queue YourTaskQueue \\\n    --rule-index AnIntegerIndex \\\n    --build-id \"YourBuildId\"\n```\n\nTo assign multiple assignment rules to a single Build ID, use\n'insert-assignment-rule'.\n\nTo update the percent:\n\n```\ntemporal task-queue versioning replace-assignment-rule \\\n    --task-queue YourTaskQueue \\\n    --rule-index AnIntegerIndex \\\n    --build-id \"YourBuildId\" \\\n    --percentage AnIntegerPercent\n```\n\nPercent may vary between 0 and 100 (default).\n\n+---------------------------------------------------------------------+\n| CAUTION: Worker versioning is experimental. Versioning commands are |\n| subject to change.                                                  |\n+---------------------------------------------------------------------+"
>>>>>>> e66af947
	}
	s.Command.Args = cobra.NoArgs
	s.Command.Flags().StringVar(&s.BuildId, "build-id", "", "Target Build ID. Required.")
	_ = cobra.MarkFlagRequired(s.Command.Flags(), "build-id")
	s.Command.Flags().IntVarP(&s.RuleIndex, "rule-index", "i", 0, "Position of the assignment rule to be replaced.\nRequests for invalid indices will fail.\n Required.")
	_ = cobra.MarkFlagRequired(s.Command.Flags(), "rule-index")
	s.Command.Flags().IntVar(&s.Percentage, "percentage", 100, "Divert percent of traffic to target Build ID.\n")
	s.Command.Flags().BoolVarP(&s.Yes, "yes", "y", false, "Don't prompt to confirm.")
	s.Command.Flags().BoolVar(&s.Force, "force", false, "Bypass the validation that one unconditional rule remains.")
	s.Command.Run = func(c *cobra.Command, args []string) {
		if err := s.run(cctx, args); err != nil {
			cctx.Options.Fail(err)
		}
	}
	return &s
}

type TemporalTaskQueueVersioningReplaceRedirectRuleCommand struct {
	Parent        *TemporalTaskQueueVersioningCommand
	Command       cobra.Command
	SourceBuildId string
	TargetBuildId string
	Yes           bool
}

func NewTemporalTaskQueueVersioningReplaceRedirectRuleCommand(cctx *CommandContext, parent *TemporalTaskQueueVersioningCommand) *TemporalTaskQueueVersioningReplaceRedirectRuleCommand {
	var s TemporalTaskQueueVersioningReplaceRedirectRuleCommand
	s.Parent = parent
	s.Command.DisableFlagsInUseLine = true
	s.Command.Use = "replace-redirect-rule [flags]"
	s.Command.Short = "Change the target for a Build ID's redirect (Experimental)"
	if hasHighlighting {
<<<<<<< HEAD
		s.Command.Long = "Updates a Build ID's redirect rule on a Task Queue by replacing its target\nBuild ID:\n\n\x1b[1mtemporal task-queue versioning replace-redirect-rule \\\n    --task-queue YourTaskQueue \\\n    --source-build-id YourSourceBuildId \\\n    --target-build-id YourNewTargetBuildId\x1b[0m\n\n+---------------------------------------------------------------------+\n| CAUTION: Worker versioning is experimental. Versioning commands are |\n| subject to change.                                                  |\n+---------------------------------------------------------------------+\n"
	} else {
		s.Command.Long = "Updates a Build ID's redirect rule on a Task Queue by replacing its target\nBuild ID:\n\n```\ntemporal task-queue versioning replace-redirect-rule \\\n    --task-queue YourTaskQueue \\\n    --source-build-id YourSourceBuildId \\\n    --target-build-id YourNewTargetBuildId\n```\n\n+---------------------------------------------------------------------+\n| CAUTION: Worker versioning is experimental. Versioning commands are |\n| subject to change.                                                  |\n+---------------------------------------------------------------------+\n"
=======
		s.Command.Long = "Updates a Build ID's redirect rule on a Task Queue by replacing its target\nBuild ID:\n\n\x1b[1mtemporal task-queue versioning replace-redirect-rule \\\n    --task-queue YourTaskQueue \\\n    --source-build-id YourSourceBuildId \\\n    --target-build-id YourNewTargetBuildId\x1b[0m\n\n+---------------------------------------------------------------------+\n| CAUTION: Worker versioning is experimental. Versioning commands are |\n| subject to change.                                                  |\n+---------------------------------------------------------------------+"
	} else {
		s.Command.Long = "Updates a Build ID's redirect rule on a Task Queue by replacing its target\nBuild ID:\n\n```\ntemporal task-queue versioning replace-redirect-rule \\\n    --task-queue YourTaskQueue \\\n    --source-build-id YourSourceBuildId \\\n    --target-build-id YourNewTargetBuildId\n```\n\n+---------------------------------------------------------------------+\n| CAUTION: Worker versioning is experimental. Versioning commands are |\n| subject to change.                                                  |\n+---------------------------------------------------------------------+"
>>>>>>> e66af947
	}
	s.Command.Args = cobra.NoArgs
	s.Command.Flags().StringVar(&s.SourceBuildId, "source-build-id", "", "Source Build ID. Required.")
	_ = cobra.MarkFlagRequired(s.Command.Flags(), "source-build-id")
	s.Command.Flags().StringVar(&s.TargetBuildId, "target-build-id", "", "Target Build ID. Required.")
	_ = cobra.MarkFlagRequired(s.Command.Flags(), "target-build-id")
	s.Command.Flags().BoolVarP(&s.Yes, "yes", "y", false, "Don't prompt to confirm.")
	s.Command.Run = func(c *cobra.Command, args []string) {
		if err := s.run(cctx, args); err != nil {
			cctx.Options.Fail(err)
		}
	}
	return &s
}

type TemporalWorkflowCommand struct {
	Parent  *TemporalCommand
	Command cobra.Command
	ClientOptions
}

func NewTemporalWorkflowCommand(cctx *CommandContext, parent *TemporalCommand) *TemporalWorkflowCommand {
	var s TemporalWorkflowCommand
	s.Parent = parent
	s.Command.Use = "workflow"
	s.Command.Short = "Start, list, and operate on Workflows"
	if hasHighlighting {
		s.Command.Long = "Workflow commands perform operations on Workflow Executions:\n\n\x1b[1mtemporal workflow [command] [options]\x1b[0m\n\nFor example:\n\n\x1b[1mtemporal workflow list\x1b[0m\n"
	} else {
		s.Command.Long = "Workflow commands perform operations on Workflow Executions:\n\n```\ntemporal workflow [command] [options]\n```\n\nFor example:\n\n```\ntemporal workflow list\n```\n"
	}
	s.Command.Args = cobra.NoArgs
	s.Command.AddCommand(&NewTemporalWorkflowCancelCommand(cctx, &s).Command)
	s.Command.AddCommand(&NewTemporalWorkflowCountCommand(cctx, &s).Command)
	s.Command.AddCommand(&NewTemporalWorkflowDeleteCommand(cctx, &s).Command)
	s.Command.AddCommand(&NewTemporalWorkflowDescribeCommand(cctx, &s).Command)
	s.Command.AddCommand(&NewTemporalWorkflowExecuteCommand(cctx, &s).Command)
	s.Command.AddCommand(&NewTemporalWorkflowFixHistoryJsonCommand(cctx, &s).Command)
	s.Command.AddCommand(&NewTemporalWorkflowListCommand(cctx, &s).Command)
	s.Command.AddCommand(&NewTemporalWorkflowQueryCommand(cctx, &s).Command)
	s.Command.AddCommand(&NewTemporalWorkflowResetCommand(cctx, &s).Command)
	s.Command.AddCommand(&NewTemporalWorkflowResultCommand(cctx, &s).Command)
	s.Command.AddCommand(&NewTemporalWorkflowShowCommand(cctx, &s).Command)
	s.Command.AddCommand(&NewTemporalWorkflowSignalCommand(cctx, &s).Command)
	s.Command.AddCommand(&NewTemporalWorkflowStackCommand(cctx, &s).Command)
	s.Command.AddCommand(&NewTemporalWorkflowStartCommand(cctx, &s).Command)
	s.Command.AddCommand(&NewTemporalWorkflowTerminateCommand(cctx, &s).Command)
	s.Command.AddCommand(&NewTemporalWorkflowTraceCommand(cctx, &s).Command)
	s.Command.AddCommand(&NewTemporalWorkflowUpdateCommand(cctx, &s).Command)
	s.ClientOptions.buildFlags(cctx, s.Command.PersistentFlags())
	return &s
}

type TemporalWorkflowCancelCommand struct {
	Parent  *TemporalWorkflowCommand
	Command cobra.Command
	SingleWorkflowOrBatchOptions
}

func NewTemporalWorkflowCancelCommand(cctx *CommandContext, parent *TemporalWorkflowCommand) *TemporalWorkflowCancelCommand {
	var s TemporalWorkflowCancelCommand
	s.Parent = parent
	s.Command.DisableFlagsInUseLine = true
	s.Command.Use = "cancel [flags]"
	s.Command.Short = "Send cancellation to Workflow Execution"
	if hasHighlighting {
		s.Command.Long = "Canceling a running Workflow Execution records a\n\x1b[1mWorkflowExecutionCancelRequested\x1b[0m event in the Event History. The Service\nschedules a new Command Task, and the Workflow Execution performs any cleanup\nwork supported by its implementation.\n\nUse the Workflow ID to cancel an Execution:\n\n\x1b[1mtemporal workflow cancel \\\n    --workflow-id YourWorkflowId\x1b[0m\n\nA visibility Query lets you send bulk cancellations to Workflow Executions\nmatching the results:\n\n\x1b[1mtemporal workflow cancel \\\n    --query YourQuery\x1b[0m\n\nVisit https://docs.temporal.io/visibility to read more about Search Attributes\nand Query creation. See \x1b[1mtemporal batch --help\x1b[0m for a quick reference.\n"
	} else {
		s.Command.Long = "Canceling a running Workflow Execution records a\n`WorkflowExecutionCancelRequested` event in the Event History. The Service\nschedules a new Command Task, and the Workflow Execution performs any cleanup\nwork supported by its implementation.\n\nUse the Workflow ID to cancel an Execution:\n\n```\ntemporal workflow cancel \\\n    --workflow-id YourWorkflowId\n```\n\nA visibility Query lets you send bulk cancellations to Workflow Executions\nmatching the results:\n\n```\ntemporal workflow cancel \\\n    --query YourQuery\n```\n\nVisit https://docs.temporal.io/visibility to read more about Search Attributes\nand Query creation. See `temporal batch --help` for a quick reference.\n"
	}
	s.Command.Args = cobra.NoArgs
	s.SingleWorkflowOrBatchOptions.buildFlags(cctx, s.Command.Flags())
	s.Command.Run = func(c *cobra.Command, args []string) {
		if err := s.run(cctx, args); err != nil {
			cctx.Options.Fail(err)
		}
	}
	return &s
}

type TemporalWorkflowCountCommand struct {
	Parent  *TemporalWorkflowCommand
	Command cobra.Command
	Query   string
}

func NewTemporalWorkflowCountCommand(cctx *CommandContext, parent *TemporalWorkflowCommand) *TemporalWorkflowCountCommand {
	var s TemporalWorkflowCountCommand
	s.Parent = parent
	s.Command.DisableFlagsInUseLine = true
	s.Command.Use = "count [flags]"
	s.Command.Short = "Number of Workflow Executions"
	if hasHighlighting {
		s.Command.Long = "Show a count of Workflow Executions, regardless of execution state (running,\nterminated, etc). Use \x1b[1m--query\x1b[0m to select a subset of Workflow Executions:\n\n\x1b[1mtemporal workflow count \\\n    --query YourQuery\x1b[0m\n\nVisit https://docs.temporal.io/visibility to read more about Search Attributes\nand Query creation. See \x1b[1mtemporal batch --help\x1b[0m for a quick reference.\n"
	} else {
		s.Command.Long = "Show a count of Workflow Executions, regardless of execution state (running,\nterminated, etc). Use `--query` to select a subset of Workflow Executions:\n\n```\ntemporal workflow count \\\n    --query YourQuery\n```\n\nVisit https://docs.temporal.io/visibility to read more about Search Attributes\nand Query creation. See `temporal batch --help` for a quick reference.\n"
	}
	s.Command.Args = cobra.NoArgs
	s.Command.Flags().StringVarP(&s.Query, "query", "q", "", "Content for an SQL-like `QUERY` List Filter.")
	s.Command.Run = func(c *cobra.Command, args []string) {
		if err := s.run(cctx, args); err != nil {
			cctx.Options.Fail(err)
		}
	}
	return &s
}

type TemporalWorkflowDeleteCommand struct {
	Parent  *TemporalWorkflowCommand
	Command cobra.Command
	SingleWorkflowOrBatchOptions
}

func NewTemporalWorkflowDeleteCommand(cctx *CommandContext, parent *TemporalWorkflowCommand) *TemporalWorkflowDeleteCommand {
	var s TemporalWorkflowDeleteCommand
	s.Parent = parent
	s.Command.DisableFlagsInUseLine = true
	s.Command.Use = "delete [flags]"
	s.Command.Short = "Remove Workflow Execution"
	if hasHighlighting {
		s.Command.Long = "Delete a Workflow Executions and its Event History:\n\n\x1b[1mtemporal workflow delete \\\n    --workflow-id YourWorkflowId\x1b[0m\n\nThe removal executes asynchronously. If the Execution is Running, the Service\nterminates it before deletion.\n\nVisit https://docs.temporal.io/visibility to read more about Search Attributes\nand Query creation. See \x1b[1mtemporal batch --help\x1b[0m for a quick reference.\n"
	} else {
		s.Command.Long = "Delete a Workflow Executions and its Event History:\n\n```\ntemporal workflow delete \\\n    --workflow-id YourWorkflowId\n```\n\nThe removal executes asynchronously. If the Execution is Running, the Service\nterminates it before deletion.\n\nVisit https://docs.temporal.io/visibility to read more about Search Attributes\nand Query creation. See `temporal batch --help` for a quick reference.\n"
	}
	s.Command.Args = cobra.NoArgs
	s.SingleWorkflowOrBatchOptions.buildFlags(cctx, s.Command.Flags())
	s.Command.Run = func(c *cobra.Command, args []string) {
		if err := s.run(cctx, args); err != nil {
			cctx.Options.Fail(err)
		}
	}
	return &s
}

type TemporalWorkflowDescribeCommand struct {
	Parent  *TemporalWorkflowCommand
	Command cobra.Command
	WorkflowReferenceOptions
	ResetPoints bool
	Raw         bool
}

func NewTemporalWorkflowDescribeCommand(cctx *CommandContext, parent *TemporalWorkflowCommand) *TemporalWorkflowDescribeCommand {
	var s TemporalWorkflowDescribeCommand
	s.Parent = parent
	s.Command.DisableFlagsInUseLine = true
	s.Command.Use = "describe [flags]"
	s.Command.Short = "Show Workflow Execution info"
	if hasHighlighting {
		s.Command.Long = "Display information about a specific Workflow Execution:\n\n\x1b[1mtemporal workflow describe \\\n    --workflow-id YourWorkflowId\x1b[0m\n\nShow the Workflow Execution's auto-reset points:\n\n\x1b[1mtemporal workflow describe \\\n    --workflow-id YourWorkflowId \\\n    --reset-points true\x1b[0m\n"
	} else {
		s.Command.Long = "Display information about a specific Workflow Execution:\n\n```\ntemporal workflow describe \\\n    --workflow-id YourWorkflowId\n```\n\nShow the Workflow Execution's auto-reset points:\n\n```\ntemporal workflow describe \\\n    --workflow-id YourWorkflowId \\\n    --reset-points true\n```\n"
	}
	s.Command.Args = cobra.NoArgs
	s.Command.Flags().BoolVar(&s.ResetPoints, "reset-points", false, "Show auto-reset points only.")
	s.Command.Flags().BoolVar(&s.Raw, "raw", false, "Print properties without changing their format.")
	s.WorkflowReferenceOptions.buildFlags(cctx, s.Command.Flags())
	s.Command.Run = func(c *cobra.Command, args []string) {
		if err := s.run(cctx, args); err != nil {
			cctx.Options.Fail(err)
		}
	}
	return &s
}

type TemporalWorkflowExecuteCommand struct {
	Parent  *TemporalWorkflowCommand
	Command cobra.Command
	SharedWorkflowStartOptions
	WorkflowStartOptions
	PayloadInputOptions
	Detailed bool
}

func NewTemporalWorkflowExecuteCommand(cctx *CommandContext, parent *TemporalWorkflowCommand) *TemporalWorkflowExecuteCommand {
	var s TemporalWorkflowExecuteCommand
	s.Parent = parent
	s.Command.DisableFlagsInUseLine = true
	s.Command.Use = "execute [flags]"
	s.Command.Short = "Start new Workflow Execution"
	if hasHighlighting {
		s.Command.Long = "Establish a new Workflow Execution and direct its progress to stdout. The\ncommand blocks and returns when the Workflow Execution completes. If your\nWorkflow requires input, pass valid JSON:\n\n\x1b[1mtemporal workflow execute\n    --workflow-id YourWorkflowId \\\n    --type YourWorkflow \\\n    --task-queue YourTaskQueue \\\n    --input '{\"some-key\": \"some-value\"}'\x1b[0m\n\nUse \x1b[1m--event-details\x1b[0m to relay updates to the command-line output in JSON\nformat. When using JSON output (\x1b[1m--output json\x1b[0m), this includes the entire\n\"history\" JSON key for the run.\n"
	} else {
		s.Command.Long = "Establish a new Workflow Execution and direct its progress to stdout. The\ncommand blocks and returns when the Workflow Execution completes. If your\nWorkflow requires input, pass valid JSON:\n\n```\ntemporal workflow execute\n    --workflow-id YourWorkflowId \\\n    --type YourWorkflow \\\n    --task-queue YourTaskQueue \\\n    --input '{\"some-key\": \"some-value\"}'\n```\n\nUse `--event-details` to relay updates to the command-line output in JSON\nformat. When using JSON output (`--output json`), this includes the entire\n\"history\" JSON key for the run.\n"
	}
	s.Command.Args = cobra.NoArgs
<<<<<<< HEAD
	s.Command.Flags().BoolVar(&s.Detailed, "detailed", false, "Display events as sections instead of table.\nDoes not apply to JSON output.\n")
=======
	s.Command.Flags().BoolVar(&s.Detailed, "detailed", false, "Display events as sections instead of table. Does not apply to JSON output.")
>>>>>>> e66af947
	s.SharedWorkflowStartOptions.buildFlags(cctx, s.Command.Flags())
	s.WorkflowStartOptions.buildFlags(cctx, s.Command.Flags())
	s.PayloadInputOptions.buildFlags(cctx, s.Command.Flags())
	s.Command.Flags().SetNormalizeFunc(aliasNormalizer(map[string]string{
		"name": "type",
	}))
	s.Command.Run = func(c *cobra.Command, args []string) {
		if err := s.run(cctx, args); err != nil {
			cctx.Options.Fail(err)
		}
	}
	return &s
}

type TemporalWorkflowFixHistoryJsonCommand struct {
	Parent  *TemporalWorkflowCommand
	Command cobra.Command
	Source  string
	Target  string
}

func NewTemporalWorkflowFixHistoryJsonCommand(cctx *CommandContext, parent *TemporalWorkflowCommand) *TemporalWorkflowFixHistoryJsonCommand {
	var s TemporalWorkflowFixHistoryJsonCommand
	s.Parent = parent
	s.Command.DisableFlagsInUseLine = true
	s.Command.Use = "fix-history-json [flags]"
	s.Command.Short = "Updates an event history JSON file"
	if hasHighlighting {
<<<<<<< HEAD
		s.Command.Long = "Reserialize an Event History JSON file:\n\n\x1b[1mtemporal workflow fix-history-json \\\n    --source /path/to/original.json \\\n    --target /path/to/reserialized.json\x1b[0m\n"
	} else {
		s.Command.Long = "Reserialize an Event History JSON file:\n\n```\ntemporal workflow fix-history-json \\\n    --source /path/to/original.json \\\n    --target /path/to/reserialized.json\n```\n"
=======
		s.Command.Long = "Reserialize an Event History JSON file:\n\n\x1b[1mtemporal workflow fix-history-json \\\n    --source /path/to/original.json \\\n    --target /path/to/reserialized.json\x1b[0m"
	} else {
		s.Command.Long = "Reserialize an Event History JSON file:\n\n```\ntemporal workflow fix-history-json \\\n    --source /path/to/original.json \\\n    --target /path/to/reserialized.json\n```"
>>>>>>> e66af947
	}
	s.Command.Args = cobra.NoArgs
	s.Command.Flags().StringVarP(&s.Source, "source", "s", "", "Path to the original file. Required.")
	_ = cobra.MarkFlagRequired(s.Command.Flags(), "source")
	s.Command.Flags().StringVarP(&s.Target, "target", "t", "", "Path to the results file.\nWhen omitted, output is sent to stdout.\n")
	s.Command.Run = func(c *cobra.Command, args []string) {
		if err := s.run(cctx, args); err != nil {
			cctx.Options.Fail(err)
		}
	}
	return &s
}

type TemporalWorkflowListCommand struct {
	Parent   *TemporalWorkflowCommand
	Command  cobra.Command
	Query    string
	Archived bool
	Limit    int
}

func NewTemporalWorkflowListCommand(cctx *CommandContext, parent *TemporalWorkflowCommand) *TemporalWorkflowListCommand {
	var s TemporalWorkflowListCommand
	s.Parent = parent
	s.Command.DisableFlagsInUseLine = true
	s.Command.Use = "list [flags]"
	s.Command.Short = "Show Workflow Executions"
	if hasHighlighting {
		s.Command.Long = "List Workflow Executions. By default, this command returns up to 10 closed\nWorkflow Executions. The optional \x1b[1m--query\x1b[0m limits the output to Workflows\nmatching a Query:\n\n\x1b[1mtemporal workflow list \\\n    --query YourQuery\x1b[1m\x1b[0m\n\nVisit https://docs.temporal.io/visibility to read more about Search Attributes\nand Query creation. See \x1b[0mtemporal batch --help` for a quick reference.\n\nView a list of archived Workflow Executions:\n\n\x1b[1mtemporal workflow list \\\n    --archived\x1b[0m\n"
	} else {
		s.Command.Long = "List Workflow Executions. By default, this command returns up to 10 closed\nWorkflow Executions. The optional `--query` limits the output to Workflows\nmatching a Query:\n\n```\ntemporal workflow list \\\n    --query YourQuery`\n```\n\nVisit https://docs.temporal.io/visibility to read more about Search Attributes\nand Query creation. See `temporal batch --help` for a quick reference.\n\nView a list of archived Workflow Executions:\n\n```\ntemporal workflow list \\\n    --archived\n```\n"
	}
	s.Command.Args = cobra.NoArgs
	s.Command.Flags().StringVarP(&s.Query, "query", "q", "", "Content for an SQL-like `QUERY` List Filter.")
	s.Command.Flags().BoolVar(&s.Archived, "archived", false, "Limit output to archived Workflow Executions.")
	s.Command.Flags().IntVar(&s.Limit, "limit", 0, "Maximum number of Workflow Executions to display.")
	s.Command.Run = func(c *cobra.Command, args []string) {
		if err := s.run(cctx, args); err != nil {
			cctx.Options.Fail(err)
		}
	}
	return &s
}

type TemporalWorkflowQueryCommand struct {
	Parent  *TemporalWorkflowCommand
	Command cobra.Command
	PayloadInputOptions
	WorkflowReferenceOptions
	Name            string
	RejectCondition StringEnum
}

func NewTemporalWorkflowQueryCommand(cctx *CommandContext, parent *TemporalWorkflowCommand) *TemporalWorkflowQueryCommand {
	var s TemporalWorkflowQueryCommand
	s.Parent = parent
	s.Command.DisableFlagsInUseLine = true
	s.Command.Use = "query [flags]"
	s.Command.Short = "Retrieve Workflow Execution state"
	if hasHighlighting {
		s.Command.Long = "Send a Query to a Workflow Execution by Workflow ID to retrieve its state.\nThis synchronous operation exposes the internal state of a running Workflow\nExecution, which constantly changes. You can query both running and completed\nWorkflow Executions:\n\n\x1b[1mtemporal workflow query \\\n    --workflow-id YourWorkflowId\n    --type YourQueryType\n    --input '{\"YourInputKey\": \"YourInputValue\"}'\x1b[0m\n"
	} else {
		s.Command.Long = "Send a Query to a Workflow Execution by Workflow ID to retrieve its state.\nThis synchronous operation exposes the internal state of a running Workflow\nExecution, which constantly changes. You can query both running and completed\nWorkflow Executions:\n\n```\ntemporal workflow query \\\n    --workflow-id YourWorkflowId\n    --type YourQueryType\n    --input '{\"YourInputKey\": \"YourInputValue\"}'\n```\n"
	}
	s.Command.Args = cobra.NoArgs
	s.Command.Flags().StringVar(&s.Name, "name", "", "Query Type/Name. Required. Aliased as \"--type\".")
	_ = cobra.MarkFlagRequired(s.Command.Flags(), "name")
	s.RejectCondition = NewStringEnum([]string{"not_open", "not_completed_cleanly"}, "")
<<<<<<< HEAD
	s.Command.Flags().Var(&s.RejectCondition, "reject-condition", "Optional flag for rejecting Queries based on Workflow state.\n Accepted values: not_open, not_completed_cleanly.")
=======
	s.Command.Flags().Var(&s.RejectCondition, "reject-condition", "Optional flag for rejecting Queries based on Workflow state. Accepted values: not_open, not_completed_cleanly.")
>>>>>>> e66af947
	s.PayloadInputOptions.buildFlags(cctx, s.Command.Flags())
	s.WorkflowReferenceOptions.buildFlags(cctx, s.Command.Flags())
	s.Command.Flags().SetNormalizeFunc(aliasNormalizer(map[string]string{
		"type": "name",
	}))
	s.Command.Run = func(c *cobra.Command, args []string) {
		if err := s.run(cctx, args); err != nil {
			cctx.Options.Fail(err)
		}
	}
	return &s
}

type TemporalWorkflowResetCommand struct {
	Parent         *TemporalWorkflowCommand
	Command        cobra.Command
	WorkflowId     string
	RunId          string
	EventId        int
	Reason         string
	ReapplyType    StringEnum
	ReapplyExclude StringEnumArray
	Type           StringEnum
	BuildId        string
	Query          string
	Yes            bool
}

func NewTemporalWorkflowResetCommand(cctx *CommandContext, parent *TemporalWorkflowCommand) *TemporalWorkflowResetCommand {
	var s TemporalWorkflowResetCommand
	s.Parent = parent
	s.Command.DisableFlagsInUseLine = true
	s.Command.Use = "reset [flags]"
	s.Command.Short = "Move Workflow Execution history point"
	if hasHighlighting {
<<<<<<< HEAD
		s.Command.Long = "Reset a Workflow Execution so it can resume from a point in its Event History\nwithout losing its progress up to that point:\n\n\x1b[1mtemporal workflow reset \\\n    --workflow-id YourWorkflowId \\\n    --event-id YourLastEvent\x1b[0m\n\nStart from where the Workflow Execution last continued as new:\n\n\x1b[1mtemporal workflow reset \\\n    --workflow-id YourWorkflowId \\\n    --type LastContinuedAsNew\x1b[0m\n\nFor batch resets, limit your resets to FirstWorkflowTask, LastWorkflowTask, or\nBuildId. Do not use Workflow IDs, run IDs, or event IDs with this command.\n\nVisit https://docs.temporal.io/visibility to read more about Search\nAttributes and Query creation.\n"
	} else {
		s.Command.Long = "Reset a Workflow Execution so it can resume from a point in its Event History\nwithout losing its progress up to that point:\n\n```\ntemporal workflow reset \\\n    --workflow-id YourWorkflowId \\\n    --event-id YourLastEvent\n```\n\nStart from where the Workflow Execution last continued as new:\n\n```\ntemporal workflow reset \\\n    --workflow-id YourWorkflowId \\\n    --type LastContinuedAsNew\n```\n\nFor batch resets, limit your resets to FirstWorkflowTask, LastWorkflowTask, or\nBuildId. Do not use Workflow IDs, run IDs, or event IDs with this command.\n\nVisit https://docs.temporal.io/visibility to read more about Search\nAttributes and Query creation.\n"
=======
		s.Command.Long = "Reset a Workflow Execution so it can resume from a point in its Event History\nwithout losing its progress up to that point:\n\n\x1b[1mtemporal workflow reset \\\n    --workflow-id YourWorkflowId \\\n    --event-id YourLastEvent\x1b[0m\n\nStart from where the Workflow Execution last continued as new:\n\n\x1b[1mtemporal workflow reset \\\n    --workflow-id YourWorkflowId \\\n    --type LastContinuedAsNew\x1b[0m\n\nFor batch resets, limit your resets to FirstWorkflowTask, LastWorkflowTask, or\nBuildId. Do not use Workflow IDs, run IDs, or event IDs with this command.\n\nVisit https://docs.temporal.io/visibility to read more about Search\nAttributes and Query creation."
	} else {
		s.Command.Long = "Reset a Workflow Execution so it can resume from a point in its Event History\nwithout losing its progress up to that point:\n\n```\ntemporal workflow reset \\\n    --workflow-id YourWorkflowId \\\n    --event-id YourLastEvent\n```\n\nStart from where the Workflow Execution last continued as new:\n\n```\ntemporal workflow reset \\\n    --workflow-id YourWorkflowId \\\n    --type LastContinuedAsNew\n```\n\nFor batch resets, limit your resets to FirstWorkflowTask, LastWorkflowTask, or\nBuildId. Do not use Workflow IDs, run IDs, or event IDs with this command.\n\nVisit https://docs.temporal.io/visibility to read more about Search\nAttributes and Query creation."
>>>>>>> e66af947
	}
	s.Command.Args = cobra.NoArgs
	s.Command.Flags().StringVarP(&s.WorkflowId, "workflow-id", "w", "", "Workflow ID.\nRequired for non-batch reset operations.\n")
	s.Command.Flags().StringVarP(&s.RunId, "run-id", "r", "", "Run ID.")
	s.Command.Flags().IntVarP(&s.EventId, "event-id", "e", 0, "Event ID to reset to.\nEvent must occur after `WorkflowTaskStarted`.\n`WorkflowTaskCompleted`, `WorkflowTaskFailed`, etc. are valid.\n")
	s.Command.Flags().StringVar(&s.Reason, "reason", "", "Reason for reset. Required.")
	_ = cobra.MarkFlagRequired(s.Command.Flags(), "reason")
	s.ReapplyType = NewStringEnum([]string{"All", "Signal", "None"}, "All")
<<<<<<< HEAD
	s.Command.Flags().Var(&s.ReapplyType, "reapply-type", "Types of events to re-apply after reset point.\nDeprecated.\nUse --reapply-exclude instead.\n Accepted values: All, Signal, None.")
	s.ReapplyExclude = NewStringEnumArray([]string{"All", "Signal", "Update"}, []string{})
	s.Command.Flags().Var(&s.ReapplyExclude, "reapply-exclude", "Exclude these event types from re-application.\n Accepted values: All, Signal, Update.")
=======
	s.Command.Flags().Var(&s.ReapplyType, "reapply-type", "Types of events to re-apply after reset point. Deprecated. Use --reapply-exclude instead. Accepted values: All, Signal, None.")
	s.Command.Flags().StringArrayVar(&s.ReapplyExclude, "reapply-exclude", nil, "Exclude these event types from re-application. Options: All, Signal, Update.")
>>>>>>> e66af947
	s.Type = NewStringEnum([]string{"FirstWorkflowTask", "LastWorkflowTask", "LastContinuedAsNew", "BuildId"}, "")
	s.Command.Flags().VarP(&s.Type, "type", "t", "The event type for the reset. Accepted values: FirstWorkflowTask, LastWorkflowTask, LastContinuedAsNew, BuildId.")
	s.Command.Flags().StringVar(&s.BuildId, "build-id", "", "A Build ID.\nUse only with the BuildId `--type`.\nResets the first Workflow task processed by this ID.\nBy default, this reset may be in a prior run, earlier than a Continue\nas New point.\n")
	s.Command.Flags().StringVarP(&s.Query, "query", "q", "", "Content for an SQL-like `QUERY` List Filter.")
	s.Command.Flags().BoolVarP(&s.Yes, "yes", "y", false, "Don't prompt to confirm.\nOnly allowed when `--query` is present.\n")
	s.Command.Run = func(c *cobra.Command, args []string) {
		if err := s.run(cctx, args); err != nil {
			cctx.Options.Fail(err)
		}
	}
	return &s
}

type TemporalWorkflowResultCommand struct {
	Parent  *TemporalWorkflowCommand
	Command cobra.Command
	WorkflowReferenceOptions
}

func NewTemporalWorkflowResultCommand(cctx *CommandContext, parent *TemporalWorkflowCommand) *TemporalWorkflowResultCommand {
	var s TemporalWorkflowResultCommand
	s.Parent = parent
	s.Command.DisableFlagsInUseLine = true
	s.Command.Use = "result [flags]"
	s.Command.Short = "Wait for and show the result of a Workflow Execution"
	if hasHighlighting {
		s.Command.Long = "Wait for and print the result of a Workflow Execution:\n\n\x1b[1mtemporal workflow result \\\n    --workflow-id YourWorkflowId\x1b[0m\n"
	} else {
		s.Command.Long = "Wait for and print the result of a Workflow Execution:\n\n```\ntemporal workflow result \\\n    --workflow-id YourWorkflowId\n```\n"
	}
	s.Command.Args = cobra.NoArgs
	s.WorkflowReferenceOptions.buildFlags(cctx, s.Command.Flags())
	s.Command.Run = func(c *cobra.Command, args []string) {
		if err := s.run(cctx, args); err != nil {
			cctx.Options.Fail(err)
		}
	}
	return &s
}

type TemporalWorkflowShowCommand struct {
	Parent  *TemporalWorkflowCommand
	Command cobra.Command
	WorkflowReferenceOptions
	Follow   bool
	Detailed bool
}

func NewTemporalWorkflowShowCommand(cctx *CommandContext, parent *TemporalWorkflowCommand) *TemporalWorkflowShowCommand {
	var s TemporalWorkflowShowCommand
	s.Parent = parent
	s.Command.DisableFlagsInUseLine = true
	s.Command.Use = "show [flags]"
	s.Command.Short = "Display Event History"
	if hasHighlighting {
		s.Command.Long = "Show a Workflow Execution's Event History.\nWhen using JSON output (\x1b[1m--output json\x1b[0m), you may pass the results to an SDK\nto perform a replay:\n\n\x1b[1mtemporal workflow show \\\n    --workflow-id YourWorkflowId\n    --output json\x1b[0m\n"
	} else {
		s.Command.Long = "Show a Workflow Execution's Event History.\nWhen using JSON output (`--output json`), you may pass the results to an SDK\nto perform a replay:\n\n```\ntemporal workflow show \\\n    --workflow-id YourWorkflowId\n    --output json\n```\n"
	}
	s.Command.Args = cobra.NoArgs
<<<<<<< HEAD
	s.Command.Flags().BoolVarP(&s.Follow, "follow", "f", false, "Follow the Workflow Execution progress in real time.\nDoes not apply to JSON output.\n")
	s.Command.Flags().BoolVar(&s.Detailed, "detailed", false, "Display events as detailed sections instead of table.\nDoes not apply to JSON output.\n")
=======
	s.Command.Flags().BoolVarP(&s.Follow, "follow", "f", false, "Follow the Workflow Execution progress in real time. Does not apply to JSON output.")
	s.Command.Flags().BoolVar(&s.Detailed, "detailed", false, "Display events as detailed sections instead of table. Does not apply to JSON output.")
>>>>>>> e66af947
	s.WorkflowReferenceOptions.buildFlags(cctx, s.Command.Flags())
	s.Command.Run = func(c *cobra.Command, args []string) {
		if err := s.run(cctx, args); err != nil {
			cctx.Options.Fail(err)
		}
	}
	return &s
}

type TemporalWorkflowSignalCommand struct {
	Parent  *TemporalWorkflowCommand
	Command cobra.Command
	SingleWorkflowOrBatchOptions
	PayloadInputOptions
	Name string
}

func NewTemporalWorkflowSignalCommand(cctx *CommandContext, parent *TemporalWorkflowCommand) *TemporalWorkflowSignalCommand {
	var s TemporalWorkflowSignalCommand
	s.Parent = parent
	s.Command.DisableFlagsInUseLine = true
	s.Command.Use = "signal [flags]"
	s.Command.Short = "Send a message to a Workflow Execution"
	if hasHighlighting {
<<<<<<< HEAD
		s.Command.Long = "Send an asynchronous notification (Signal) to a running Workflow Execution by\nits Workflow ID. The Signal is written to the History. When you include\n\x1b[1m--input\x1b[0m, that data is available for the Workflow Execution to consume:\n\n\x1b[1mtemporal workflow signal \\\n    --workflow-id YourWorkflowId \\\n    --name YourSignal \\\n    --input '{\"YourInputKey\": \"YourInputValue\"}'\x1b[0m\n\nVisit https://docs.temporal.io/visibility to read more about Search Attributes\nand Query creation. See \x1b[1mtemporal batch --help\x1b[0m for a quick reference.\n"
	} else {
		s.Command.Long = "Send an asynchronous notification (Signal) to a running Workflow Execution by\nits Workflow ID. The Signal is written to the History. When you include\n`--input`, that data is available for the Workflow Execution to consume:\n\n```\ntemporal workflow signal \\\n    --workflow-id YourWorkflowId \\\n    --name YourSignal \\\n    --input '{\"YourInputKey\": \"YourInputValue\"}'\n```\n\nVisit https://docs.temporal.io/visibility to read more about Search Attributes\nand Query creation. See `temporal batch --help` for a quick reference.\n"
=======
		s.Command.Long = "Send an asynchronous notification (Signal) to a running Workflow Execution by\nits Workflow ID. The Signal is written to the History. When you include\n\x1b[1m--input\x1b[0m, that data is available for the Workflow Execution to consume:\n\n\x1b[1mtemporal workflow signal \\\n    --workflow-id YourWorkflowId \\\n    --name YourSignal \\\n    --input '{\"YourInputKey\": \"YourInputValue\"}'\x1b[0m\n\nVisit https://docs.temporal.io/visibility to read more about Search Attributes\nand Query creation. See \x1b[1mtemporal batch --help\x1b[0m for a quick reference."
	} else {
		s.Command.Long = "Send an asynchronous notification (Signal) to a running Workflow Execution by\nits Workflow ID. The Signal is written to the History. When you include\n`--input`, that data is available for the Workflow Execution to consume:\n\n```\ntemporal workflow signal \\\n    --workflow-id YourWorkflowId \\\n    --name YourSignal \\\n    --input '{\"YourInputKey\": \"YourInputValue\"}'\n```\n\nVisit https://docs.temporal.io/visibility to read more about Search Attributes\nand Query creation. See `temporal batch --help` for a quick reference."
>>>>>>> e66af947
	}
	s.Command.Args = cobra.NoArgs
	s.Command.Flags().StringVar(&s.Name, "name", "", "Signal name. Required. Aliased as \"--type\".")
	_ = cobra.MarkFlagRequired(s.Command.Flags(), "name")
	s.SingleWorkflowOrBatchOptions.buildFlags(cctx, s.Command.Flags())
	s.PayloadInputOptions.buildFlags(cctx, s.Command.Flags())
	s.Command.Flags().SetNormalizeFunc(aliasNormalizer(map[string]string{
		"type": "name",
	}))
	s.Command.Run = func(c *cobra.Command, args []string) {
		if err := s.run(cctx, args); err != nil {
			cctx.Options.Fail(err)
		}
	}
	return &s
}

type TemporalWorkflowStackCommand struct {
	Parent  *TemporalWorkflowCommand
	Command cobra.Command
	WorkflowReferenceOptions
	RejectCondition StringEnum
}

func NewTemporalWorkflowStackCommand(cctx *CommandContext, parent *TemporalWorkflowCommand) *TemporalWorkflowStackCommand {
	var s TemporalWorkflowStackCommand
	s.Parent = parent
	s.Command.DisableFlagsInUseLine = true
	s.Command.Use = "stack [flags]"
	s.Command.Short = "Trace a Workflow Execution"
	if hasHighlighting {
		s.Command.Long = "Perform a Query on a Workflow Execution using a \x1b[1m__stack_trace\x1b[0m-type Query.\nDisplay a stack trace of the threads and routines currently in use by the\nWorkflow for troubleshooting:\n\n\x1b[1mtemporal workflow stack \\\n    --workflow-id YourWorkflowId\x1b[0m\n"
	} else {
		s.Command.Long = "Perform a Query on a Workflow Execution using a `__stack_trace`-type Query.\nDisplay a stack trace of the threads and routines currently in use by the\nWorkflow for troubleshooting:\n\n```\ntemporal workflow stack \\\n    --workflow-id YourWorkflowId\n```\n"
	}
	s.Command.Args = cobra.NoArgs
	s.RejectCondition = NewStringEnum([]string{"not_open", "not_completed_cleanly"}, "")
	s.Command.Flags().Var(&s.RejectCondition, "reject-condition", "Optional flag to reject Queries based on Workflow state. Accepted values: not_open, not_completed_cleanly.")
	s.WorkflowReferenceOptions.buildFlags(cctx, s.Command.Flags())
	s.Command.Run = func(c *cobra.Command, args []string) {
		if err := s.run(cctx, args); err != nil {
			cctx.Options.Fail(err)
		}
	}
	return &s
}

type TemporalWorkflowStartCommand struct {
	Parent  *TemporalWorkflowCommand
	Command cobra.Command
	SharedWorkflowStartOptions
	WorkflowStartOptions
	PayloadInputOptions
}

func NewTemporalWorkflowStartCommand(cctx *CommandContext, parent *TemporalWorkflowCommand) *TemporalWorkflowStartCommand {
	var s TemporalWorkflowStartCommand
	s.Parent = parent
	s.Command.DisableFlagsInUseLine = true
	s.Command.Use = "start [flags]"
	s.Command.Short = "Initiate a Workflow Execution"
	if hasHighlighting {
<<<<<<< HEAD
		s.Command.Long = "Start a new Workflow Execution. Returns the Workflow- and Run-IDs:\n\n\x1b[1mtemporal workflow start \\\n    --workflow-id YourWorkflowId \\\n    --type YourWorkflow \\\n    --task-queue YourTaskQueue \\\n    --input '{\"some-key\": \"some-value\"}'\x1b[0m\n"
	} else {
		s.Command.Long = "Start a new Workflow Execution. Returns the Workflow- and Run-IDs:\n\n```\ntemporal workflow start \\\n    --workflow-id YourWorkflowId \\\n    --type YourWorkflow \\\n    --task-queue YourTaskQueue \\\n    --input '{\"some-key\": \"some-value\"}'\n```\n"
=======
		s.Command.Long = "Start a new Workflow Execution. Returns the Workflow- and Run-IDs:\n\n\x1b[1mtemporal workflow start \\\n    --workflow-id YourWorkflowId \\\n    --type YourWorkflow \\\n    --task-queue YourTaskQueue \\\n    --input '{\"some-key\": \"some-value\"}'\x1b[0m"
	} else {
		s.Command.Long = "Start a new Workflow Execution. Returns the Workflow- and Run-IDs:\n\n```\ntemporal workflow start \\\n    --workflow-id YourWorkflowId \\\n    --type YourWorkflow \\\n    --task-queue YourTaskQueue \\\n    --input '{\"some-key\": \"some-value\"}'\n```"
>>>>>>> e66af947
	}
	s.Command.Args = cobra.NoArgs
	s.SharedWorkflowStartOptions.buildFlags(cctx, s.Command.Flags())
	s.WorkflowStartOptions.buildFlags(cctx, s.Command.Flags())
	s.PayloadInputOptions.buildFlags(cctx, s.Command.Flags())
	s.Command.Flags().SetNormalizeFunc(aliasNormalizer(map[string]string{
		"name": "type",
	}))
	s.Command.Run = func(c *cobra.Command, args []string) {
		if err := s.run(cctx, args); err != nil {
			cctx.Options.Fail(err)
		}
	}
	return &s
}

type TemporalWorkflowTerminateCommand struct {
	Parent     *TemporalWorkflowCommand
	Command    cobra.Command
	WorkflowId string
	Query      string
	RunId      string
	Reason     string
	Yes        bool
}

func NewTemporalWorkflowTerminateCommand(cctx *CommandContext, parent *TemporalWorkflowCommand) *TemporalWorkflowTerminateCommand {
	var s TemporalWorkflowTerminateCommand
	s.Parent = parent
	s.Command.DisableFlagsInUseLine = true
	s.Command.Use = "terminate [flags]"
	s.Command.Short = "Forcefully end a Workflow Execution"
	if hasHighlighting {
		s.Command.Long = "Terminate a Workflow Execution:\n\n\x1b[1mtemporal workflow terminate \\\n    --reason YourReasonForTermination \\\n    --workflow-id YourWorkflowId\x1b[0m\n\nThe reason is optional and defaults to the current user's name. The reason\nis stored in the Event History as part of the \x1b[1mWorkflowExecutionTerminated\x1b[0m\nevent. This becomes the closing Event in the Workflow Execution's history.\n\nExecutions may be terminated in bulk via a visibility Query list filter:\n\n\x1b[1mtemporal workflow terminate \\\n    --query YourQuery \\\n    --reason YourReasonForTermination\x1b[0m\n\nWorkflow code cannot see or respond to terminations. To perform clean-up work\nin your Workflow code, use \x1b[1mtemporal workflow cancel\x1b[0m instead.\n\nVisit https://docs.temporal.io/visibility to read more about Search Attributes\nand Query creation. See \x1b[1mtemporal batch --help\x1b[0m for a quick reference.\n"
	} else {
		s.Command.Long = "Terminate a Workflow Execution:\n\n```\ntemporal workflow terminate \\\n    --reason YourReasonForTermination \\\n    --workflow-id YourWorkflowId\n```\n\nThe reason is optional and defaults to the current user's name. The reason\nis stored in the Event History as part of the `WorkflowExecutionTerminated`\nevent. This becomes the closing Event in the Workflow Execution's history.\n\nExecutions may be terminated in bulk via a visibility Query list filter:\n\n```\ntemporal workflow terminate \\\n    --query YourQuery \\\n    --reason YourReasonForTermination\n```\n\nWorkflow code cannot see or respond to terminations. To perform clean-up work\nin your Workflow code, use `temporal workflow cancel` instead.\n\nVisit https://docs.temporal.io/visibility to read more about Search Attributes\nand Query creation. See `temporal batch --help` for a quick reference.\n"
	}
	s.Command.Args = cobra.NoArgs
	s.Command.Flags().StringVarP(&s.WorkflowId, "workflow-id", "w", "", "Workflow ID.\nYou must set either --workflow-id or --query.\n")
	s.Command.Flags().StringVarP(&s.Query, "query", "q", "", "Content for an SQL-like `QUERY` List Filter.\nYou must set either --workflow-id or --query.\n")
	s.Command.Flags().StringVarP(&s.RunId, "run-id", "r", "", "Run ID.\nCan only be set with --workflow-id.\nDo not use with --query.\n")
	s.Command.Flags().StringVar(&s.Reason, "reason", "", "Reason for termination.\nDefaults to message with the current user's name.\n")
	s.Command.Flags().BoolVarP(&s.Yes, "yes", "y", false, "Don't prompt to confirm termination.\nCan only be used with --query.\n")
	s.Command.Run = func(c *cobra.Command, args []string) {
		if err := s.run(cctx, args); err != nil {
			cctx.Options.Fail(err)
		}
	}
	return &s
}

type TemporalWorkflowTraceCommand struct {
	Parent  *TemporalWorkflowCommand
	Command cobra.Command
	WorkflowReferenceOptions
	Fold        []string
	NoFold      bool
	Depth       int
	Concurrency int
}

func NewTemporalWorkflowTraceCommand(cctx *CommandContext, parent *TemporalWorkflowCommand) *TemporalWorkflowTraceCommand {
	var s TemporalWorkflowTraceCommand
	s.Parent = parent
	s.Command.DisableFlagsInUseLine = true
	s.Command.Use = "trace [flags]"
	s.Command.Short = "Workflow Execution live progress"
	if hasHighlighting {
		s.Command.Long = "Display the progress of a Workflow Execution and its child workflows with a\nreal-time trace. This view helps you understand how Workflows are proceeding:\n\n\x1b[1mtemporal workflow trace \\\n    --workflow-id YourWorkflowId\x1b[0m\n"
	} else {
		s.Command.Long = "Display the progress of a Workflow Execution and its child workflows with a\nreal-time trace. This view helps you understand how Workflows are proceeding:\n\n```\ntemporal workflow trace \\\n    --workflow-id YourWorkflowId\n```\n"
	}
	s.Command.Args = cobra.NoArgs
<<<<<<< HEAD
	s.Command.Flags().StringArrayVar(&s.Fold, "fold", nil, "Fold away Child Workflows with the specified statuses.\nCase-insensitive.\nIgnored if --no-fold supplied.\nAvailable values: running, completed, failed, canceled, terminated,\ntimedout, continueasnew.\nCan be passed multiple times.\n")
	s.Command.Flags().BoolVar(&s.NoFold, "no-fold", false, "Disable folding.\nFetch and display Child Workflows within the set depth.\n")
	s.Command.Flags().IntVar(&s.Depth, "depth", -1, "Set depth for your Child Workflow fetches.\nPass -1 to fetch child workflows at any depth.\n")
	s.Command.Flags().IntVar(&s.Concurrency, "concurrency", 10, "Number of Workflow Histories to fetch at a time.\n")
=======
	s.Command.Flags().StringArrayVar(&s.Fold, "fold", nil, "Fold away Child Workflows with the specified statuses. Case-insensitive. Ignored if --no-fold supplied. Available values: running, completed, failed, canceled, terminated, timedout, continueasnew. Can be passed multiple times.")
	s.Command.Flags().BoolVar(&s.NoFold, "no-fold", false, "Disable folding. Fetch and display Child Workflows within the set depth.")
	s.Command.Flags().IntVar(&s.Depth, "depth", -1, "Set depth for your Child Workflow fetches. Pass -1 to fetch child workflows at any depth.")
	s.Command.Flags().IntVar(&s.Concurrency, "concurrency", 10, "Number of Workflow Histories to fetch at a time.")
>>>>>>> e66af947
	s.WorkflowReferenceOptions.buildFlags(cctx, s.Command.Flags())
	s.Command.Run = func(c *cobra.Command, args []string) {
		if err := s.run(cctx, args); err != nil {
			cctx.Options.Fail(err)
		}
	}
	return &s
}

type TemporalWorkflowUpdateCommand struct {
	Parent  *TemporalWorkflowCommand
	Command cobra.Command
}

func NewTemporalWorkflowUpdateCommand(cctx *CommandContext, parent *TemporalWorkflowCommand) *TemporalWorkflowUpdateCommand {
	var s TemporalWorkflowUpdateCommand
	s.Parent = parent
	s.Command.Use = "update"
	s.Command.Short = "Updates (Experimental)"
	s.Command.Long = "An Update is a synchronous call to a Workflow Execution that can change its\nstate, control its flow, and return a result.\n\nExperimental.\n"
	s.Command.Args = cobra.NoArgs
	s.Command.AddCommand(&NewTemporalWorkflowUpdateDescribeCommand(cctx, &s).Command)
	s.Command.AddCommand(&NewTemporalWorkflowUpdateExecuteCommand(cctx, &s).Command)
	s.Command.AddCommand(&NewTemporalWorkflowUpdateResultCommand(cctx, &s).Command)
	s.Command.AddCommand(&NewTemporalWorkflowUpdateStartCommand(cctx, &s).Command)
	return &s
}

type TemporalWorkflowUpdateDescribeCommand struct {
	Parent  *TemporalWorkflowUpdateCommand
	Command cobra.Command
	UpdateTargetingOptions
}

func NewTemporalWorkflowUpdateDescribeCommand(cctx *CommandContext, parent *TemporalWorkflowUpdateCommand) *TemporalWorkflowUpdateDescribeCommand {
	var s TemporalWorkflowUpdateDescribeCommand
	s.Parent = parent
	s.Command.DisableFlagsInUseLine = true
	s.Command.Use = "describe [flags]"
	s.Command.Short = "Obtain status info about a specific Update (Experimental)"
	if hasHighlighting {
		s.Command.Long = "Given a Workflow Execution and an Update ID, return information about its current status, including\na result if it has finished.\n\nExperimental.\n\n\x1b[1mtemporal workflow update describe \\\n    --workflow-id YourWorkflowId \\\n    --update-id YourUpdateId\x1b[0m\n"
	} else {
		s.Command.Long = "Given a Workflow Execution and an Update ID, return information about its current status, including\na result if it has finished.\n\nExperimental.\n\n```\ntemporal workflow update describe \\\n    --workflow-id YourWorkflowId \\\n    --update-id YourUpdateId\n```\n"
	}
	s.Command.Args = cobra.NoArgs
	s.UpdateTargetingOptions.buildFlags(cctx, s.Command.Flags())
	s.Command.Run = func(c *cobra.Command, args []string) {
		if err := s.run(cctx, args); err != nil {
			cctx.Options.Fail(err)
		}
	}
	return &s
}

type TemporalWorkflowUpdateExecuteCommand struct {
	Parent  *TemporalWorkflowUpdateCommand
	Command cobra.Command
	UpdateStartingOptions
	PayloadInputOptions
}

func NewTemporalWorkflowUpdateExecuteCommand(cctx *CommandContext, parent *TemporalWorkflowUpdateCommand) *TemporalWorkflowUpdateExecuteCommand {
	var s TemporalWorkflowUpdateExecuteCommand
	s.Parent = parent
	s.Command.DisableFlagsInUseLine = true
	s.Command.Use = "execute [flags]"
	s.Command.Short = "Send an Update and wait for it to complete (Experimental)"
	if hasHighlighting {
		s.Command.Long = "Send a message to a Workflow Execution to invoke an Update handler, and wait for\nthe update to complete or fail. You can also use this to wait for an existing\nupdate to complete, by submitting an existing update ID.\n\nExperimental.\n\n\x1b[1mtemporal workflow update execute \\\n    --workflow-id YourWorkflowId \\\n    --name YourUpdate \\\n    --input '{\"some-key\": \"some-value\"}'\x1b[0m\n"
	} else {
		s.Command.Long = "Send a message to a Workflow Execution to invoke an Update handler, and wait for\nthe update to complete or fail. You can also use this to wait for an existing\nupdate to complete, by submitting an existing update ID.\n\nExperimental.\n\n```\ntemporal workflow update execute \\\n    --workflow-id YourWorkflowId \\\n    --name YourUpdate \\\n    --input '{\"some-key\": \"some-value\"}'\n```\n"
	}
	s.Command.Args = cobra.NoArgs
	s.UpdateStartingOptions.buildFlags(cctx, s.Command.Flags())
	s.PayloadInputOptions.buildFlags(cctx, s.Command.Flags())
	s.Command.Flags().SetNormalizeFunc(aliasNormalizer(map[string]string{
		"type": "name",
	}))
	s.Command.Run = func(c *cobra.Command, args []string) {
		if err := s.run(cctx, args); err != nil {
			cctx.Options.Fail(err)
		}
	}
	return &s
}

type TemporalWorkflowUpdateResultCommand struct {
	Parent  *TemporalWorkflowUpdateCommand
	Command cobra.Command
	UpdateTargetingOptions
}

func NewTemporalWorkflowUpdateResultCommand(cctx *CommandContext, parent *TemporalWorkflowUpdateCommand) *TemporalWorkflowUpdateResultCommand {
	var s TemporalWorkflowUpdateResultCommand
	s.Parent = parent
	s.Command.DisableFlagsInUseLine = true
	s.Command.Use = "result [flags]"
	s.Command.Short = "Wait for a specific Update to complete (Experimental)"
	if hasHighlighting {
		s.Command.Long = "Given a Workflow Execution and an Update ID, wait for the Update to complete or fail and\nprint the result.\n\nExperimental.\n\n\x1b[1mtemporal workflow update result \\\n    --workflow-id YourWorkflowId \\\n    --update-id YourUpdateId\x1b[0m\n"
	} else {
		s.Command.Long = "Given a Workflow Execution and an Update ID, wait for the Update to complete or fail and\nprint the result.\n\nExperimental.\n\n```\ntemporal workflow update result \\\n    --workflow-id YourWorkflowId \\\n    --update-id YourUpdateId\n```\n"
	}
	s.Command.Args = cobra.NoArgs
	s.UpdateTargetingOptions.buildFlags(cctx, s.Command.Flags())
	s.Command.Run = func(c *cobra.Command, args []string) {
		if err := s.run(cctx, args); err != nil {
			cctx.Options.Fail(err)
		}
	}
	return &s
}

type TemporalWorkflowUpdateStartCommand struct {
	Parent  *TemporalWorkflowUpdateCommand
	Command cobra.Command
	UpdateStartingOptions
	PayloadInputOptions
	WaitForStage StringEnum
}

func NewTemporalWorkflowUpdateStartCommand(cctx *CommandContext, parent *TemporalWorkflowUpdateCommand) *TemporalWorkflowUpdateStartCommand {
	var s TemporalWorkflowUpdateStartCommand
	s.Parent = parent
	s.Command.DisableFlagsInUseLine = true
	s.Command.Use = "start [flags]"
	s.Command.Short = "Send an Update and wait for it to be accepted or rejected (Experimental)"
	if hasHighlighting {
		s.Command.Long = "Send a message to a Workflow Execution to invoke an Update handler, and wait for\nthe update to be accepted or rejected. You can subsequently wait for the update\nto complete by using \x1b[1mtemporal workflow update execute\x1b[0m.\n\nExperimental.\n\n\x1b[1mtemporal workflow update start \\\n    --workflow-id YourWorkflowId \\\n    --name YourUpdate \\\n    --input '{\"some-key\": \"some-value\"}'\x1b[0m\n"
	} else {
		s.Command.Long = "Send a message to a Workflow Execution to invoke an Update handler, and wait for\nthe update to be accepted or rejected. You can subsequently wait for the update\nto complete by using `temporal workflow update execute`.\n\nExperimental.\n\n```\ntemporal workflow update start \\\n    --workflow-id YourWorkflowId \\\n    --name YourUpdate \\\n    --input '{\"some-key\": \"some-value\"}'\n```\n"
	}
	s.Command.Args = cobra.NoArgs
	s.WaitForStage = NewStringEnum([]string{"accepted"}, "")
	s.Command.Flags().Var(&s.WaitForStage, "wait-for-stage", "Update stage to wait for.\nThe only option is `accepted`, but this option is  required. This is to allow\na future version of the CLI to choose a default value.\n Accepted values: accepted. Required.")
	_ = cobra.MarkFlagRequired(s.Command.Flags(), "wait-for-stage")
	s.UpdateStartingOptions.buildFlags(cctx, s.Command.Flags())
	s.PayloadInputOptions.buildFlags(cctx, s.Command.Flags())
	s.Command.Flags().SetNormalizeFunc(aliasNormalizer(map[string]string{
		"type": "name",
	}))
	s.Command.Run = func(c *cobra.Command, args []string) {
		if err := s.run(cctx, args); err != nil {
			cctx.Options.Fail(err)
		}
	}
	return &s
}<|MERGE_RESOLUTION|>--- conflicted
+++ resolved
@@ -41,22 +41,6 @@
 	cctx.BindFlagEnvVar(f.Lookup("namespace"), "TEMPORAL_NAMESPACE")
 	f.StringVar(&v.ApiKey, "api-key", "", "API key for request.")
 	cctx.BindFlagEnvVar(f.Lookup("api-key"), "TEMPORAL_API_KEY")
-<<<<<<< HEAD
-	f.StringArrayVar(&v.GrpcMeta, "grpc-meta", nil, "HTTP headers for requests.\nformat as a `KEY=VALUE` pair\nMay be passed multiple times to set multiple headers.\n")
-	f.BoolVar(&v.Tls, "tls", false, "Enable base TLS encryption.\nDoes not have additional options like mTLS or client certs.\n")
-	cctx.BindFlagEnvVar(f.Lookup("tls"), "TEMPORAL_TLS")
-	f.StringVar(&v.TlsCertPath, "tls-cert-path", "", "Path to x509 certificate.\nCan't be used with --tls-cert-data.\n")
-	cctx.BindFlagEnvVar(f.Lookup("tls-cert-path"), "TEMPORAL_TLS_CERT")
-	f.StringVar(&v.TlsCertData, "tls-cert-data", "", "Data for x509 certificate.\nCan't be used with --tls-cert-path.\n")
-	cctx.BindFlagEnvVar(f.Lookup("tls-cert-data"), "TEMPORAL_TLS_CERT_DATA")
-	f.StringVar(&v.TlsKeyPath, "tls-key-path", "", "Path to x509 private key.\nCan't be used with --tls-key-data.\n")
-	cctx.BindFlagEnvVar(f.Lookup("tls-key-path"), "TEMPORAL_TLS_KEY")
-	f.StringVar(&v.TlsKeyData, "tls-key-data", "", "Private certificate key data.\nCan't be used with --tls-key-path.\n")
-	cctx.BindFlagEnvVar(f.Lookup("tls-key-data"), "TEMPORAL_TLS_KEY_DATA")
-	f.StringVar(&v.TlsCaPath, "tls-ca-path", "", "Path to server CA certificate.\nCan't be used with --tls-ca-data.\n")
-	cctx.BindFlagEnvVar(f.Lookup("tls-ca-path"), "TEMPORAL_TLS_CA")
-	f.StringVar(&v.TlsCaData, "tls-ca-data", "", "Data for server CA certificate.\nCan't be used with --tls-ca-path.\n")
-=======
 	f.StringArrayVar(&v.GrpcMeta, "grpc-meta", nil, "HTTP headers for requests. format as a `KEY=VALUE` pair May be passed multiple times to set multiple headers.")
 	f.BoolVar(&v.Tls, "tls", false, "Enable base TLS encryption. Does not have additional options like mTLS or client certs.")
 	cctx.BindFlagEnvVar(f.Lookup("tls"), "TEMPORAL_TLS")
@@ -71,7 +55,6 @@
 	f.StringVar(&v.TlsCaPath, "tls-ca-path", "", "Path to server CA certificate. Can't be used with --tls-ca-data.")
 	cctx.BindFlagEnvVar(f.Lookup("tls-ca-path"), "TEMPORAL_TLS_CA")
 	f.StringVar(&v.TlsCaData, "tls-ca-data", "", "Data for server CA certificate. Can't be used with --tls-ca-path.")
->>>>>>> e66af947
 	cctx.BindFlagEnvVar(f.Lookup("tls-ca-data"), "TEMPORAL_TLS_CA_DATA")
 	f.BoolVar(&v.TlsDisableHostVerification, "tls-disable-host-verification", false, "Disable TLS host-name verification.")
 	cctx.BindFlagEnvVar(f.Lookup("tls-disable-host-verification"), "TEMPORAL_TLS_DISABLE_HOST_VERIFICATION")
@@ -119,24 +102,6 @@
 }
 
 func (v *ScheduleConfigurationOptions) buildFlags(cctx *CommandContext, f *pflag.FlagSet) {
-<<<<<<< HEAD
-	f.StringArrayVar(&v.Calendar, "calendar", nil, "Calendar specification in JSON.\nFor example: `{\"dayOfWeek\":\"Fri\",\"hour\":\"17\",\"minute\":\"5\"}`.\n")
-	v.CatchupWindow = 0
-	f.Var(&v.CatchupWindow, "catchup-window", "Maximum catch-up time for when the Service is unavailable.")
-	f.StringArrayVar(&v.Cron, "cron", nil, "Calendar specification in cron string format.\nFor example: `\"30 12 * * Fri\"`.\n")
-	f.Var(&v.EndTime, "end-time", "Schedule end time.")
-	f.StringArrayVar(&v.Interval, "interval", nil, "Interval duration.\nFor example, 90m, or 60m/15m to include phase offset.\n")
-	v.Jitter = 0
-	f.Var(&v.Jitter, "jitter", "Max difference in time from the specification.\nVary the start time randomly within this amount.\n")
-	f.StringVar(&v.Notes, "notes", "", "Initial notes field value.")
-	f.BoolVar(&v.Paused, "paused", false, "Pause the Schedule immediately on creation.")
-	f.BoolVar(&v.PauseOnFailure, "pause-on-failure", false, "Pause schedule after Workflow failures.")
-	f.IntVar(&v.RemainingActions, "remaining-actions", 0, "Total allowed actions.\nDefault is zero (unlimited).\n")
-	f.Var(&v.StartTime, "start-time", "Schedule start time.")
-	f.StringVar(&v.TimeZone, "time-zone", "", "Interpret calendar specs with the `TZ` time zone.\nFor a list of time zones, see:\nhttps://en.wikipedia.org/wiki/List_of_tz_database_time_zones.\n")
-	f.StringArrayVar(&v.ScheduleSearchAttribute, "schedule-search-attribute", nil, "Set schedule Search Attributes using `KEY=\"VALUE` pairs.\nKeys must be identifiers, and values must be JSON values.\nFor example: 'YourKey={\"your\": \"value\"}'.\nCan be passed multiple times.\n")
-	f.StringArrayVar(&v.ScheduleMemo, "schedule-memo", nil, "Set schedule memo using `KEY=\"VALUE` pairs.\nKeys must be identifiers, and values must be JSON values.\nFor example: 'YourKey={\"your\": \"value\"}'.\nCan be passed multiple times.\n")
-=======
 	f.StringArrayVar(&v.Calendar, "calendar", nil, "Calendar specification in JSON. For example: `{\"dayOfWeek\":\"Fri\",\"hour\":\"17\",\"minute\":\"5\"}`.")
 	v.CatchupWindow = 0
 	f.Var(&v.CatchupWindow, "catchup-window", "Maximum catch-up time for when the Service is unavailable.")
@@ -153,7 +118,6 @@
 	f.StringVar(&v.TimeZone, "time-zone", "", "Interpret calendar specs with the `TZ` time zone. For a list of time zones, see: https://en.wikipedia.org/wiki/List_of_tz_database_time_zones.")
 	f.StringArrayVar(&v.ScheduleSearchAttribute, "schedule-search-attribute", nil, "Set schedule Search Attributes using `KEY=\"VALUE` pairs. Keys must be identifiers, and values must be JSON values. For example: 'YourKey={\"your\": \"value\"}'. Can be passed multiple times.")
 	f.StringArrayVar(&v.ScheduleMemo, "schedule-memo", nil, "Set schedule memo using `KEY=\"VALUE` pairs. Keys must be identifiers, and values must be JSON values. For example: 'YourKey={\"your\": \"value\"}'. Can be passed multiple times.")
->>>>>>> e66af947
 }
 
 type WorkflowReferenceOptions struct {
@@ -176,19 +140,11 @@
 }
 
 func (v *SingleWorkflowOrBatchOptions) buildFlags(cctx *CommandContext, f *pflag.FlagSet) {
-<<<<<<< HEAD
-	f.StringVarP(&v.WorkflowId, "workflow-id", "w", "", "Workflow ID.\nYou must set either --workflow-id or --query.\n")
-	f.StringVarP(&v.Query, "query", "q", "", "Content for an SQL-like `QUERY` List Filter.\nYou must set either --workflow-id or --query.\n")
-	f.StringVarP(&v.RunId, "run-id", "r", "", "Run ID.\nOnly use with --workflow-id.\nCannot use with --query.\n")
-	f.StringVar(&v.Reason, "reason", "", "Reason for batch operation.\nOnly use with --query.\nDefaults to user name.\n")
-	f.BoolVarP(&v.Yes, "yes", "y", false, "Don't prompt to confirm signaling.\nOnly allowed when --query is present.\n")
-=======
 	f.StringVarP(&v.WorkflowId, "workflow-id", "w", "", "Workflow ID. You must set either --workflow-id or --query.")
 	f.StringVarP(&v.Query, "query", "q", "", "Content for an SQL-like `QUERY` List Filter. You must set either --workflow-id or --query.")
 	f.StringVarP(&v.RunId, "run-id", "r", "", "Run ID. Only use with --workflow-id. Cannot use with --query.")
 	f.StringVar(&v.Reason, "reason", "", "Reason for batch operation. Only use with --query. Defaults to user name.")
 	f.BoolVarP(&v.Yes, "yes", "y", false, "Don't prompt to confirm signaling. Only allowed when --query is present.")
->>>>>>> e66af947
 }
 
 type SharedWorkflowStartOptions struct {
@@ -203,25 +159,12 @@
 }
 
 func (v *SharedWorkflowStartOptions) buildFlags(cctx *CommandContext, f *pflag.FlagSet) {
-<<<<<<< HEAD
-	f.StringVarP(&v.WorkflowId, "workflow-id", "w", "", "Workflow ID.\nIf not supplied, the Service generates a unique ID.\n")
-=======
 	f.StringVarP(&v.WorkflowId, "workflow-id", "w", "", "Workflow ID. If not supplied, the Service generates a unique ID.")
->>>>>>> e66af947
 	f.StringVar(&v.Type, "type", "", "Workflow Type name. Required. Aliased as \"--name\".")
 	_ = cobra.MarkFlagRequired(f, "type")
 	f.StringVarP(&v.TaskQueue, "task-queue", "t", "", "Workflow Task queue. Required.")
 	_ = cobra.MarkFlagRequired(f, "task-queue")
 	v.RunTimeout = 0
-<<<<<<< HEAD
-	f.Var(&v.RunTimeout, "run-timeout", "Fail a Workflow Run if it lasts longer than `DURATION`.\n")
-	v.ExecutionTimeout = 0
-	f.Var(&v.ExecutionTimeout, "execution-timeout", "Fail a WorkflowExecution if it lasts longer than `DURATION`.\nThis time-out includes retries and ContinueAsNew tasks.\n")
-	v.TaskTimeout = Duration(10000 * time.Millisecond)
-	f.Var(&v.TaskTimeout, "task-timeout", "Fail a Workflow Task if it lasts longer than `DURATION`.\nThis is the Start-to-close timeout for a Workflow Task.\n")
-	f.StringArrayVar(&v.SearchAttribute, "search-attribute", nil, "Search Attribute in `KEY=VALUE` format.\nKeys must be identifiers, and values must be JSON values.\nFor example: 'YourKey={\"your\": \"value\"}'.\nCan be passed multiple times.\n")
-	f.StringArrayVar(&v.Memo, "memo", nil, "Memo using 'KEY=\"VALUE\"' pairs.\nUse JSON values.\n")
-=======
 	f.Var(&v.RunTimeout, "run-timeout", "Fail a Workflow Run if it lasts longer than `DURATION`.")
 	v.ExecutionTimeout = 0
 	f.Var(&v.ExecutionTimeout, "execution-timeout", "Fail a WorkflowExecution if it lasts longer than `DURATION`. This time-out includes retries and ContinueAsNew tasks.")
@@ -229,25 +172,12 @@
 	f.Var(&v.TaskTimeout, "task-timeout", "Fail a Workflow Task if it lasts longer than `DURATION`. This is the Start-to-close timeout for a Workflow Task.")
 	f.StringArrayVar(&v.SearchAttribute, "search-attribute", nil, "Search Attribute in `KEY=VALUE` format. Keys must be identifiers, and values must be JSON values. For example: 'YourKey={\"your\": \"value\"}'. Can be passed multiple times.")
 	f.StringArrayVar(&v.Memo, "memo", nil, "Memo using 'KEY=\"VALUE\"' pairs. Use JSON values.")
->>>>>>> e66af947
 }
 
 type WorkflowStartOptions struct {
 	Cron          string
 	FailExisting  bool
 	StartDelay    Duration
-<<<<<<< HEAD
-	IdReusePolicy StringEnum
-}
-
-func (v *WorkflowStartOptions) buildFlags(cctx *CommandContext, f *pflag.FlagSet) {
-	f.StringVar(&v.Cron, "cron", "", "Cron schedule for the Workflow.\nDeprecated.\nUse Schedules instead.\n")
-	f.BoolVar(&v.FailExisting, "fail-existing", false, "Fail if the Workflow already exists.")
-	v.StartDelay = 0
-	f.Var(&v.StartDelay, "start-delay", "Delay before starting the Workflow Execution.\nCan't be used with cron schedules.\nIf the Workflow receives a signal or update prior to this time, the Workflow\nExecution starts immediately.\n")
-	v.IdReusePolicy = NewStringEnum([]string{"AllowDuplicate", "AllowDuplicateFailedOnly", "RejectDuplicate", "TerminateIfRunning"}, "")
-	f.Var(&v.IdReusePolicy, "id-reuse-policy", "Re-use policy for the Workflow ID in new Workflow Executions. Accepted values: AllowDuplicate, AllowDuplicateFailedOnly, RejectDuplicate, TerminateIfRunning.")
-=======
 	IdReusePolicy string
 }
 
@@ -257,7 +187,6 @@
 	v.StartDelay = 0
 	f.Var(&v.StartDelay, "start-delay", "Delay before starting the Workflow Execution. Can't be used with cron schedules. If the Workflow receives a signal or update prior to this time, the Workflow Execution starts immediately.")
 	f.StringVar(&v.IdReusePolicy, "id-reuse-policy", "", "Re-use policy for the Workflow ID in new Workflow Executions. Options: AllowDuplicate, AllowDuplicateFailedOnly, RejectDuplicate, TerminateIfRunning.")
->>>>>>> e66af947
 }
 
 type PayloadInputOptions struct {
@@ -268,17 +197,10 @@
 }
 
 func (v *PayloadInputOptions) buildFlags(cctx *CommandContext, f *pflag.FlagSet) {
-<<<<<<< HEAD
-	f.StringArrayVarP(&v.Input, "input", "i", nil, "Input value.\nUse JSON content or set --input-meta to override.\nCan't be combined with --input-file.\nCan be passed multiple times to pass multiple arguments.\n")
-	f.StringArrayVar(&v.InputFile, "input-file", nil, "A path or paths for input file(s).\nUse JSON content or set --input-meta to override.\nCan't be combined with --input.\nCan be passed multiple times to pass multiple arguments.\n")
-	f.StringArrayVar(&v.InputMeta, "input-meta", nil, "Input payload metadata as a `KEY=VALUE` pair.\nWhen the KEY is \"encoding\", this overrides the default (\"json/plain\").\nCan be passed multiple times.\n")
-	f.BoolVar(&v.InputBase64, "input-base64", false, "Assume inputs are base64-encoded and attempt to decode them.\n")
-=======
 	f.StringArrayVarP(&v.Input, "input", "i", nil, "Input value. Use JSON content or set --input-meta to override. Can't be combined with --input-file. Can be passed multiple times to pass multiple arguments.")
 	f.StringArrayVar(&v.InputFile, "input-file", nil, "A path or paths for input file(s). Use JSON content or set --input-meta to override. Can't be combined with --input. Can be passed multiple times to pass multiple arguments.")
 	f.StringArrayVar(&v.InputMeta, "input-meta", nil, "Input payload metadata as a `KEY=VALUE` pair. When the KEY is \"encoding\", this overrides the default (\"json/plain\"). Can be passed multiple times.")
 	f.BoolVar(&v.InputBase64, "input-base64", false, "Assume inputs are base64-encoded and attempt to decode them.")
->>>>>>> e66af947
 }
 
 type UpdateStartingOptions struct {
@@ -292,19 +214,11 @@
 func (v *UpdateStartingOptions) buildFlags(cctx *CommandContext, f *pflag.FlagSet) {
 	f.StringVar(&v.Name, "name", "", "Handler method name. Required. Aliased as \"--type\".")
 	_ = cobra.MarkFlagRequired(f, "name")
-<<<<<<< HEAD
-	f.StringVar(&v.FirstExecutionRunId, "first-execution-run-id", "", "Parent Run ID.\nThe update is sent to the last Workflow Execution in the chain started\nwith this Run ID.\n")
-	f.StringVarP(&v.WorkflowId, "workflow-id", "w", "", "Workflow ID. Required.")
-	_ = cobra.MarkFlagRequired(f, "workflow-id")
-	f.StringVar(&v.UpdateId, "update-id", "", "Update ID.\nIf unset, defaults to a UUID.\n")
-	f.StringVarP(&v.RunId, "run-id", "r", "", "Run ID.\nIf unset, looks for an Update against the currently-running Workflow Execution.\n")
-=======
 	f.StringVar(&v.FirstExecutionRunId, "first-execution-run-id", "", "Parent Run ID. The update is sent to the last Workflow Execution in the chain started with this Run ID.")
 	f.StringVarP(&v.WorkflowId, "workflow-id", "w", "", "Workflow ID. Required.")
 	_ = cobra.MarkFlagRequired(f, "workflow-id")
 	f.StringVar(&v.UpdateId, "update-id", "", "Update ID. If unset, defaults to a UUID.")
 	f.StringVarP(&v.RunId, "run-id", "r", "", "Run ID. If unset, looks for an Update against the currently-running Workflow Execution.")
->>>>>>> e66af947
 }
 
 type UpdateTargetingOptions struct {
@@ -316,15 +230,9 @@
 func (v *UpdateTargetingOptions) buildFlags(cctx *CommandContext, f *pflag.FlagSet) {
 	f.StringVarP(&v.WorkflowId, "workflow-id", "w", "", "Workflow ID. Required.")
 	_ = cobra.MarkFlagRequired(f, "workflow-id")
-<<<<<<< HEAD
-	f.StringVar(&v.UpdateId, "update-id", "", "Update ID.\nMust be unique per Workflow Execution.\n Required.")
-	_ = cobra.MarkFlagRequired(f, "update-id")
-	f.StringVarP(&v.RunId, "run-id", "r", "", "Run ID.\nIf unset, updates the currently-running Workflow Execution.\n")
-=======
 	f.StringVar(&v.UpdateId, "update-id", "", "Update ID. Must be unique per Workflow Execution. Required.")
 	_ = cobra.MarkFlagRequired(f, "update-id")
 	f.StringVarP(&v.RunId, "run-id", "r", "", "Run ID. If unset, updates the currently-running Workflow Execution.")
->>>>>>> e66af947
 }
 
 type TemporalCommand struct {
@@ -361,14 +269,8 @@
 	cctx.BindFlagEnvVar(s.Command.PersistentFlags().Lookup("env"), "TEMPORAL_ENV")
 	s.Command.PersistentFlags().StringVar(&s.EnvFile, "env-file", "", "Path to environment settings file.\n(defaults to `$HOME/.config/temporalio/temporal.yaml`).\n")
 	s.LogLevel = NewStringEnum([]string{"debug", "info", "warn", "error", "never"}, "info")
-<<<<<<< HEAD
-	s.Command.PersistentFlags().Var(&s.LogLevel, "log-level", "Log level.\nDefault is \"info\" for most commands and \"warn\" for `server start-dev`.\n Accepted values: debug, info, warn, error, never.")
-	s.LogFormat = NewStringEnum([]string{"text", "json", "pretty"}, "text")
-	s.Command.PersistentFlags().Var(&s.LogFormat, "log-format", "Log format.\n\"pretty\" is an alias for \"text\". This is for compatibility reasons, please use \"text\".\n Accepted values: text, json, pretty.")
-=======
 	s.Command.PersistentFlags().Var(&s.LogLevel, "log-level", "Log level. Default is \"info\" for most commands and \"warn\" for `server start-dev`. Accepted values: debug, info, warn, error, never.")
 	s.Command.PersistentFlags().StringVar(&s.LogFormat, "log-format", "text", "Log format. Options are: text, json.")
->>>>>>> e66af947
 	s.Output = NewStringEnum([]string{"text", "json", "jsonl", "none"}, "text")
 	s.Command.PersistentFlags().VarP(&s.Output, "output", "o", "Non-logging data output format. Accepted values: text, json, jsonl, none.")
 	s.TimeFormat = NewStringEnum([]string{"relative", "iso", "raw"}, "relative")
@@ -1376,12 +1278,7 @@
 	s.Command.Args = cobra.NoArgs
 	s.Command.Flags().StringArrayVar(&s.Name, "name", nil, "Search Attribute name. Required.")
 	_ = cobra.MarkFlagRequired(s.Command.Flags(), "name")
-<<<<<<< HEAD
-	s.Type = NewStringEnumArray([]string{"Text", "Keyword", "Int", "Double", "Bool", "Datetime", "KeywordList"}, []string{})
-	s.Command.Flags().Var(&s.Type, "type", "Search Attribute type.\n Accepted values: Text, Keyword, Int, Double, Bool, Datetime, KeywordList. Required.")
-=======
 	s.Command.Flags().StringArrayVar(&s.Type, "type", nil, "Search Attribute type. Options: Text, Keyword, Int, Double, Bool, Datetime, KeywordList. Required.")
->>>>>>> e66af947
 	_ = cobra.MarkFlagRequired(s.Command.Flags(), "type")
 	s.Command.Run = func(c *cobra.Command, args []string) {
 		if err := s.run(cctx, args); err != nil {
@@ -1491,15 +1388,9 @@
 	s.Command.Use = "backfill [flags]"
 	s.Command.Short = "Backfill past actions"
 	if hasHighlighting {
-<<<<<<< HEAD
-		s.Command.Long = "Batch-execute actions that would have run during a specified time interval.\nUse this command to fill in Workflow runs from when a Schedule was paused,\nbefore a Schedule was created, from the future, or to re-process a previously\nexecuted interval.\n\nBackfills require a Schedule ID and the time period covered by the request.\nIt's best to use the \x1b[1mBufferAll\x1b[0m or \x1b[1mAllowAll\x1b[0m policies to avoid conflicts\nand ensure no Workflow Executions are skipped.\n\nFor example:\n\n\x1b[1m  temporal schedule backfill \\\n    --schedule-id \"YourScheduleId\" \\\n    --start-time \"2022-05-01T00:00:00Z\" \\\n    --end-time \"2022-05-31T23:59:59Z\" \\\n    --overlap-policy BufferAll\x1b[0m\n\nThe policies include:\n\n* **AllowAll**: Allow unlimited concurrent Workflow Executions. This\n  significantly speeds up the backfilling process on systems that support\n  concurrency. You must ensure running Workflow Executions do not interfere\n  with each other.\n* **BufferAll**: Buffer all incoming Workflow Executions while waiting for\n  the running Workflow Execution to complete.\n* **Skip**: If a previous Workflow Execution is still running, discard new\n  Workflow Executions.\n* **BufferOne**: Same as 'Skip' but buffer a single Workflow Execution to be\n  run after the previous Execution completes. Discard other Workflow\n  Executions.\n* **CancelOther**: Cancel the running Workflow Execution and replace it with\n  the incoming new Workflow Execution.\n* **TerminateOther**: Terminate the running Workflow Execution and replace\n  it with the incoming new Workflow Execution.\n"
-	} else {
-		s.Command.Long = "Batch-execute actions that would have run during a specified time interval.\nUse this command to fill in Workflow runs from when a Schedule was paused,\nbefore a Schedule was created, from the future, or to re-process a previously\nexecuted interval.\n\nBackfills require a Schedule ID and the time period covered by the request.\nIt's best to use the `BufferAll` or `AllowAll` policies to avoid conflicts\nand ensure no Workflow Executions are skipped.\n\nFor example:\n\n```\n  temporal schedule backfill \\\n    --schedule-id \"YourScheduleId\" \\\n    --start-time \"2022-05-01T00:00:00Z\" \\\n    --end-time \"2022-05-31T23:59:59Z\" \\\n    --overlap-policy BufferAll\n```\n\nThe policies include:\n\n* **AllowAll**: Allow unlimited concurrent Workflow Executions. This\n  significantly speeds up the backfilling process on systems that support\n  concurrency. You must ensure running Workflow Executions do not interfere\n  with each other.\n* **BufferAll**: Buffer all incoming Workflow Executions while waiting for\n  the running Workflow Execution to complete.\n* **Skip**: If a previous Workflow Execution is still running, discard new\n  Workflow Executions.\n* **BufferOne**: Same as 'Skip' but buffer a single Workflow Execution to be\n  run after the previous Execution completes. Discard other Workflow\n  Executions.\n* **CancelOther**: Cancel the running Workflow Execution and replace it with\n  the incoming new Workflow Execution.\n* **TerminateOther**: Terminate the running Workflow Execution and replace\n  it with the incoming new Workflow Execution.\n"
-=======
 		s.Command.Long = "Batch-execute actions that would have run during a specified time interval.\nUse this command to fill in Workflow runs from when a Schedule was paused,\nbefore a Schedule was created, from the future, or to re-process a previously\nexecuted interval.\n\nBackfills require a Schedule ID and the time period covered by the request.\nIt's best to use the \x1b[1mBufferAll\x1b[0m or \x1b[1mAllowAll\x1b[0m policies to avoid conflicts\nand ensure no Workflow Executions are skipped.\n\nFor example:\n\n\x1b[1mtemporal schedule backfill \\\n    --schedule-id \"YourScheduleId\" \\\n    --start-time \"2022-05-01T00:00:00Z\" \\\n    --end-time \"2022-05-31T23:59:59Z\" \\\n    --overlap-policy BufferAll\x1b[0m\n\nThe policies include:\n\n* **AllowAll**: Allow unlimited concurrent Workflow Executions. This\n  significantly speeds up the backfilling process on systems that support\n  concurrency. You must ensure running Workflow Executions do not interfere\n  with each other.\n* **BufferAll**: Buffer all incoming Workflow Executions while waiting for\n  the running Workflow Execution to complete.\n* **Skip**: If a previous Workflow Execution is still running, discard new\n  Workflow Executions.\n* **BufferOne**: Same as 'Skip' but buffer a single Workflow Execution to be\n  run after the previous Execution completes. Discard other Workflow\n  Executions.\n* **CancelOther**: Cancel the running Workflow Execution and replace it with\n  the incoming new Workflow Execution.\n* **TerminateOther**: Terminate the running Workflow Execution and replace\n  it with the incoming new Workflow Execution."
 	} else {
 		s.Command.Long = "Batch-execute actions that would have run during a specified time interval.\nUse this command to fill in Workflow runs from when a Schedule was paused,\nbefore a Schedule was created, from the future, or to re-process a previously\nexecuted interval.\n\nBackfills require a Schedule ID and the time period covered by the request.\nIt's best to use the `BufferAll` or `AllowAll` policies to avoid conflicts\nand ensure no Workflow Executions are skipped.\n\nFor example:\n\n```\ntemporal schedule backfill \\\n    --schedule-id \"YourScheduleId\" \\\n    --start-time \"2022-05-01T00:00:00Z\" \\\n    --end-time \"2022-05-31T23:59:59Z\" \\\n    --overlap-policy BufferAll\n```\n\nThe policies include:\n\n* **AllowAll**: Allow unlimited concurrent Workflow Executions. This\n  significantly speeds up the backfilling process on systems that support\n  concurrency. You must ensure running Workflow Executions do not interfere\n  with each other.\n* **BufferAll**: Buffer all incoming Workflow Executions while waiting for\n  the running Workflow Execution to complete.\n* **Skip**: If a previous Workflow Execution is still running, discard new\n  Workflow Executions.\n* **BufferOne**: Same as 'Skip' but buffer a single Workflow Execution to be\n  run after the previous Execution completes. Discard other Workflow\n  Executions.\n* **CancelOther**: Cancel the running Workflow Execution and replace it with\n  the incoming new Workflow Execution.\n* **TerminateOther**: Terminate the running Workflow Execution and replace\n  it with the incoming new Workflow Execution."
->>>>>>> e66af947
 	}
 	s.Command.Args = cobra.NoArgs
 	s.Command.Flags().Var(&s.EndTime, "end-time", "Backfill end time. Required.")
@@ -1718,15 +1609,9 @@
 	s.Command.Use = "update [flags]"
 	s.Command.Short = "Update Schedule details"
 	if hasHighlighting {
-<<<<<<< HEAD
-		s.Command.Long = "Update an existing Schedule with new configuration details, including time\nspecifications, action, and policies:\n\n\x1b[1mtemporal schedule update \\\n--schedule-id \"YourScheduleId\" \\\n--workflow-type \"NewWorkflowType\"\x1b[0m\n"
-	} else {
-		s.Command.Long = "Update an existing Schedule with new configuration details, including time\nspecifications, action, and policies:\n\n```\ntemporal schedule update \\\n--schedule-id \"YourScheduleId\" \\\n--workflow-type \"NewWorkflowType\"\n```\n"
-=======
 		s.Command.Long = "Update an existing Schedule with new configuration details, including time\nspecifications, action, and policies:\n\n\x1b[1mtemporal schedule update \\\n    --schedule-id \"YourScheduleId\" \\\n    --workflow-type \"NewWorkflowType\"\x1b[0m"
 	} else {
 		s.Command.Long = "Update an existing Schedule with new configuration details, including time\nspecifications, action, and policies:\n\n```\ntemporal schedule update \\\n    --schedule-id \"YourScheduleId\" \\\n    --workflow-type \"NewWorkflowType\"\n```"
->>>>>>> e66af947
 	}
 	s.Command.Args = cobra.NoArgs
 	s.ScheduleConfigurationOptions.buildFlags(cctx, s.Command.Flags())
@@ -1798,18 +1683,6 @@
 		s.Command.Long = "Run a development Temporal Server on your local system. View the Web UI for\nthe default configuration at http://localhost:8233:\n\n```\ntemporal server start-dev\n```\n\nAdd persistence for Workflow Executions across runs:\n\n```\ntemporal server start-dev \\\n    --db-filename path-to-your-local-persistent-store\n```\n\nSet the port from the front-end gRPC Service (7233 default):\n\n```\ntemporal server start-dev \\\n    --port 7000\n```\n\nUse a custom port for the Web UI. The default is the gRPC port (7233 default)\nplus 1000 (8233):\n\n```\ntemporal server start-dev \\\n    --ui-port 3000\n```\n"
 	}
 	s.Command.Args = cobra.NoArgs
-<<<<<<< HEAD
-	s.Command.Flags().StringVarP(&s.DbFilename, "db-filename", "f", "", "Path to file for persistent Temporal state store.\nBy default, Workflow Executions are lost when the server process dies.\n")
-	s.Command.Flags().StringArrayVarP(&s.Namespace, "namespace", "n", nil, "Namespaces to be created at launch.\nThe \"default\" Namespace is always created automatically.\n")
-	s.Command.Flags().IntVarP(&s.Port, "port", "p", 7233, "Port for the front-end gRPC Service.")
-	s.Command.Flags().IntVar(&s.HttpPort, "http-port", 0, "Port for the HTTP API service.\nDefault is off.\n")
-	s.Command.Flags().IntVar(&s.MetricsPort, "metrics-port", 0, "Port for '/metrics'.\nDefault is off.\n")
-	s.Command.Flags().IntVar(&s.UiPort, "ui-port", 0, "Port for the Web UI.\nDefault is '--port' value + 1000.\n")
-	s.Command.Flags().BoolVar(&s.Headless, "headless", false, "Disable the Web UI.")
-	s.Command.Flags().StringVar(&s.Ip, "ip", "localhost", "IP address bound to the frontend Service.")
-	s.Command.Flags().StringVar(&s.UiIp, "ui-ip", "", "IP address bound to the Web UI.\nDefault is same as '--ip' value.\n")
-	s.Command.Flags().StringVar(&s.UiPublicPath, "ui-public-path", "", "The public base path for the Web UI.\nDefault is `/`.\n")
-=======
 	s.Command.Flags().StringVarP(&s.DbFilename, "db-filename", "f", "", "Path to file for persistent Temporal state store. By default, Workflow Executions are lost when the server process dies.")
 	s.Command.Flags().StringArrayVarP(&s.Namespace, "namespace", "n", nil, "Namespaces to be created at launch. The \"default\" Namespace is always created automatically.")
 	s.Command.Flags().IntVarP(&s.Port, "port", "p", 7233, "Port for the front-end gRPC Service.")
@@ -1820,7 +1693,6 @@
 	s.Command.Flags().StringVar(&s.Ip, "ip", "localhost", "IP address bound to the front-end Service.")
 	s.Command.Flags().StringVar(&s.UiIp, "ui-ip", "", "IP address bound to the Web UI. Default is same as '--ip' value.")
 	s.Command.Flags().StringVar(&s.UiPublicPath, "ui-public-path", "", "The public base path for the Web UI. Default is `/`.")
->>>>>>> e66af947
 	s.Command.Flags().StringVar(&s.UiAssetPath, "ui-asset-path", "", "UI custom assets path.")
 	s.Command.Flags().StringVar(&s.UiCodecEndpoint, "ui-codec-endpoint", "", "UI remote codec HTTP end.")
 	s.Command.Flags().StringArrayVar(&s.SqlitePragma, "sqlite-pragma", nil, "SQLite pragma statements in \"PRAGMA=VALUE\" format.")
@@ -1884,15 +1756,9 @@
 	s.Command.Use = "describe [flags]"
 	s.Command.Short = "Show active Workers"
 	if hasHighlighting {
-<<<<<<< HEAD
-		s.Command.Long = "Display a list of active Workers that have recently polled a Task Queue. The\nTemporal Server records each poll request time. A \x1b[1mLastAccessTime\x1b[0m over one\nminute may indicate the Worker is at capacity or has shut down. Temporal\nWorkers are removed if 5 minutes have passed since the last poll request.\n\n\x1b[1mtemporal task-queue describe \\\n  --task-queue YourTaskQueue\x1b[0m\n\nThis command provides poller information for a given Task Queue.\nWorkflow and Activity polling use separate Task Queues:\n\n\x1b[1mtemporal task-queue describe \\\n    --task-queue YourTaskQueue \\\n    --task-queue-type \"activity\"\x1b[0m\n\nThis command provides the following task queue statistics:\n- \x1b[1mApproximateBacklogCount\x1b[0m: The approximate number of tasks backlogged in this\n  task queue. May count expired tasks but eventually converges to the right\n  value.\n- \x1b[1mApproximateBacklogAge\x1b[0m: Approximate age of the oldest task in the backlog,\n  based on its creation time, measured in seconds.\n- \x1b[1mTasksAddRate\x1b[0m: Approximate rate at which tasks are being added to the task\n  queue, measured in tasks per second, averaged over the last 30 seconds.\n  Includes tasks dispatched immediately without going to the backlog\n  (sync-matched tasks), as well as tasks added to the backlog. (See note below.)\n- \x1b[1mTasksDispatchRate\x1b[0m: Approximate rate at which tasks are being dispatched from\n  the task queue, measured in tasks per second, averaged over the last 30\n  seconds.  Includes tasks dispatched immediately without going to the backlog\n  (sync-matched tasks), as well as tasks added to the backlog. (See note below.)\n- \x1b[1mBacklog Increase Rate\x1b[0m: Approximate rate at which the backlog size is\n  increasing (if positive) or decreasing (if negative), measured in tasks per\n  second, averaged over the last 30 seconds.  This is equivalent to:\n  \x1b[1mTasksAddRate\x1b[0m - \x1b[1mTasksDispatchRate\x1b[0m.\n\nNOTE: The \x1b[1mTasksAddRate\x1b[0m and \x1b[1mTasksDispatchRate\x1b[0m metrics may differ from the\nactual rate of add/dispatch, because tasks may be dispatched eagerly to an\navailable worker, or may apply only to specific workers (they are \"sticky\").\nSuch tasks are not counted by these metrics.\n\nSafely retire Workers assigned a Build ID by checking reachability across\nall task types. Use the flag \x1b[1m--report-reachability\x1b[0m:\n\n\x1b[1mtemporal task-queue describe \\\n  --task-queue YourTaskQueue \\\n  --build-id \"YourBuildId\" \\\n  --report-reachability\x1b[0m\n\nTask reachability information is returned for the requested versions and all\ntask types, which can be used to safely retire Workers with old code versions,\nprovided that they were assigned a Build ID.\n\nNote that task reachability status is experimental and may significantly change\nor be removed in a future release. Also, determining task reachability incurs a\nnon-trivial computing cost.\n\nTask reachability states are reported per build ID. The state may be one of the\nfollowing:\n\n- \x1b[1mReachable\x1b[0m: using the current versioning rules, the Build ID may be used\n  by new Workflow Executions or Activities OR there are currently open\n  Workflow or backlogged Activity tasks assigned to the queue.\n- \x1b[1mClosedWorkflowsOnly\x1b[0m: the Build ID does not have open Workflow Executions\n  and can't be reached by new Workflow Executions. It MAY have closed\n  Workflow Executions within the Namespace retention period.\n- \x1b[1mUnreachable\x1b[0m: this Build ID is not used for new Workflow Executions and\n  isn't used by any existing Workflow Execution within the retention period.\n\nTask reachability is eventually consistent. You may experience a delay until\nreachability converges to the most accurate value. This is designed to act\nin the most conservative way until convergence. For example, \x1b[1mReachable\x1b[0m is\nmore conservative than \x1b[1mClosedWorkflowsOnly\x1b[0m.\n"
-	} else {
-		s.Command.Long = "Display a list of active Workers that have recently polled a Task Queue. The\nTemporal Server records each poll request time. A `LastAccessTime` over one\nminute may indicate the Worker is at capacity or has shut down. Temporal\nWorkers are removed if 5 minutes have passed since the last poll request.\n\n```\ntemporal task-queue describe \\\n  --task-queue YourTaskQueue\n```\n\nThis command provides poller information for a given Task Queue.\nWorkflow and Activity polling use separate Task Queues:\n\n```\ntemporal task-queue describe \\\n    --task-queue YourTaskQueue \\\n    --task-queue-type \"activity\"\n```\n\nThis command provides the following task queue statistics:\n- `ApproximateBacklogCount`: The approximate number of tasks backlogged in this\n  task queue. May count expired tasks but eventually converges to the right\n  value.\n- `ApproximateBacklogAge`: Approximate age of the oldest task in the backlog,\n  based on its creation time, measured in seconds.\n- `TasksAddRate`: Approximate rate at which tasks are being added to the task\n  queue, measured in tasks per second, averaged over the last 30 seconds.\n  Includes tasks dispatched immediately without going to the backlog\n  (sync-matched tasks), as well as tasks added to the backlog. (See note below.)\n- `TasksDispatchRate`: Approximate rate at which tasks are being dispatched from\n  the task queue, measured in tasks per second, averaged over the last 30\n  seconds.  Includes tasks dispatched immediately without going to the backlog\n  (sync-matched tasks), as well as tasks added to the backlog. (See note below.)\n- `Backlog Increase Rate`: Approximate rate at which the backlog size is\n  increasing (if positive) or decreasing (if negative), measured in tasks per\n  second, averaged over the last 30 seconds.  This is equivalent to:\n  `TasksAddRate` - `TasksDispatchRate`.\n\nNOTE: The `TasksAddRate` and `TasksDispatchRate` metrics may differ from the\nactual rate of add/dispatch, because tasks may be dispatched eagerly to an\navailable worker, or may apply only to specific workers (they are \"sticky\").\nSuch tasks are not counted by these metrics.\n\nSafely retire Workers assigned a Build ID by checking reachability across\nall task types. Use the flag `--report-reachability`:\n\n```\ntemporal task-queue describe \\\n  --task-queue YourTaskQueue \\\n  --build-id \"YourBuildId\" \\\n  --report-reachability\n```\n\nTask reachability information is returned for the requested versions and all\ntask types, which can be used to safely retire Workers with old code versions,\nprovided that they were assigned a Build ID.\n\nNote that task reachability status is experimental and may significantly change\nor be removed in a future release. Also, determining task reachability incurs a\nnon-trivial computing cost.\n\nTask reachability states are reported per build ID. The state may be one of the\nfollowing:\n\n- `Reachable`: using the current versioning rules, the Build ID may be used\n  by new Workflow Executions or Activities OR there are currently open\n  Workflow or backlogged Activity tasks assigned to the queue.\n- `ClosedWorkflowsOnly`: the Build ID does not have open Workflow Executions\n  and can't be reached by new Workflow Executions. It MAY have closed\n  Workflow Executions within the Namespace retention period.\n- `Unreachable`: this Build ID is not used for new Workflow Executions and\n  isn't used by any existing Workflow Execution within the retention period.\n\nTask reachability is eventually consistent. You may experience a delay until\nreachability converges to the most accurate value. This is designed to act\nin the most conservative way until convergence. For example, `Reachable` is\nmore conservative than `ClosedWorkflowsOnly`.\n"
-=======
 		s.Command.Long = "Display a list of active Workers that have recently polled a Task Queue. The\nTemporal Server records each poll request time. A \x1b[1mLastAccessTime\x1b[0m over one\nminute may indicate the Worker is at capacity or has shut down. Temporal\nWorkers are removed if 5 minutes have passed since the last poll request.\n\n\x1b[1mtemporal task-queue describe \\\n  --task-queue YourTaskQueue\x1b[0m\n\nThis command provides poller information for a given Task Queue.\nWorkflow and Activity polling use separate Task Queues:\n\n\x1b[1mtemporal task-queue describe \\\n    --task-queue YourTaskQueue \\\n    --task-queue-type \"activity\"\x1b[0m\n\nThis command provides the following task queue statistics:\n- \x1b[1mApproximateBacklogCount\x1b[0m: The approximate number of tasks backlogged in this\n  task queue. May count expired tasks but eventually converges to the right\n  value.\n- \x1b[1mApproximateBacklogAge\x1b[0m: Approximate age of the oldest task in the backlog,\n  based on its creation time, measured in seconds.\n- \x1b[1mTasksAddRate\x1b[0m: Approximate rate at which tasks are being added to the task\n  queue, measured in tasks per second, averaged over the last 30 seconds.\n  Includes tasks dispatched immediately without going to the backlog\n  (sync-matched tasks), as well as tasks added to the backlog. (See note below.)\n- \x1b[1mTasksDispatchRate\x1b[0m: Approximate rate at which tasks are being dispatched from\n  the task queue, measured in tasks per second, averaged over the last 30\n  seconds.  Includes tasks dispatched immediately without going to the backlog\n  (sync-matched tasks), as well as tasks added to the backlog. (See note below.)\n- \x1b[1mBacklog Increase Rate\x1b[0m: Approximate rate at which the backlog size is\n  increasing (if positive) or decreasing (if negative), measured in tasks per\n  second, averaged over the last 30 seconds.  This is equivalent to:\n  \x1b[1mTasksAddRate\x1b[0m - \x1b[1mTasksDispatchRate\x1b[0m.\n\nNOTE: The \x1b[1mTasksAddRate\x1b[0m and \x1b[1mTasksDispatchRate\x1b[0m metrics may differ from the\nactual rate of add/dispatch, because tasks may be dispatched eagerly to an\navailable worker, or may apply only to specific workers (they are \"sticky\").\nSuch tasks are not counted by these metrics.\n\nSafely retire Workers assigned a Build ID by checking reachability across\nall task types. Use the flag \x1b[1m--report-reachability\x1b[0m:\n\n\x1b[1mtemporal task-queue describe \\\n    --task-queue YourTaskQueue \\\n    --build-id \"YourBuildId\" \\\n    --report-reachability\x1b[0m\n\nTask reachability information is returned for the requested versions and all\ntask types, which can be used to safely retire Workers with old code versions,\nprovided that they were assigned a Build ID.\n\nNote that task reachability status is experimental and may significantly change\nor be removed in a future release. Also, determining task reachability incurs a\nnon-trivial computing cost.\n\nTask reachability states are reported per build ID. The state may be one of the\nfollowing:\n\n- \x1b[1mReachable\x1b[0m: using the current versioning rules, the Build ID may be used\n  by new Workflow Executions or Activities OR there are currently open\n  Workflow or backlogged Activity tasks assigned to the queue.\n- \x1b[1mClosedWorkflowsOnly\x1b[0m: the Build ID does not have open Workflow Executions\n  and can't be reached by new Workflow Executions. It MAY have closed\n  Workflow Executions within the Namespace retention period.\n- \x1b[1mUnreachable\x1b[0m: this Build ID is not used for new Workflow Executions and\n  isn't used by any existing Workflow Execution within the retention period.\n\nTask reachability is eventually consistent. You may experience a delay until\nreachability converges to the most accurate value. This is designed to act\nin the most conservative way until convergence. For example, \x1b[1mReachable\x1b[0m is\nmore conservative than \x1b[1mClosedWorkflowsOnly\x1b[0m."
 	} else {
 		s.Command.Long = "Display a list of active Workers that have recently polled a Task Queue. The\nTemporal Server records each poll request time. A `LastAccessTime` over one\nminute may indicate the Worker is at capacity or has shut down. Temporal\nWorkers are removed if 5 minutes have passed since the last poll request.\n\n```\ntemporal task-queue describe \\\n  --task-queue YourTaskQueue\n```\n\nThis command provides poller information for a given Task Queue.\nWorkflow and Activity polling use separate Task Queues:\n\n```\ntemporal task-queue describe \\\n    --task-queue YourTaskQueue \\\n    --task-queue-type \"activity\"\n```\n\nThis command provides the following task queue statistics:\n- `ApproximateBacklogCount`: The approximate number of tasks backlogged in this\n  task queue. May count expired tasks but eventually converges to the right\n  value.\n- `ApproximateBacklogAge`: Approximate age of the oldest task in the backlog,\n  based on its creation time, measured in seconds.\n- `TasksAddRate`: Approximate rate at which tasks are being added to the task\n  queue, measured in tasks per second, averaged over the last 30 seconds.\n  Includes tasks dispatched immediately without going to the backlog\n  (sync-matched tasks), as well as tasks added to the backlog. (See note below.)\n- `TasksDispatchRate`: Approximate rate at which tasks are being dispatched from\n  the task queue, measured in tasks per second, averaged over the last 30\n  seconds.  Includes tasks dispatched immediately without going to the backlog\n  (sync-matched tasks), as well as tasks added to the backlog. (See note below.)\n- `Backlog Increase Rate`: Approximate rate at which the backlog size is\n  increasing (if positive) or decreasing (if negative), measured in tasks per\n  second, averaged over the last 30 seconds.  This is equivalent to:\n  `TasksAddRate` - `TasksDispatchRate`.\n\nNOTE: The `TasksAddRate` and `TasksDispatchRate` metrics may differ from the\nactual rate of add/dispatch, because tasks may be dispatched eagerly to an\navailable worker, or may apply only to specific workers (they are \"sticky\").\nSuch tasks are not counted by these metrics.\n\nSafely retire Workers assigned a Build ID by checking reachability across\nall task types. Use the flag `--report-reachability`:\n\n```\ntemporal task-queue describe \\\n    --task-queue YourTaskQueue \\\n    --build-id \"YourBuildId\" \\\n    --report-reachability\n```\n\nTask reachability information is returned for the requested versions and all\ntask types, which can be used to safely retire Workers with old code versions,\nprovided that they were assigned a Build ID.\n\nNote that task reachability status is experimental and may significantly change\nor be removed in a future release. Also, determining task reachability incurs a\nnon-trivial computing cost.\n\nTask reachability states are reported per build ID. The state may be one of the\nfollowing:\n\n- `Reachable`: using the current versioning rules, the Build ID may be used\n  by new Workflow Executions or Activities OR there are currently open\n  Workflow or backlogged Activity tasks assigned to the queue.\n- `ClosedWorkflowsOnly`: the Build ID does not have open Workflow Executions\n  and can't be reached by new Workflow Executions. It MAY have closed\n  Workflow Executions within the Namespace retention period.\n- `Unreachable`: this Build ID is not used for new Workflow Executions and\n  isn't used by any existing Workflow Execution within the retention period.\n\nTask reachability is eventually consistent. You may experience a delay until\nreachability converges to the most accurate value. This is designed to act\nin the most conservative way until convergence. For example, `Reachable` is\nmore conservative than `ClosedWorkflowsOnly`."
->>>>>>> e66af947
 	}
 	s.Command.Args = cobra.NoArgs
 	s.Command.Flags().StringVarP(&s.TaskQueue, "task-queue", "t", "", "Task Queue name. Required.")
@@ -1967,11 +1833,7 @@
 		s.Command.Long = "+-----------------------------------------------------------------------------+\n| CAUTION: This command is deprecated and will be removed in a later release. |\n+-----------------------------------------------------------------------------+\n\nFetch sets of compatible Build IDs for specified Task Queues and display their\ninformation:\n\n```\ntemporal task-queue get-build-ids \\\n    --task-queue YourTaskQueue\n```\n\nThis command is limited to Namespaces that support Worker versioning.\n"
 	}
 	s.Command.Args = cobra.NoArgs
-<<<<<<< HEAD
-	s.Command.Flags().StringVarP(&s.TaskQueue, "task-queue", "t", "", "Task Queue name.\n Required.")
-=======
 	s.Command.Flags().StringVarP(&s.TaskQueue, "task-queue", "t", "", "Task Queue name. Required.")
->>>>>>> e66af947
 	_ = cobra.MarkFlagRequired(s.Command.Flags(), "task-queue")
 	s.Command.Flags().IntVar(&s.MaxSets, "max-sets", 0, "Max return count.\nUse 1 for default major version.\nUse 0 for all sets.\n")
 	s.Command.Run = func(c *cobra.Command, args []string) {
@@ -2331,15 +2193,9 @@
 	s.Command.Use = "get-rules [flags]"
 	s.Command.Short = "Fetch Worker Build ID assignments and redirect rules (Experimental)"
 	if hasHighlighting {
-<<<<<<< HEAD
-		s.Command.Long = "Retrieve all the Worker Build ID assignments and redirect rules associated\nwith a Task Queue:\n\n\x1b[1mtemporal task-queue versioning get-rules \\\n    --task-queue YourTaskQueue\x1b[0m\n\nTask Queues support the following versioning rules:\n\n- Assignment Rules: manage how new executions are assigned to run on specific\n  Worker Build IDs. Each Task Queue stores a list of ordered Assignment Rules,\n  which are evaluated from first to last. Assignment Rules also allow for\n  gradual rollout of new Build IDs by setting ramp percentage.\n- Redirect Rules: automatically assign work for a source Build ID to a target\n  Build ID. You may add at most one redirect rule for each source Build ID.\n  Redirect rules require that a target Build ID is fully compatible with\n  the source Build ID.\n\n+---------------------------------------------------------------------+\n| CAUTION: Worker versioning is experimental. Versioning commands are |\n| subject to change.                                                  |\n+---------------------------------------------------------------------+\n"
-	} else {
-		s.Command.Long = "Retrieve all the Worker Build ID assignments and redirect rules associated\nwith a Task Queue:\n\n```\ntemporal task-queue versioning get-rules \\\n    --task-queue YourTaskQueue\n```\n\nTask Queues support the following versioning rules:\n\n- Assignment Rules: manage how new executions are assigned to run on specific\n  Worker Build IDs. Each Task Queue stores a list of ordered Assignment Rules,\n  which are evaluated from first to last. Assignment Rules also allow for\n  gradual rollout of new Build IDs by setting ramp percentage.\n- Redirect Rules: automatically assign work for a source Build ID to a target\n  Build ID. You may add at most one redirect rule for each source Build ID.\n  Redirect rules require that a target Build ID is fully compatible with\n  the source Build ID.\n\n+---------------------------------------------------------------------+\n| CAUTION: Worker versioning is experimental. Versioning commands are |\n| subject to change.                                                  |\n+---------------------------------------------------------------------+\n"
-=======
 		s.Command.Long = "Retrieve all the Worker Build ID assignments and redirect rules associated\nwith a Task Queue:\n\n\x1b[1mtemporal task-queue versioning get-rules \\\n    --task-queue YourTaskQueue\x1b[0m\n\nTask Queues support the following versioning rules:\n\n- Assignment Rules: manage how new executions are assigned to run on specific\n  Worker Build IDs. Each Task Queue stores a list of ordered Assignment Rules,\n  which are evaluated from first to last. Assignment Rules also allow for\n  gradual rollout of new Build IDs by setting ramp percentage.\n- Redirect Rules: automatically assign work for a source Build ID to a target\n  Build ID. You may add at most one redirect rule for each source Build ID.\n  Redirect rules require that a target Build ID is fully compatible with\n  the source Build ID.\n\n+---------------------------------------------------------------------+\n| CAUTION: Worker versioning is experimental. Versioning commands are |\n| subject to change.                                                  |\n+---------------------------------------------------------------------+"
 	} else {
 		s.Command.Long = "Retrieve all the Worker Build ID assignments and redirect rules associated\nwith a Task Queue:\n\n```\ntemporal task-queue versioning get-rules \\\n    --task-queue YourTaskQueue\n```\n\nTask Queues support the following versioning rules:\n\n- Assignment Rules: manage how new executions are assigned to run on specific\n  Worker Build IDs. Each Task Queue stores a list of ordered Assignment Rules,\n  which are evaluated from first to last. Assignment Rules also allow for\n  gradual rollout of new Build IDs by setting ramp percentage.\n- Redirect Rules: automatically assign work for a source Build ID to a target\n  Build ID. You may add at most one redirect rule for each source Build ID.\n  Redirect rules require that a target Build ID is fully compatible with\n  the source Build ID.\n\n+---------------------------------------------------------------------+\n| CAUTION: Worker versioning is experimental. Versioning commands are |\n| subject to change.                                                  |\n+---------------------------------------------------------------------+"
->>>>>>> e66af947
 	}
 	s.Command.Args = cobra.NoArgs
 	s.Command.Run = func(c *cobra.Command, args []string) {
@@ -2401,15 +2257,9 @@
 	s.Command.Use = "replace-assignment-rule [flags]"
 	s.Command.Short = "Update assignment rule at index (Experimental)"
 	if hasHighlighting {
-<<<<<<< HEAD
-		s.Command.Long = "Change an assignment rule for this Task Queue. By default, this enforces one\nunconditional rule (no hint filter or percentage). Otherwise, the operation\nwill be rejected. Set \x1b[1mforce\x1b[0m to true to bypass this validation.\n\n\x1b[1mtemporal task-queue versioning replace-assignment-rule \\\n    --task-queue YourTaskQueue \\\n    --rule-index AnIntegerIndex \\\n    --build-id \"YourBuildId\"\x1b[0m\n\nTo assign multiple assignment rules to a single Build ID, use\n'insert-assignment-rule'.\n\nTo update the percent:\n\n\x1b[1mtemporal task-queue versioning replace-assignment-rule \\\n    --task-queue YourTaskQueue \\\n    --rule-index AnIntegerIndex \\\n    --build-id \"YourBuildId\" \\\n    --percentage AnIntegerPercent\x1b[0m\n\nPercent may vary between 0 and 100 (default).\n\n+---------------------------------------------------------------------+\n| CAUTION: Worker versioning is experimental. Versioning commands are |\n| subject to change.                                                  |\n+---------------------------------------------------------------------+\n"
-	} else {
-		s.Command.Long = "Change an assignment rule for this Task Queue. By default, this enforces one\nunconditional rule (no hint filter or percentage). Otherwise, the operation\nwill be rejected. Set `force` to true to bypass this validation.\n\n```\ntemporal task-queue versioning replace-assignment-rule \\\n    --task-queue YourTaskQueue \\\n    --rule-index AnIntegerIndex \\\n    --build-id \"YourBuildId\"\n```\n\nTo assign multiple assignment rules to a single Build ID, use\n'insert-assignment-rule'.\n\nTo update the percent:\n\n```\ntemporal task-queue versioning replace-assignment-rule \\\n    --task-queue YourTaskQueue \\\n    --rule-index AnIntegerIndex \\\n    --build-id \"YourBuildId\" \\\n    --percentage AnIntegerPercent\n```\n\nPercent may vary between 0 and 100 (default).\n\n+---------------------------------------------------------------------+\n| CAUTION: Worker versioning is experimental. Versioning commands are |\n| subject to change.                                                  |\n+---------------------------------------------------------------------+\n"
-=======
 		s.Command.Long = "Change an assignment rule for this Task Queue. By default, this enforces one\nunconditional rule (no hint filter or percentage). Otherwise, the operation\nwill be rejected. Set \x1b[1mforce\x1b[0m to true to bypass this validation.\n\n\x1b[1mtemporal task-queue versioning replace-assignment-rule \\\n    --task-queue YourTaskQueue \\\n    --rule-index AnIntegerIndex \\\n    --build-id \"YourBuildId\"\x1b[0m\n\nTo assign multiple assignment rules to a single Build ID, use\n'insert-assignment-rule'.\n\nTo update the percent:\n\n\x1b[1mtemporal task-queue versioning replace-assignment-rule \\\n    --task-queue YourTaskQueue \\\n    --rule-index AnIntegerIndex \\\n    --build-id \"YourBuildId\" \\\n    --percentage AnIntegerPercent\x1b[0m\n\nPercent may vary between 0 and 100 (default).\n\n+---------------------------------------------------------------------+\n| CAUTION: Worker versioning is experimental. Versioning commands are |\n| subject to change.                                                  |\n+---------------------------------------------------------------------+"
 	} else {
 		s.Command.Long = "Change an assignment rule for this Task Queue. By default, this enforces one\nunconditional rule (no hint filter or percentage). Otherwise, the operation\nwill be rejected. Set `force` to true to bypass this validation.\n\n```\ntemporal task-queue versioning replace-assignment-rule \\\n    --task-queue YourTaskQueue \\\n    --rule-index AnIntegerIndex \\\n    --build-id \"YourBuildId\"\n```\n\nTo assign multiple assignment rules to a single Build ID, use\n'insert-assignment-rule'.\n\nTo update the percent:\n\n```\ntemporal task-queue versioning replace-assignment-rule \\\n    --task-queue YourTaskQueue \\\n    --rule-index AnIntegerIndex \\\n    --build-id \"YourBuildId\" \\\n    --percentage AnIntegerPercent\n```\n\nPercent may vary between 0 and 100 (default).\n\n+---------------------------------------------------------------------+\n| CAUTION: Worker versioning is experimental. Versioning commands are |\n| subject to change.                                                  |\n+---------------------------------------------------------------------+"
->>>>>>> e66af947
 	}
 	s.Command.Args = cobra.NoArgs
 	s.Command.Flags().StringVar(&s.BuildId, "build-id", "", "Target Build ID. Required.")
@@ -2442,15 +2292,9 @@
 	s.Command.Use = "replace-redirect-rule [flags]"
 	s.Command.Short = "Change the target for a Build ID's redirect (Experimental)"
 	if hasHighlighting {
-<<<<<<< HEAD
-		s.Command.Long = "Updates a Build ID's redirect rule on a Task Queue by replacing its target\nBuild ID:\n\n\x1b[1mtemporal task-queue versioning replace-redirect-rule \\\n    --task-queue YourTaskQueue \\\n    --source-build-id YourSourceBuildId \\\n    --target-build-id YourNewTargetBuildId\x1b[0m\n\n+---------------------------------------------------------------------+\n| CAUTION: Worker versioning is experimental. Versioning commands are |\n| subject to change.                                                  |\n+---------------------------------------------------------------------+\n"
-	} else {
-		s.Command.Long = "Updates a Build ID's redirect rule on a Task Queue by replacing its target\nBuild ID:\n\n```\ntemporal task-queue versioning replace-redirect-rule \\\n    --task-queue YourTaskQueue \\\n    --source-build-id YourSourceBuildId \\\n    --target-build-id YourNewTargetBuildId\n```\n\n+---------------------------------------------------------------------+\n| CAUTION: Worker versioning is experimental. Versioning commands are |\n| subject to change.                                                  |\n+---------------------------------------------------------------------+\n"
-=======
 		s.Command.Long = "Updates a Build ID's redirect rule on a Task Queue by replacing its target\nBuild ID:\n\n\x1b[1mtemporal task-queue versioning replace-redirect-rule \\\n    --task-queue YourTaskQueue \\\n    --source-build-id YourSourceBuildId \\\n    --target-build-id YourNewTargetBuildId\x1b[0m\n\n+---------------------------------------------------------------------+\n| CAUTION: Worker versioning is experimental. Versioning commands are |\n| subject to change.                                                  |\n+---------------------------------------------------------------------+"
 	} else {
 		s.Command.Long = "Updates a Build ID's redirect rule on a Task Queue by replacing its target\nBuild ID:\n\n```\ntemporal task-queue versioning replace-redirect-rule \\\n    --task-queue YourTaskQueue \\\n    --source-build-id YourSourceBuildId \\\n    --target-build-id YourNewTargetBuildId\n```\n\n+---------------------------------------------------------------------+\n| CAUTION: Worker versioning is experimental. Versioning commands are |\n| subject to change.                                                  |\n+---------------------------------------------------------------------+"
->>>>>>> e66af947
 	}
 	s.Command.Args = cobra.NoArgs
 	s.Command.Flags().StringVar(&s.SourceBuildId, "source-build-id", "", "Source Build ID. Required.")
@@ -2637,11 +2481,7 @@
 		s.Command.Long = "Establish a new Workflow Execution and direct its progress to stdout. The\ncommand blocks and returns when the Workflow Execution completes. If your\nWorkflow requires input, pass valid JSON:\n\n```\ntemporal workflow execute\n    --workflow-id YourWorkflowId \\\n    --type YourWorkflow \\\n    --task-queue YourTaskQueue \\\n    --input '{\"some-key\": \"some-value\"}'\n```\n\nUse `--event-details` to relay updates to the command-line output in JSON\nformat. When using JSON output (`--output json`), this includes the entire\n\"history\" JSON key for the run.\n"
 	}
 	s.Command.Args = cobra.NoArgs
-<<<<<<< HEAD
-	s.Command.Flags().BoolVar(&s.Detailed, "detailed", false, "Display events as sections instead of table.\nDoes not apply to JSON output.\n")
-=======
 	s.Command.Flags().BoolVar(&s.Detailed, "detailed", false, "Display events as sections instead of table. Does not apply to JSON output.")
->>>>>>> e66af947
 	s.SharedWorkflowStartOptions.buildFlags(cctx, s.Command.Flags())
 	s.WorkflowStartOptions.buildFlags(cctx, s.Command.Flags())
 	s.PayloadInputOptions.buildFlags(cctx, s.Command.Flags())
@@ -2670,15 +2510,9 @@
 	s.Command.Use = "fix-history-json [flags]"
 	s.Command.Short = "Updates an event history JSON file"
 	if hasHighlighting {
-<<<<<<< HEAD
-		s.Command.Long = "Reserialize an Event History JSON file:\n\n\x1b[1mtemporal workflow fix-history-json \\\n    --source /path/to/original.json \\\n    --target /path/to/reserialized.json\x1b[0m\n"
-	} else {
-		s.Command.Long = "Reserialize an Event History JSON file:\n\n```\ntemporal workflow fix-history-json \\\n    --source /path/to/original.json \\\n    --target /path/to/reserialized.json\n```\n"
-=======
 		s.Command.Long = "Reserialize an Event History JSON file:\n\n\x1b[1mtemporal workflow fix-history-json \\\n    --source /path/to/original.json \\\n    --target /path/to/reserialized.json\x1b[0m"
 	} else {
 		s.Command.Long = "Reserialize an Event History JSON file:\n\n```\ntemporal workflow fix-history-json \\\n    --source /path/to/original.json \\\n    --target /path/to/reserialized.json\n```"
->>>>>>> e66af947
 	}
 	s.Command.Args = cobra.NoArgs
 	s.Command.Flags().StringVarP(&s.Source, "source", "s", "", "Path to the original file. Required.")
@@ -2747,11 +2581,7 @@
 	s.Command.Flags().StringVar(&s.Name, "name", "", "Query Type/Name. Required. Aliased as \"--type\".")
 	_ = cobra.MarkFlagRequired(s.Command.Flags(), "name")
 	s.RejectCondition = NewStringEnum([]string{"not_open", "not_completed_cleanly"}, "")
-<<<<<<< HEAD
-	s.Command.Flags().Var(&s.RejectCondition, "reject-condition", "Optional flag for rejecting Queries based on Workflow state.\n Accepted values: not_open, not_completed_cleanly.")
-=======
 	s.Command.Flags().Var(&s.RejectCondition, "reject-condition", "Optional flag for rejecting Queries based on Workflow state. Accepted values: not_open, not_completed_cleanly.")
->>>>>>> e66af947
 	s.PayloadInputOptions.buildFlags(cctx, s.Command.Flags())
 	s.WorkflowReferenceOptions.buildFlags(cctx, s.Command.Flags())
 	s.Command.Flags().SetNormalizeFunc(aliasNormalizer(map[string]string{
@@ -2787,15 +2617,9 @@
 	s.Command.Use = "reset [flags]"
 	s.Command.Short = "Move Workflow Execution history point"
 	if hasHighlighting {
-<<<<<<< HEAD
-		s.Command.Long = "Reset a Workflow Execution so it can resume from a point in its Event History\nwithout losing its progress up to that point:\n\n\x1b[1mtemporal workflow reset \\\n    --workflow-id YourWorkflowId \\\n    --event-id YourLastEvent\x1b[0m\n\nStart from where the Workflow Execution last continued as new:\n\n\x1b[1mtemporal workflow reset \\\n    --workflow-id YourWorkflowId \\\n    --type LastContinuedAsNew\x1b[0m\n\nFor batch resets, limit your resets to FirstWorkflowTask, LastWorkflowTask, or\nBuildId. Do not use Workflow IDs, run IDs, or event IDs with this command.\n\nVisit https://docs.temporal.io/visibility to read more about Search\nAttributes and Query creation.\n"
-	} else {
-		s.Command.Long = "Reset a Workflow Execution so it can resume from a point in its Event History\nwithout losing its progress up to that point:\n\n```\ntemporal workflow reset \\\n    --workflow-id YourWorkflowId \\\n    --event-id YourLastEvent\n```\n\nStart from where the Workflow Execution last continued as new:\n\n```\ntemporal workflow reset \\\n    --workflow-id YourWorkflowId \\\n    --type LastContinuedAsNew\n```\n\nFor batch resets, limit your resets to FirstWorkflowTask, LastWorkflowTask, or\nBuildId. Do not use Workflow IDs, run IDs, or event IDs with this command.\n\nVisit https://docs.temporal.io/visibility to read more about Search\nAttributes and Query creation.\n"
-=======
 		s.Command.Long = "Reset a Workflow Execution so it can resume from a point in its Event History\nwithout losing its progress up to that point:\n\n\x1b[1mtemporal workflow reset \\\n    --workflow-id YourWorkflowId \\\n    --event-id YourLastEvent\x1b[0m\n\nStart from where the Workflow Execution last continued as new:\n\n\x1b[1mtemporal workflow reset \\\n    --workflow-id YourWorkflowId \\\n    --type LastContinuedAsNew\x1b[0m\n\nFor batch resets, limit your resets to FirstWorkflowTask, LastWorkflowTask, or\nBuildId. Do not use Workflow IDs, run IDs, or event IDs with this command.\n\nVisit https://docs.temporal.io/visibility to read more about Search\nAttributes and Query creation."
 	} else {
 		s.Command.Long = "Reset a Workflow Execution so it can resume from a point in its Event History\nwithout losing its progress up to that point:\n\n```\ntemporal workflow reset \\\n    --workflow-id YourWorkflowId \\\n    --event-id YourLastEvent\n```\n\nStart from where the Workflow Execution last continued as new:\n\n```\ntemporal workflow reset \\\n    --workflow-id YourWorkflowId \\\n    --type LastContinuedAsNew\n```\n\nFor batch resets, limit your resets to FirstWorkflowTask, LastWorkflowTask, or\nBuildId. Do not use Workflow IDs, run IDs, or event IDs with this command.\n\nVisit https://docs.temporal.io/visibility to read more about Search\nAttributes and Query creation."
->>>>>>> e66af947
 	}
 	s.Command.Args = cobra.NoArgs
 	s.Command.Flags().StringVarP(&s.WorkflowId, "workflow-id", "w", "", "Workflow ID.\nRequired for non-batch reset operations.\n")
@@ -2804,14 +2628,8 @@
 	s.Command.Flags().StringVar(&s.Reason, "reason", "", "Reason for reset. Required.")
 	_ = cobra.MarkFlagRequired(s.Command.Flags(), "reason")
 	s.ReapplyType = NewStringEnum([]string{"All", "Signal", "None"}, "All")
-<<<<<<< HEAD
-	s.Command.Flags().Var(&s.ReapplyType, "reapply-type", "Types of events to re-apply after reset point.\nDeprecated.\nUse --reapply-exclude instead.\n Accepted values: All, Signal, None.")
-	s.ReapplyExclude = NewStringEnumArray([]string{"All", "Signal", "Update"}, []string{})
-	s.Command.Flags().Var(&s.ReapplyExclude, "reapply-exclude", "Exclude these event types from re-application.\n Accepted values: All, Signal, Update.")
-=======
 	s.Command.Flags().Var(&s.ReapplyType, "reapply-type", "Types of events to re-apply after reset point. Deprecated. Use --reapply-exclude instead. Accepted values: All, Signal, None.")
 	s.Command.Flags().StringArrayVar(&s.ReapplyExclude, "reapply-exclude", nil, "Exclude these event types from re-application. Options: All, Signal, Update.")
->>>>>>> e66af947
 	s.Type = NewStringEnum([]string{"FirstWorkflowTask", "LastWorkflowTask", "LastContinuedAsNew", "BuildId"}, "")
 	s.Command.Flags().VarP(&s.Type, "type", "t", "The event type for the reset. Accepted values: FirstWorkflowTask, LastWorkflowTask, LastContinuedAsNew, BuildId.")
 	s.Command.Flags().StringVar(&s.BuildId, "build-id", "", "A Build ID.\nUse only with the BuildId `--type`.\nResets the first Workflow task processed by this ID.\nBy default, this reset may be in a prior run, earlier than a Continue\nas New point.\n")
@@ -2872,13 +2690,8 @@
 		s.Command.Long = "Show a Workflow Execution's Event History.\nWhen using JSON output (`--output json`), you may pass the results to an SDK\nto perform a replay:\n\n```\ntemporal workflow show \\\n    --workflow-id YourWorkflowId\n    --output json\n```\n"
 	}
 	s.Command.Args = cobra.NoArgs
-<<<<<<< HEAD
-	s.Command.Flags().BoolVarP(&s.Follow, "follow", "f", false, "Follow the Workflow Execution progress in real time.\nDoes not apply to JSON output.\n")
-	s.Command.Flags().BoolVar(&s.Detailed, "detailed", false, "Display events as detailed sections instead of table.\nDoes not apply to JSON output.\n")
-=======
 	s.Command.Flags().BoolVarP(&s.Follow, "follow", "f", false, "Follow the Workflow Execution progress in real time. Does not apply to JSON output.")
 	s.Command.Flags().BoolVar(&s.Detailed, "detailed", false, "Display events as detailed sections instead of table. Does not apply to JSON output.")
->>>>>>> e66af947
 	s.WorkflowReferenceOptions.buildFlags(cctx, s.Command.Flags())
 	s.Command.Run = func(c *cobra.Command, args []string) {
 		if err := s.run(cctx, args); err != nil {
@@ -2903,15 +2716,9 @@
 	s.Command.Use = "signal [flags]"
 	s.Command.Short = "Send a message to a Workflow Execution"
 	if hasHighlighting {
-<<<<<<< HEAD
-		s.Command.Long = "Send an asynchronous notification (Signal) to a running Workflow Execution by\nits Workflow ID. The Signal is written to the History. When you include\n\x1b[1m--input\x1b[0m, that data is available for the Workflow Execution to consume:\n\n\x1b[1mtemporal workflow signal \\\n    --workflow-id YourWorkflowId \\\n    --name YourSignal \\\n    --input '{\"YourInputKey\": \"YourInputValue\"}'\x1b[0m\n\nVisit https://docs.temporal.io/visibility to read more about Search Attributes\nand Query creation. See \x1b[1mtemporal batch --help\x1b[0m for a quick reference.\n"
-	} else {
-		s.Command.Long = "Send an asynchronous notification (Signal) to a running Workflow Execution by\nits Workflow ID. The Signal is written to the History. When you include\n`--input`, that data is available for the Workflow Execution to consume:\n\n```\ntemporal workflow signal \\\n    --workflow-id YourWorkflowId \\\n    --name YourSignal \\\n    --input '{\"YourInputKey\": \"YourInputValue\"}'\n```\n\nVisit https://docs.temporal.io/visibility to read more about Search Attributes\nand Query creation. See `temporal batch --help` for a quick reference.\n"
-=======
 		s.Command.Long = "Send an asynchronous notification (Signal) to a running Workflow Execution by\nits Workflow ID. The Signal is written to the History. When you include\n\x1b[1m--input\x1b[0m, that data is available for the Workflow Execution to consume:\n\n\x1b[1mtemporal workflow signal \\\n    --workflow-id YourWorkflowId \\\n    --name YourSignal \\\n    --input '{\"YourInputKey\": \"YourInputValue\"}'\x1b[0m\n\nVisit https://docs.temporal.io/visibility to read more about Search Attributes\nand Query creation. See \x1b[1mtemporal batch --help\x1b[0m for a quick reference."
 	} else {
 		s.Command.Long = "Send an asynchronous notification (Signal) to a running Workflow Execution by\nits Workflow ID. The Signal is written to the History. When you include\n`--input`, that data is available for the Workflow Execution to consume:\n\n```\ntemporal workflow signal \\\n    --workflow-id YourWorkflowId \\\n    --name YourSignal \\\n    --input '{\"YourInputKey\": \"YourInputValue\"}'\n```\n\nVisit https://docs.temporal.io/visibility to read more about Search Attributes\nand Query creation. See `temporal batch --help` for a quick reference."
->>>>>>> e66af947
 	}
 	s.Command.Args = cobra.NoArgs
 	s.Command.Flags().StringVar(&s.Name, "name", "", "Signal name. Required. Aliased as \"--type\".")
@@ -2974,15 +2781,9 @@
 	s.Command.Use = "start [flags]"
 	s.Command.Short = "Initiate a Workflow Execution"
 	if hasHighlighting {
-<<<<<<< HEAD
-		s.Command.Long = "Start a new Workflow Execution. Returns the Workflow- and Run-IDs:\n\n\x1b[1mtemporal workflow start \\\n    --workflow-id YourWorkflowId \\\n    --type YourWorkflow \\\n    --task-queue YourTaskQueue \\\n    --input '{\"some-key\": \"some-value\"}'\x1b[0m\n"
-	} else {
-		s.Command.Long = "Start a new Workflow Execution. Returns the Workflow- and Run-IDs:\n\n```\ntemporal workflow start \\\n    --workflow-id YourWorkflowId \\\n    --type YourWorkflow \\\n    --task-queue YourTaskQueue \\\n    --input '{\"some-key\": \"some-value\"}'\n```\n"
-=======
 		s.Command.Long = "Start a new Workflow Execution. Returns the Workflow- and Run-IDs:\n\n\x1b[1mtemporal workflow start \\\n    --workflow-id YourWorkflowId \\\n    --type YourWorkflow \\\n    --task-queue YourTaskQueue \\\n    --input '{\"some-key\": \"some-value\"}'\x1b[0m"
 	} else {
 		s.Command.Long = "Start a new Workflow Execution. Returns the Workflow- and Run-IDs:\n\n```\ntemporal workflow start \\\n    --workflow-id YourWorkflowId \\\n    --type YourWorkflow \\\n    --task-queue YourTaskQueue \\\n    --input '{\"some-key\": \"some-value\"}'\n```"
->>>>>>> e66af947
 	}
 	s.Command.Args = cobra.NoArgs
 	s.SharedWorkflowStartOptions.buildFlags(cctx, s.Command.Flags())
@@ -3056,17 +2857,10 @@
 		s.Command.Long = "Display the progress of a Workflow Execution and its child workflows with a\nreal-time trace. This view helps you understand how Workflows are proceeding:\n\n```\ntemporal workflow trace \\\n    --workflow-id YourWorkflowId\n```\n"
 	}
 	s.Command.Args = cobra.NoArgs
-<<<<<<< HEAD
-	s.Command.Flags().StringArrayVar(&s.Fold, "fold", nil, "Fold away Child Workflows with the specified statuses.\nCase-insensitive.\nIgnored if --no-fold supplied.\nAvailable values: running, completed, failed, canceled, terminated,\ntimedout, continueasnew.\nCan be passed multiple times.\n")
-	s.Command.Flags().BoolVar(&s.NoFold, "no-fold", false, "Disable folding.\nFetch and display Child Workflows within the set depth.\n")
-	s.Command.Flags().IntVar(&s.Depth, "depth", -1, "Set depth for your Child Workflow fetches.\nPass -1 to fetch child workflows at any depth.\n")
-	s.Command.Flags().IntVar(&s.Concurrency, "concurrency", 10, "Number of Workflow Histories to fetch at a time.\n")
-=======
 	s.Command.Flags().StringArrayVar(&s.Fold, "fold", nil, "Fold away Child Workflows with the specified statuses. Case-insensitive. Ignored if --no-fold supplied. Available values: running, completed, failed, canceled, terminated, timedout, continueasnew. Can be passed multiple times.")
 	s.Command.Flags().BoolVar(&s.NoFold, "no-fold", false, "Disable folding. Fetch and display Child Workflows within the set depth.")
 	s.Command.Flags().IntVar(&s.Depth, "depth", -1, "Set depth for your Child Workflow fetches. Pass -1 to fetch child workflows at any depth.")
 	s.Command.Flags().IntVar(&s.Concurrency, "concurrency", 10, "Number of Workflow Histories to fetch at a time.")
->>>>>>> e66af947
 	s.WorkflowReferenceOptions.buildFlags(cctx, s.Command.Flags())
 	s.Command.Run = func(c *cobra.Command, args []string) {
 		if err := s.run(cctx, args); err != nil {
@@ -3202,7 +2996,7 @@
 	}
 	s.Command.Args = cobra.NoArgs
 	s.WaitForStage = NewStringEnum([]string{"accepted"}, "")
-	s.Command.Flags().Var(&s.WaitForStage, "wait-for-stage", "Update stage to wait for.\nThe only option is `accepted`, but this option is  required. This is to allow\na future version of the CLI to choose a default value.\n Accepted values: accepted. Required.")
+	s.Command.Flags().Var(&s.WaitForStage, "wait-for-stage", "Update stage to wait for. The only option is `accepted`, but this option is  required. This is to allow a future version of the CLI to choose a default value. Accepted values: accepted. Required.")
 	_ = cobra.MarkFlagRequired(s.Command.Flags(), "wait-for-stage")
 	s.UpdateStartingOptions.buildFlags(cctx, s.Command.Flags())
 	s.PayloadInputOptions.buildFlags(cctx, s.Command.Flags())

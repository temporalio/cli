// Code generated. DO NOT EDIT.

package temporalcli

import (
	"github.com/mattn/go-isatty"

	"github.com/spf13/cobra"

	"github.com/spf13/pflag"

	"os"

	"time"
)

var hasHighlighting = isatty.IsTerminal(os.Stdout.Fd())

type ClientOptions struct {
	Address                    string
	Namespace                  string
	ApiKey                     string
	GrpcMeta                   []string
	Tls                        bool
	TlsCertPath                string
	TlsCertData                string
	TlsKeyPath                 string
	TlsKeyData                 string
	TlsCaPath                  string
	TlsCaData                  string
	TlsDisableHostVerification bool
	TlsServerName              string
	CodecEndpoint              string
	CodecAuth                  string
}

func (v *ClientOptions) buildFlags(cctx *CommandContext, f *pflag.FlagSet) {
	f.StringVar(&v.Address, "address", "127.0.0.1:7233", "Temporal Service gRPC endpoint.")
	cctx.BindFlagEnvVar(f.Lookup("address"), "TEMPORAL_ADDRESS")
	f.StringVarP(&v.Namespace, "namespace", "n", "default", "Temporal Service Namespace.")
	cctx.BindFlagEnvVar(f.Lookup("namespace"), "TEMPORAL_NAMESPACE")
	f.StringVar(&v.ApiKey, "api-key", "", "API key for request.")
	cctx.BindFlagEnvVar(f.Lookup("api-key"), "TEMPORAL_API_KEY")
	f.StringArrayVar(&v.GrpcMeta, "grpc-meta", nil, "HTTP headers for requests. format as a `KEY=VALUE` pair May be passed multiple times to set multiple headers.")
	f.BoolVar(&v.Tls, "tls", false, "Enable base TLS encryption. Does not have additional options like mTLS or client certs.")
	cctx.BindFlagEnvVar(f.Lookup("tls"), "TEMPORAL_TLS")
	f.StringVar(&v.TlsCertPath, "tls-cert-path", "", "Path to x509 certificate. Can't be used with --tls-cert-data.")
	cctx.BindFlagEnvVar(f.Lookup("tls-cert-path"), "TEMPORAL_TLS_CERT")
	f.StringVar(&v.TlsCertData, "tls-cert-data", "", "Data for x509 certificate. Can't be used with --tls-cert-path.")
	cctx.BindFlagEnvVar(f.Lookup("tls-cert-data"), "TEMPORAL_TLS_CERT_DATA")
	f.StringVar(&v.TlsKeyPath, "tls-key-path", "", "Path to x509 private key. Can't be used with --tls-key-data.")
	cctx.BindFlagEnvVar(f.Lookup("tls-key-path"), "TEMPORAL_TLS_KEY")
	f.StringVar(&v.TlsKeyData, "tls-key-data", "", "Private certificate key data. Can't be used with --tls-key-path.")
	cctx.BindFlagEnvVar(f.Lookup("tls-key-data"), "TEMPORAL_TLS_KEY_DATA")
	f.StringVar(&v.TlsCaPath, "tls-ca-path", "", "Path to server CA certificate. Can't be used with --tls-ca-data.")
	cctx.BindFlagEnvVar(f.Lookup("tls-ca-path"), "TEMPORAL_TLS_CA")
	f.StringVar(&v.TlsCaData, "tls-ca-data", "", "Data for server CA certificate. Can't be used with --tls-ca-path.")
	cctx.BindFlagEnvVar(f.Lookup("tls-ca-data"), "TEMPORAL_TLS_CA_DATA")
	f.BoolVar(&v.TlsDisableHostVerification, "tls-disable-host-verification", false, "Disable TLS host-name verification.")
	cctx.BindFlagEnvVar(f.Lookup("tls-disable-host-verification"), "TEMPORAL_TLS_DISABLE_HOST_VERIFICATION")
	f.StringVar(&v.TlsServerName, "tls-server-name", "", "Override target TLS server name.")
	cctx.BindFlagEnvVar(f.Lookup("tls-server-name"), "TEMPORAL_TLS_SERVER_NAME")
	f.StringVar(&v.CodecEndpoint, "codec-endpoint", "", "Remote Codec Server endpoint.")
	cctx.BindFlagEnvVar(f.Lookup("codec-endpoint"), "TEMPORAL_CODEC_ENDPOINT")
	f.StringVar(&v.CodecAuth, "codec-auth", "", "Authorization header for Codec Server requests.")
	cctx.BindFlagEnvVar(f.Lookup("codec-auth"), "TEMPORAL_CODEC_AUTH")
}

type OverlapPolicyOptions struct {
	OverlapPolicy StringEnum
}

func (v *OverlapPolicyOptions) buildFlags(cctx *CommandContext, f *pflag.FlagSet) {
	v.OverlapPolicy = NewStringEnum([]string{"Skip", "BufferOne", "BufferAll", "CancelOther", "TerminateOther", "AllowAll"}, "Skip")
	f.Var(&v.OverlapPolicy, "overlap-policy", "Policy for handling overlapping Workflow Executions. Accepted values: Skip, BufferOne, BufferAll, CancelOther, TerminateOther, AllowAll.")
}

type ScheduleIdOptions struct {
	ScheduleId string
}

func (v *ScheduleIdOptions) buildFlags(cctx *CommandContext, f *pflag.FlagSet) {
	f.StringVarP(&v.ScheduleId, "schedule-id", "s", "", "Schedule ID. Required.")
	_ = cobra.MarkFlagRequired(f, "schedule-id")
}

type ScheduleConfigurationOptions struct {
	Calendar                []string
	CatchupWindow           Duration
	Cron                    []string
	EndTime                 Timestamp
	Interval                []string
	Jitter                  Duration
	Notes                   string
	Paused                  bool
	PauseOnFailure          bool
	RemainingActions        int
	StartTime               Timestamp
	TimeZone                string
	ScheduleSearchAttribute []string
	ScheduleMemo            []string
}

func (v *ScheduleConfigurationOptions) buildFlags(cctx *CommandContext, f *pflag.FlagSet) {
	f.StringArrayVar(&v.Calendar, "calendar", nil, "Calendar specification in JSON. For example: `{\"dayOfWeek\":\"Fri\",\"hour\":\"17\",\"minute\":\"5\"}`.")
	v.CatchupWindow = 0
	f.Var(&v.CatchupWindow, "catchup-window", "Maximum catch-up time for when the Service is unavailable.")
	f.StringArrayVar(&v.Cron, "cron", nil, "Calendar specification in cron string format. For example: `\"30 12 * * Fri\"`.")
	f.Var(&v.EndTime, "end-time", "Schedule end time.")
	f.StringArrayVar(&v.Interval, "interval", nil, "Interval duration. For example, 90m, or 60m/15m to include phase offset.")
	v.Jitter = 0
	f.Var(&v.Jitter, "jitter", "Max difference in time from the specification. Vary the start time randomly within this amount.")
	f.StringVar(&v.Notes, "notes", "", "Initial notes field value.")
	f.BoolVar(&v.Paused, "paused", false, "Pause the Schedule immediately on creation.")
	f.BoolVar(&v.PauseOnFailure, "pause-on-failure", false, "Pause schedule after Workflow failures.")
	f.IntVar(&v.RemainingActions, "remaining-actions", 0, "Total allowed actions. Default is zero (unlimited).")
	f.Var(&v.StartTime, "start-time", "Schedule start time.")
	f.StringVar(&v.TimeZone, "time-zone", "", "Interpret calendar specs with the `TZ` time zone. For a list of time zones, see: https://en.wikipedia.org/wiki/List_of_tz_database_time_zones.")
	f.StringArrayVar(&v.ScheduleSearchAttribute, "schedule-search-attribute", nil, "Set schedule Search Attributes using `KEY=\"VALUE` pairs. Keys must be identifiers, and values must be JSON values. For example: 'YourKey={\"your\": \"value\"}'. Can be passed multiple times.")
	f.StringArrayVar(&v.ScheduleMemo, "schedule-memo", nil, "Set schedule memo using `KEY=\"VALUE` pairs. Keys must be identifiers, and values must be JSON values. For example: 'YourKey={\"your\": \"value\"}'. Can be passed multiple times.")
}

type WorkflowReferenceOptions struct {
	WorkflowId string
	RunId      string
}

func (v *WorkflowReferenceOptions) buildFlags(cctx *CommandContext, f *pflag.FlagSet) {
	f.StringVarP(&v.WorkflowId, "workflow-id", "w", "", "Workflow ID. Required.")
	_ = cobra.MarkFlagRequired(f, "workflow-id")
	f.StringVarP(&v.RunId, "run-id", "r", "", "Run ID.")
}

type DeploymentReferenceOptions struct {
	SeriesName string
	BuildId    string
}

func (v *DeploymentReferenceOptions) buildFlags(cctx *CommandContext, f *pflag.FlagSet) {
	f.StringVar(&v.SeriesName, "series-name", "", "Series Name for a Worker Deployment. Required.")
	_ = cobra.MarkFlagRequired(f, "series-name")
	f.StringVar(&v.BuildId, "build-id", "", "Build ID for a Worker Deployment. Required.")
	_ = cobra.MarkFlagRequired(f, "build-id")
}

type SingleWorkflowOrBatchOptions struct {
	WorkflowId string
	Query      string
	RunId      string
	Reason     string
	Yes        bool
	Rps        float32
}

func (v *SingleWorkflowOrBatchOptions) buildFlags(cctx *CommandContext, f *pflag.FlagSet) {
	f.StringVarP(&v.WorkflowId, "workflow-id", "w", "", "Workflow ID. You must set either --workflow-id or --query.")
	f.StringVarP(&v.Query, "query", "q", "", "Content for an SQL-like `QUERY` List Filter. You must set either --workflow-id or --query.")
	f.StringVarP(&v.RunId, "run-id", "r", "", "Run ID. Only use with --workflow-id. Cannot use with --query.")
	f.StringVar(&v.Reason, "reason", "", "Reason for batch operation. Only use with --query. Defaults to user name.")
	f.BoolVarP(&v.Yes, "yes", "y", false, "Don't prompt to confirm signaling. Only allowed when --query is present.")
	f.Float32Var(&v.Rps, "rps", 0, "Limit batch's requests per second. Only allowed if query is present.")
}

type SharedWorkflowStartOptions struct {
	WorkflowId       string
	Type             string
	TaskQueue        string
	RunTimeout       Duration
	ExecutionTimeout Duration
	TaskTimeout      Duration
	SearchAttribute  []string
	Memo             []string
}

func (v *SharedWorkflowStartOptions) buildFlags(cctx *CommandContext, f *pflag.FlagSet) {
	f.StringVarP(&v.WorkflowId, "workflow-id", "w", "", "Workflow ID. If not supplied, the Service generates a unique ID.")
	f.StringVar(&v.Type, "type", "", "Workflow Type name. Required. Aliased as \"--name\".")
	_ = cobra.MarkFlagRequired(f, "type")
	f.StringVarP(&v.TaskQueue, "task-queue", "t", "", "Workflow Task queue. Required.")
	_ = cobra.MarkFlagRequired(f, "task-queue")
	v.RunTimeout = 0
	f.Var(&v.RunTimeout, "run-timeout", "Fail a Workflow Run if it lasts longer than `DURATION`.")
	v.ExecutionTimeout = 0
	f.Var(&v.ExecutionTimeout, "execution-timeout", "Fail a WorkflowExecution if it lasts longer than `DURATION`. This time-out includes retries and ContinueAsNew tasks.")
	v.TaskTimeout = Duration(10000 * time.Millisecond)
	f.Var(&v.TaskTimeout, "task-timeout", "Fail a Workflow Task if it lasts longer than `DURATION`. This is the Start-to-close timeout for a Workflow Task.")
	f.StringArrayVar(&v.SearchAttribute, "search-attribute", nil, "Search Attribute in `KEY=VALUE` format. Keys must be identifiers, and values must be JSON values. For example: 'YourKey={\"your\": \"value\"}'. Can be passed multiple times.")
	f.StringArrayVar(&v.Memo, "memo", nil, "Memo using 'KEY=\"VALUE\"' pairs. Use JSON values.")
}

type WorkflowStartOptions struct {
	Cron             string
	FailExisting     bool
	StartDelay       Duration
	IdReusePolicy    StringEnum
	IdConflictPolicy StringEnum
}

func (v *WorkflowStartOptions) buildFlags(cctx *CommandContext, f *pflag.FlagSet) {
	f.StringVar(&v.Cron, "cron", "", "Cron schedule for the Workflow. Deprecated. Use Schedules instead.")
	f.BoolVar(&v.FailExisting, "fail-existing", false, "Fail if the Workflow already exists.")
	v.StartDelay = 0
	f.Var(&v.StartDelay, "start-delay", "Delay before starting the Workflow Execution. Can't be used with cron schedules. If the Workflow receives a signal or update prior to this time, the Workflow Execution starts immediately.")
	v.IdReusePolicy = NewStringEnum([]string{"AllowDuplicate", "AllowDuplicateFailedOnly", "RejectDuplicate", "TerminateIfRunning"}, "")
	f.Var(&v.IdReusePolicy, "id-reuse-policy", "Re-use policy for the Workflow ID in new Workflow Executions. Accepted values: AllowDuplicate, AllowDuplicateFailedOnly, RejectDuplicate, TerminateIfRunning.")
	v.IdConflictPolicy = NewStringEnum([]string{"Fail", "UseExisting", "TerminateExisting"}, "")
	f.Var(&v.IdConflictPolicy, "id-conflict-policy", "Determines how to resolve a conflict when spawning a new Workflow Execution with a particular Workflow Id used by an existing Open Workflow Execution. Accepted values: Fail, UseExisting, TerminateExisting.")
}

type PayloadInputOptions struct {
	Input       []string
	InputFile   []string
	InputMeta   []string
	InputBase64 bool
}

func (v *PayloadInputOptions) buildFlags(cctx *CommandContext, f *pflag.FlagSet) {
	f.StringArrayVarP(&v.Input, "input", "i", nil, "Input value. Use JSON content or set --input-meta to override. Can't be combined with --input-file. Can be passed multiple times to pass multiple arguments.")
	f.StringArrayVar(&v.InputFile, "input-file", nil, "A path or paths for input file(s). Use JSON content or set --input-meta to override. Can't be combined with --input. Can be passed multiple times to pass multiple arguments.")
	f.StringArrayVar(&v.InputMeta, "input-meta", nil, "Input payload metadata as a `KEY=VALUE` pair. When the KEY is \"encoding\", this overrides the default (\"json/plain\"). Can be passed multiple times.")
	f.BoolVar(&v.InputBase64, "input-base64", false, "Assume inputs are base64-encoded and attempt to decode them.")
}

type UpdateStartingOptions struct {
	Name                string
	FirstExecutionRunId string
	WorkflowId          string
	UpdateId            string
	RunId               string
}

func (v *UpdateStartingOptions) buildFlags(cctx *CommandContext, f *pflag.FlagSet) {
	f.StringVar(&v.Name, "name", "", "Handler method name. Required. Aliased as \"--type\".")
	_ = cobra.MarkFlagRequired(f, "name")
	f.StringVar(&v.FirstExecutionRunId, "first-execution-run-id", "", "Parent Run ID. The update is sent to the last Workflow Execution in the chain started with this Run ID.")
	f.StringVarP(&v.WorkflowId, "workflow-id", "w", "", "Workflow ID. Required.")
	_ = cobra.MarkFlagRequired(f, "workflow-id")
	f.StringVar(&v.UpdateId, "update-id", "", "Update ID. If unset, defaults to a UUID.")
	f.StringVarP(&v.RunId, "run-id", "r", "", "Run ID. If unset, looks for an Update against the currently-running Workflow Execution.")
}

type UpdateTargetingOptions struct {
	WorkflowId string
	UpdateId   string
	RunId      string
}

func (v *UpdateTargetingOptions) buildFlags(cctx *CommandContext, f *pflag.FlagSet) {
	f.StringVarP(&v.WorkflowId, "workflow-id", "w", "", "Workflow ID. Required.")
	_ = cobra.MarkFlagRequired(f, "workflow-id")
	f.StringVar(&v.UpdateId, "update-id", "", "Update ID. Must be unique per Workflow Execution. Required.")
	_ = cobra.MarkFlagRequired(f, "update-id")
	f.StringVarP(&v.RunId, "run-id", "r", "", "Run ID. If unset, updates the currently-running Workflow Execution.")
}

type NexusEndpointIdentityOptions struct {
	Name string
}

func (v *NexusEndpointIdentityOptions) buildFlags(cctx *CommandContext, f *pflag.FlagSet) {
	f.StringVar(&v.Name, "name", "", "Endpoint name. Required.")
	_ = cobra.MarkFlagRequired(f, "name")
}

type NexusEndpointConfigOptions struct {
	Description     string
	DescriptionFile string
	TargetNamespace string
	TargetTaskQueue string
	TargetUrl       string
}

func (v *NexusEndpointConfigOptions) buildFlags(cctx *CommandContext, f *pflag.FlagSet) {
	f.StringVar(&v.Description, "description", "", "Nexus Endpoint description. You may use Markdown formatting in the Nexus Endpoint description.")
	f.StringVar(&v.DescriptionFile, "description-file", "", "Path to the Nexus Endpoint description file. The contents of the description file may use Markdown formatting.")
	f.StringVar(&v.TargetNamespace, "target-namespace", "", "Namespace where a handler Worker polls for Nexus tasks.")
	f.StringVar(&v.TargetTaskQueue, "target-task-queue", "", "Task Queue that a handler Worker polls for Nexus tasks.")
	f.StringVar(&v.TargetUrl, "target-url", "", "An external Nexus Endpoint that receives forwarded Nexus requests. May be used as an alternative to `--target-namespace` and `--target-task-queue`.")
}

type QueryModifiersOptions struct {
	RejectCondition StringEnum
}

func (v *QueryModifiersOptions) buildFlags(cctx *CommandContext, f *pflag.FlagSet) {
	v.RejectCondition = NewStringEnum([]string{"not_open", "not_completed_cleanly"}, "")
	f.Var(&v.RejectCondition, "reject-condition", "Optional flag for rejecting Queries based on Workflow state. Accepted values: not_open, not_completed_cleanly.")
}

type TemporalCommand struct {
	Command                 cobra.Command
	Env                     string
	EnvFile                 string
	LogLevel                StringEnum
	LogFormat               StringEnum
	Output                  StringEnum
	TimeFormat              StringEnum
	Color                   StringEnum
	NoJsonShorthandPayloads bool
	CommandTimeout          Duration
}

func NewTemporalCommand(cctx *CommandContext) *TemporalCommand {
	var s TemporalCommand
	s.Command.Use = "temporal"
	s.Command.Short = "Temporal command-line interface and development server"
	if hasHighlighting {
		s.Command.Long = "The Temporal CLI manages, monitors, and debugs Temporal apps. It lets you run\na local Temporal Service, start Workflow Executions, pass messages to running\nWorkflows, inspect state, and more.\n\n* Start a local development service:\n      \x1b[1mtemporal server start-dev\x1b[0m\n* View help: pass \x1b[1m--help\x1b[0m to any command:\n      \x1b[1mtemporal activity complete --help\x1b[0m"
	} else {
		s.Command.Long = "The Temporal CLI manages, monitors, and debugs Temporal apps. It lets you run\na local Temporal Service, start Workflow Executions, pass messages to running\nWorkflows, inspect state, and more.\n\n* Start a local development service:\n      `temporal server start-dev`\n* View help: pass `--help` to any command:\n      `temporal activity complete --help`"
	}
	s.Command.Args = cobra.NoArgs
	s.Command.AddCommand(&NewTemporalActivityCommand(cctx, &s).Command)
	s.Command.AddCommand(&NewTemporalBatchCommand(cctx, &s).Command)
	s.Command.AddCommand(&NewTemporalEnvCommand(cctx, &s).Command)
	s.Command.AddCommand(&NewTemporalOperatorCommand(cctx, &s).Command)
	s.Command.AddCommand(&NewTemporalScheduleCommand(cctx, &s).Command)
	s.Command.AddCommand(&NewTemporalServerCommand(cctx, &s).Command)
	s.Command.AddCommand(&NewTemporalTaskQueueCommand(cctx, &s).Command)
	s.Command.AddCommand(&NewTemporalWorkerCommand(cctx, &s).Command)
	s.Command.AddCommand(&NewTemporalWorkflowCommand(cctx, &s).Command)
	s.Command.PersistentFlags().StringVar(&s.Env, "env", "default", "Active environment name (`ENV`).")
	cctx.BindFlagEnvVar(s.Command.PersistentFlags().Lookup("env"), "TEMPORAL_ENV")
	s.Command.PersistentFlags().StringVar(&s.EnvFile, "env-file", "", "Path to environment settings file. Defaults to `$HOME/.config/temporalio/temporal.yaml`.")
	s.LogLevel = NewStringEnum([]string{"debug", "info", "warn", "error", "never"}, "info")
	s.Command.PersistentFlags().Var(&s.LogLevel, "log-level", "Log level. Default is \"info\" for most commands and \"warn\" for `server start-dev`. Accepted values: debug, info, warn, error, never.")
	s.LogFormat = NewStringEnum([]string{"text", "json", "pretty"}, "text")
	s.Command.PersistentFlags().Var(&s.LogFormat, "log-format", "Log format. Accepted values: text, json.")
	s.Output = NewStringEnum([]string{"text", "json", "jsonl", "none"}, "text")
	s.Command.PersistentFlags().VarP(&s.Output, "output", "o", "Non-logging data output format. Accepted values: text, json, jsonl, none.")
	s.TimeFormat = NewStringEnum([]string{"relative", "iso", "raw"}, "relative")
	s.Command.PersistentFlags().Var(&s.TimeFormat, "time-format", "Time format. Accepted values: relative, iso, raw.")
	s.Color = NewStringEnum([]string{"always", "never", "auto"}, "auto")
	s.Command.PersistentFlags().Var(&s.Color, "color", "Output coloring. Accepted values: always, never, auto.")
	s.Command.PersistentFlags().BoolVar(&s.NoJsonShorthandPayloads, "no-json-shorthand-payloads", false, "Raw payload output, even if the JSON option was used.")
	s.CommandTimeout = 0
	s.Command.PersistentFlags().Var(&s.CommandTimeout, "command-timeout", "The command execution timeout. 0s means no timeout.")
	s.initCommand(cctx)
	return &s
}

type TemporalActivityCommand struct {
	Parent  *TemporalCommand
	Command cobra.Command
	ClientOptions
}

func NewTemporalActivityCommand(cctx *CommandContext, parent *TemporalCommand) *TemporalActivityCommand {
	var s TemporalActivityCommand
	s.Parent = parent
	s.Command.Use = "activity"
	s.Command.Short = "Complete, update, pause, unpause, reset or fail an Activity"
	if hasHighlighting {
		s.Command.Long = "Update an Activity's options, manage activity lifecycle or update\nan Activity's state to completed or failed.\n\nUpdating activity state marks an Activity as successfully finished or as\nhaving encountered an error.\n\n\x1b[1mtemporal activity complete \\\n    --activity-id=YourActivityId \\\n    --workflow-id=YourWorkflowId \\\n    --result='{\"YourResultKey\": \"YourResultValue\"}'\x1b[0m"
	} else {
		s.Command.Long = "Update an Activity's options, manage activity lifecycle or update\nan Activity's state to completed or failed.\n\nUpdating activity state marks an Activity as successfully finished or as\nhaving encountered an error.\n\n```\ntemporal activity complete \\\n    --activity-id=YourActivityId \\\n    --workflow-id=YourWorkflowId \\\n    --result='{\"YourResultKey\": \"YourResultValue\"}'\n```"
	}
	s.Command.Args = cobra.NoArgs
	s.Command.AddCommand(&NewTemporalActivityCompleteCommand(cctx, &s).Command)
	s.Command.AddCommand(&NewTemporalActivityFailCommand(cctx, &s).Command)
	s.Command.AddCommand(&NewTemporalActivityPauseCommand(cctx, &s).Command)
	s.Command.AddCommand(&NewTemporalActivityResetCommand(cctx, &s).Command)
	s.Command.AddCommand(&NewTemporalActivityUnpauseCommand(cctx, &s).Command)
	s.Command.AddCommand(&NewTemporalActivityUpdateOptionsCommand(cctx, &s).Command)
	s.ClientOptions.buildFlags(cctx, s.Command.PersistentFlags())
	return &s
}

type TemporalActivityCompleteCommand struct {
	Parent  *TemporalActivityCommand
	Command cobra.Command
	WorkflowReferenceOptions
	ActivityId string
	Result     string
	Identity   string
}

func NewTemporalActivityCompleteCommand(cctx *CommandContext, parent *TemporalActivityCommand) *TemporalActivityCompleteCommand {
	var s TemporalActivityCompleteCommand
	s.Parent = parent
	s.Command.DisableFlagsInUseLine = true
	s.Command.Use = "complete [flags]"
	s.Command.Short = "Complete an Activity"
	if hasHighlighting {
		s.Command.Long = "Complete an Activity, marking it as successfully finished. Specify the\nActivity ID and include a JSON result for the returned value:\n\n\x1b[1mtemporal activity complete \\\n    --activity-id YourActivityId \\\n    --workflow-id YourWorkflowId \\\n    --result '{\"YourResultKey\": \"YourResultVal\"}'\x1b[0m"
	} else {
		s.Command.Long = "Complete an Activity, marking it as successfully finished. Specify the\nActivity ID and include a JSON result for the returned value:\n\n```\ntemporal activity complete \\\n    --activity-id YourActivityId \\\n    --workflow-id YourWorkflowId \\\n    --result '{\"YourResultKey\": \"YourResultVal\"}'\n```"
	}
	s.Command.Args = cobra.NoArgs
	s.Command.Flags().StringVar(&s.ActivityId, "activity-id", "", "Activity ID to complete. Required.")
	_ = cobra.MarkFlagRequired(s.Command.Flags(), "activity-id")
	s.Command.Flags().StringVar(&s.Result, "result", "", "Result `JSON` to return. Required.")
	_ = cobra.MarkFlagRequired(s.Command.Flags(), "result")
	s.Command.Flags().StringVar(&s.Identity, "identity", "", "Identity of the user submitting this request.")
	s.WorkflowReferenceOptions.buildFlags(cctx, s.Command.Flags())
	s.Command.Run = func(c *cobra.Command, args []string) {
		if err := s.run(cctx, args); err != nil {
			cctx.Options.Fail(err)
		}
	}
	return &s
}

type TemporalActivityFailCommand struct {
	Parent  *TemporalActivityCommand
	Command cobra.Command
	WorkflowReferenceOptions
	ActivityId string
	Detail     string
	Identity   string
	Reason     string
}

func NewTemporalActivityFailCommand(cctx *CommandContext, parent *TemporalActivityCommand) *TemporalActivityFailCommand {
	var s TemporalActivityFailCommand
	s.Parent = parent
	s.Command.DisableFlagsInUseLine = true
	s.Command.Use = "fail [flags]"
	s.Command.Short = "Fail an Activity"
	if hasHighlighting {
		s.Command.Long = "Fail an Activity, marking it as having encountered an error. Specify the\nActivity and Workflow IDs:\n\n\x1b[1mtemporal activity fail \\\n    --activity-id YourActivityId \\\n    --workflow-id YourWorkflowId\x1b[0m"
	} else {
		s.Command.Long = "Fail an Activity, marking it as having encountered an error. Specify the\nActivity and Workflow IDs:\n\n```\ntemporal activity fail \\\n    --activity-id YourActivityId \\\n    --workflow-id YourWorkflowId\n```"
	}
	s.Command.Args = cobra.NoArgs
	s.Command.Flags().StringVar(&s.ActivityId, "activity-id", "", "Activity ID to fail. Required.")
	_ = cobra.MarkFlagRequired(s.Command.Flags(), "activity-id")
	s.Command.Flags().StringVar(&s.Detail, "detail", "", "Reason for failing the Activity (JSON).")
	s.Command.Flags().StringVar(&s.Identity, "identity", "", "Identity of the user submitting this request.")
	s.Command.Flags().StringVar(&s.Reason, "reason", "", "Reason for failing the Activity.")
	s.WorkflowReferenceOptions.buildFlags(cctx, s.Command.Flags())
	s.Command.Run = func(c *cobra.Command, args []string) {
		if err := s.run(cctx, args); err != nil {
			cctx.Options.Fail(err)
		}
	}
	return &s
}

type TemporalActivityPauseCommand struct {
	Parent  *TemporalActivityCommand
	Command cobra.Command
	WorkflowReferenceOptions
	ActivityId   string
	ActivityType string
	Identity     string
}

func NewTemporalActivityPauseCommand(cctx *CommandContext, parent *TemporalActivityCommand) *TemporalActivityPauseCommand {
	var s TemporalActivityPauseCommand
	s.Parent = parent
	s.Command.DisableFlagsInUseLine = true
	s.Command.Use = "pause [flags]"
	s.Command.Short = "Pause an Activity"
	if hasHighlighting {
		s.Command.Long = "Pause an Activity.\n\nIf the Activity is not currently running (e.g. because it previously\nfailed), it will not be run again until it is unpaused.\n\nHowever, if the Activity is currently running, it will run to completion.\nIf the Activity is on its last retry attempt and fails, the failure will\nbe returned to the caller, just as if the Activity had not been paused.\n\nActivities can be specified by their Activity ID or Activity Type. \nOne of those parameters must be provided. If both are provided - Activity\nType will be used, and Activity ID will be ignored.\n\n\x1b[1mSpecify the Activity and Workflow IDs:\x1b[0m\ntemporal activity pause \\\n    --activity-id YourActivityId \\\n    --workflow-id YourWorkflowId\n```"
	} else {
		s.Command.Long = "Pause an Activity.\n\nIf the Activity is not currently running (e.g. because it previously\nfailed), it will not be run again until it is unpaused.\n\nHowever, if the Activity is currently running, it will run to completion.\nIf the Activity is on its last retry attempt and fails, the failure will\nbe returned to the caller, just as if the Activity had not been paused.\n\nActivities can be specified by their Activity ID or Activity Type. \nOne of those parameters must be provided. If both are provided - Activity\nType will be used, and Activity ID will be ignored.\n\n```\n\nSpecify the Activity and Workflow IDs:\n\n```\ntemporal activity pause \\\n    --activity-id YourActivityId \\\n    --workflow-id YourWorkflowId\n```"
	}
	s.Command.Args = cobra.NoArgs
	s.Command.Flags().StringVarP(&s.ActivityId, "activity-id", "a", "", "Activity ID to pause.")
	s.Command.Flags().StringVarP(&s.ActivityType, "activity-type", "g", "", "Activity Type to pause.")
	s.Command.Flags().StringVar(&s.Identity, "identity", "", "Identity of the user submitting this request.")
	s.WorkflowReferenceOptions.buildFlags(cctx, s.Command.Flags())
	s.Command.Run = func(c *cobra.Command, args []string) {
		if err := s.run(cctx, args); err != nil {
			cctx.Options.Fail(err)
		}
	}
	return &s
}

type TemporalActivityResetCommand struct {
	Parent  *TemporalActivityCommand
	Command cobra.Command
	WorkflowReferenceOptions
	ActivityId      string
	ActivityType    string
	Identity        string
	KeepPaused      bool
	ResetHeartbeats bool
}

func NewTemporalActivityResetCommand(cctx *CommandContext, parent *TemporalActivityCommand) *TemporalActivityResetCommand {
	var s TemporalActivityResetCommand
	s.Parent = parent
	s.Command.DisableFlagsInUseLine = true
	s.Command.Use = "reset [flags]"
	s.Command.Short = "Reset an Activity"
	if hasHighlighting {
<<<<<<< HEAD
		s.Command.Long = "Resetting an activity resets both the number of attempts and the activity \ntimeout.  \n\nIf activity is paused and 'keep_paused' flag is not provided - it will be \nunpaused.\nIf activity is paused and 'keep_paused' flag is provided - it will stay \npaused.\nIf activity is waiting for the retry, is will be rescheduled immediately.\nIf the 'reset_heartbeats' flag is set, the activity heartbeat timer and \nheartbeats will be reset.\n\nActivities can be specified by their Activity ID or Activity Type. \nOne of those parameters must be provided. If both are provided - Activity\nType will be used, and Activity ID will be ignored.      \n\nSpecify the Activity Type of ID and Workflow IDs:\n\n\x1b[1mtemporal activity reset \\\n    --activity-id YourActivityId \\\n    --workflow-id YourWorkflowId\n    --keep-paused\n    --reset-heartbeats\x1b[0m"
	} else {
		s.Command.Long = "Resetting an activity resets both the number of attempts and the activity \ntimeout.  \n\nIf activity is paused and 'keep_paused' flag is not provided - it will be \nunpaused.\nIf activity is paused and 'keep_paused' flag is provided - it will stay \npaused.\nIf activity is waiting for the retry, is will be rescheduled immediately.\nIf the 'reset_heartbeats' flag is set, the activity heartbeat timer and \nheartbeats will be reset.\n\nActivities can be specified by their Activity ID or Activity Type. \nOne of those parameters must be provided. If both are provided - Activity\nType will be used, and Activity ID will be ignored.      \n\nSpecify the Activity Type of ID and Workflow IDs:\n\n```\ntemporal activity reset \\\n    --activity-id YourActivityId \\\n    --workflow-id YourWorkflowId\n    --keep-paused\n    --reset-heartbeats\n```"
=======
		s.Command.Long = "Resetting an activity resets both the number of attempts and the activity\ntimeout. If activity is paused, it will be un-paused.\n\nIf the \x1b[1mno-wait\x1b[0m flag is provided, the activity will be rescheduled\nimmediately. Even if the activity is currently running.\nIf the \x1b[1mno-wait\x1b[0m flag is not provided, the activity will be scheduled\nafter the current instance completes, if needed.\nIf the 'reset_heartbeats' flag is set, the activity heartbeat timer and\nheartbeats will be reset.\n\nSpecify the Activity and Workflow IDs:\n\n\x1b[1mtemporal activity reset \\\n    --activity-id YourActivityId \\\n    --workflow-id YourWorkflowId\n    --no-wait\n    --reset-heartbeats\x1b[0m"
	} else {
		s.Command.Long = "Resetting an activity resets both the number of attempts and the activity\ntimeout. If activity is paused, it will be un-paused.\n\nIf the `no-wait` flag is provided, the activity will be rescheduled\nimmediately. Even if the activity is currently running.\nIf the `no-wait` flag is not provided, the activity will be scheduled\nafter the current instance completes, if needed.\nIf the 'reset_heartbeats' flag is set, the activity heartbeat timer and\nheartbeats will be reset.\n\nSpecify the Activity and Workflow IDs:\n\n```\ntemporal activity reset \\\n    --activity-id YourActivityId \\\n    --workflow-id YourWorkflowId\n    --no-wait\n    --reset-heartbeats\n```"
>>>>>>> df499119
	}
	s.Command.Args = cobra.NoArgs
	s.Command.Flags().StringVarP(&s.ActivityId, "activity-id", "a", "", "Activity ID to pause.")
	s.Command.Flags().StringVarP(&s.ActivityType, "activity-type", "g", "", "Activity Type to pause.")
	s.Command.Flags().StringVar(&s.Identity, "identity", "", "Identity of the user submitting this request.")
<<<<<<< HEAD
	s.Command.Flags().BoolVar(&s.KeepPaused, "keep-paused", false, "If activity was paused - it will stay paused.")
=======
	s.Command.Flags().BoolVar(&s.NoWait, "no-wait", false, "Schedule the Activity immediately, even if its retry timeout has not expired or the activity is currently running.")
>>>>>>> df499119
	s.Command.Flags().BoolVar(&s.ResetHeartbeats, "reset-heartbeats", false, "Reset the Activity's heartbeat.")
	s.WorkflowReferenceOptions.buildFlags(cctx, s.Command.Flags())
	s.Command.Run = func(c *cobra.Command, args []string) {
		if err := s.run(cctx, args); err != nil {
			cctx.Options.Fail(err)
		}
	}
	return &s
}

type TemporalActivityUnpauseCommand struct {
	Parent  *TemporalActivityCommand
	Command cobra.Command
	SingleWorkflowOrBatchOptions
	ActivityId      string
	ActivityType    string
	Identity        string
	ResetAttempts   bool
	ResetHeartbeats bool
	MatchAll        bool
	Jitter          Duration
}

func NewTemporalActivityUnpauseCommand(cctx *CommandContext, parent *TemporalActivityCommand) *TemporalActivityUnpauseCommand {
	var s TemporalActivityUnpauseCommand
	s.Parent = parent
	s.Command.DisableFlagsInUseLine = true
	s.Command.Use = "unpause [flags]"
	s.Command.Short = "Unpause an Activity"
	if hasHighlighting {
		s.Command.Long = "Re-schedule a previously-paused Activity for execution.\n\nIf the Activity is not running and is past its retry timeout, it will be\nscheduled immediately. Otherwise, it will be scheduled after its retry\ntimeout expires. \n\nUse \x1b[1m--reset-attempts\x1b[0m to reset the number of previous run attempts to \nzero. For example, if an Activity is near the maximum number of attempts \nN specified in its retry policy, \x1b[1m--reset-attempts\x1b[0m will allow the \nActivity to be retried another N times after unpausing.\n\nUse \x1b[1m--reset-heartbeat\x1b[0m to reset the Activity's heartbeats. \n\nActivities can be specified by their Activity ID or Activity Type. \nOne of those parameters must be provided. If both are provided - Activity\nType will be used, and Activity ID will be ignored.\n\nActivities can be unpaused in bulk via a visibility Query list filter:\n\n\x1b[1mtemporal activity unpause \\\n    --query YourQuery \\\n    --reason YourReasonForTermination\x1b[0m\n\n\nSpecify the Activity ID or Type and Workflow IDs:\n\n\x1b[1mtemporal activity unpause \\\n    --activity-id YourActivityId \\\n    --workflow-id YourWorkflowId\n    --reset-attempts\n    --reset-heartbeats\x1b[0m"
	} else {
		s.Command.Long = "Re-schedule a previously-paused Activity for execution.\n\nIf the Activity is not running and is past its retry timeout, it will be\nscheduled immediately. Otherwise, it will be scheduled after its retry\ntimeout expires. \n\nUse `--reset-attempts` to reset the number of previous run attempts to \nzero. For example, if an Activity is near the maximum number of attempts \nN specified in its retry policy, `--reset-attempts` will allow the \nActivity to be retried another N times after unpausing.\n\nUse `--reset-heartbeat` to reset the Activity's heartbeats. \n\nActivities can be specified by their Activity ID or Activity Type. \nOne of those parameters must be provided. If both are provided - Activity\nType will be used, and Activity ID will be ignored.\n\nActivities can be unpaused in bulk via a visibility Query list filter:\n\n```\ntemporal activity unpause \\\n    --query YourQuery \\\n    --reason YourReasonForTermination\n```\n\n\nSpecify the Activity ID or Type and Workflow IDs:\n\n```\ntemporal activity unpause \\\n    --activity-id YourActivityId \\\n    --workflow-id YourWorkflowId\n    --reset-attempts\n    --reset-heartbeats\n```"
	}
	s.Command.Args = cobra.NoArgs
	s.Command.Flags().StringVarP(&s.ActivityId, "activity-id", "a", "", "Activity ID to unpause. Can only be used without --query.")
	s.Command.Flags().StringVarP(&s.ActivityType, "activity-type", "g", "", "Activity Type to unpause.")
	s.Command.Flags().StringVar(&s.Identity, "identity", "", "Identity of the user submitting this request.")
	s.Command.Flags().BoolVar(&s.ResetAttempts, "reset-attempts", false, "Also reset the activity attempts.")
	s.Command.Flags().BoolVar(&s.ResetHeartbeats, "reset-heartbeats", false, "Reset the Activity's heartbeats. Only works with --reset-attempts.")
	s.Command.Flags().BoolVar(&s.MatchAll, "match-all", false, "Every paused activity should be unpaused. This flag is ignored if  activity-type is provided. Can only be used with --query.")
	s.Jitter = 0
	s.Command.Flags().VarP(&s.Jitter, "jitter", "j", "The activity will start at random a time within the specified duration. Can only be used with --query.")
	s.SingleWorkflowOrBatchOptions.buildFlags(cctx, s.Command.Flags())
	s.Command.Run = func(c *cobra.Command, args []string) {
		if err := s.run(cctx, args); err != nil {
			cctx.Options.Fail(err)
		}
	}
	return &s
}

type TemporalActivityUpdateOptionsCommand struct {
	Parent  *TemporalActivityCommand
	Command cobra.Command
	WorkflowReferenceOptions
	ActivityId              string
	TaskQueue               string
	ScheduleToCloseTimeout  Duration
	ScheduleToStartTimeout  Duration
	StartToCloseTimeout     Duration
	HeartbeatTimeout        Duration
	RetryInitialInterval    Duration
	RetryMaximumInterval    Duration
	RetryBackoffCoefficient float32
	RetryMaximumAttempts    int
	Identity                string
}

func NewTemporalActivityUpdateOptionsCommand(cctx *CommandContext, parent *TemporalActivityCommand) *TemporalActivityUpdateOptionsCommand {
	var s TemporalActivityUpdateOptionsCommand
	s.Parent = parent
	s.Command.DisableFlagsInUseLine = true
	s.Command.Use = "update-options [flags]"
	s.Command.Short = "Update Activity options"
	if hasHighlighting {
		s.Command.Long = "Update Activity options. Specify the Activity and Workflow IDs, and\noptions you want to update.\nUpdates are incremental, only changing the specified options.\n\n\x1b[1mtemporal activity update-options \\\n    --activity-id YourActivityId \\\n    --workflow-id YourWorkflowId \\\n    --task-queue NewTaskQueueName \\\n    --schedule-to-close-timeout DURATION \\\n    --schedule-to-start-timeout DURATION \\\n    --start-to-close-timeout DURATION \\\n    --heartbeat-timeout DURATION \\\n    --retry-initial-interval DURATION \\\n    --retry-maximum-interval DURATION \\\n    --retry-backoff-coefficient NewBackoffCoefficient \\\n    --retry-maximum-attempts NewMaximumAttempts\x1b[0m"
	} else {
		s.Command.Long = "Update Activity options. Specify the Activity and Workflow IDs, and\noptions you want to update.\nUpdates are incremental, only changing the specified options.\n\n```\ntemporal activity update-options \\\n    --activity-id YourActivityId \\\n    --workflow-id YourWorkflowId \\\n    --task-queue NewTaskQueueName \\\n    --schedule-to-close-timeout DURATION \\\n    --schedule-to-start-timeout DURATION \\\n    --start-to-close-timeout DURATION \\\n    --heartbeat-timeout DURATION \\\n    --retry-initial-interval DURATION \\\n    --retry-maximum-interval DURATION \\\n    --retry-backoff-coefficient NewBackoffCoefficient \\\n    --retry-maximum-attempts NewMaximumAttempts\n\n```"
	}
	s.Command.Args = cobra.NoArgs
	s.Command.Flags().StringVar(&s.ActivityId, "activity-id", "", "Activity ID. Required.")
	_ = cobra.MarkFlagRequired(s.Command.Flags(), "activity-id")
	s.Command.Flags().StringVar(&s.TaskQueue, "task-queue", "", "Name of the task queue for the Activity.")
	s.ScheduleToCloseTimeout = 0
	s.Command.Flags().Var(&s.ScheduleToCloseTimeout, "schedule-to-close-timeout", "Indicates how long the caller is willing to wait for an activity completion. Limits how long retries will be attempted.")
	s.ScheduleToStartTimeout = 0
	s.Command.Flags().Var(&s.ScheduleToStartTimeout, "schedule-to-start-timeout", "Limits time an activity task can stay in a task queue before a worker picks it up. This timeout is always non retryable, as all a retry would achieve is to put it back into the same queue. Defaults to the schedule-to-close timeout or workflow execution timeout if not specified.")
	s.StartToCloseTimeout = 0
	s.Command.Flags().Var(&s.StartToCloseTimeout, "start-to-close-timeout", "Maximum time an activity is allowed to execute after being picked up by a worker. This timeout is always retryable.")
	s.HeartbeatTimeout = 0
	s.Command.Flags().Var(&s.HeartbeatTimeout, "heartbeat-timeout", "Maximum permitted time between successful worker heartbeats.")
	s.RetryInitialInterval = 0
	s.Command.Flags().Var(&s.RetryInitialInterval, "retry-initial-interval", "Interval of the first retry. If retryBackoffCoefficient is 1.0 then it is used for all retries.")
	s.RetryMaximumInterval = 0
	s.Command.Flags().Var(&s.RetryMaximumInterval, "retry-maximum-interval", "Maximum interval between retries. Exponential backoff leads to interval increase. This value is the cap of the increase.")
	s.Command.Flags().Float32Var(&s.RetryBackoffCoefficient, "retry-backoff-coefficient", 0, "Coefficient used to calculate the next retry interval. The next retry interval is previous interval multiplied by the backoff coefficient. Must be 1 or larger.")
	s.Command.Flags().IntVar(&s.RetryMaximumAttempts, "retry-maximum-attempts", 0, "Maximum number of attempts. When exceeded the retries stop even if not expired yet. Setting this value to 1 disables retries. Setting this value to 0 means unlimited attempts(up to the timeouts).")
	s.Command.Flags().StringVar(&s.Identity, "identity", "", "Identity of the user submitting this request.")
	s.WorkflowReferenceOptions.buildFlags(cctx, s.Command.Flags())
	s.Command.Run = func(c *cobra.Command, args []string) {
		if err := s.run(cctx, args); err != nil {
			cctx.Options.Fail(err)
		}
	}
	return &s
}

type TemporalBatchCommand struct {
	Parent  *TemporalCommand
	Command cobra.Command
	ClientOptions
}

func NewTemporalBatchCommand(cctx *CommandContext, parent *TemporalCommand) *TemporalBatchCommand {
	var s TemporalBatchCommand
	s.Parent = parent
	s.Command.Use = "batch"
	s.Command.Short = "Manage running batch jobs"
	if hasHighlighting {
		s.Command.Long = "List or terminate running batch jobs.\n\nA batch job executes a command on multiple Workflow Executions at once. Create\nbatch jobs by passing \x1b[1m--query\x1b[0m to commands that support it. For example, to\ncreate a batch job to cancel a set of Workflow Executions:\n\n\x1b[1mtemporal workflow cancel \\\n  --query 'ExecutionStatus = \"Running\" AND WorkflowType=\"YourWorkflow\"' \\\n  --reason \"Testing\"\x1b[0m\n\nQuery Quick Reference:\n\n\x1b[1m+----------------------------------------------------------------------------+\n| Composition:                                                               |\n| - Data types: String literals with single or double quotes,                |\n|   Numbers (integer and floating point), Booleans                           |\n| - Comparison: '=', '!=', '>', '>=', '<', '<='                              |\n| - Expressions/Operators:  'IN array', 'BETWEEN value AND value',           |\n|   'STARTS_WITH string', 'IS NULL', 'IS NOT NULL', 'expr AND expr',         |\n|   'expr OR expr', '( expr )'                                               |\n| - Array: '( comma-separated-values )'                                      |\n|                                                                            |\n| Please note:                                                               |\n| - Wrap attributes with backticks if it contains characters not in          |\n|   [a-zA-Z0-9].                                                             |\n| - STARTS_WITH is only available for Keyword search attributes.             |\n+----------------------------------------------------------------------------+\x1b[0m\n\nVisit https://docs.temporal.io/visibility to read more about Search Attributes\nand Query creation."
	} else {
		s.Command.Long = "List or terminate running batch jobs.\n\nA batch job executes a command on multiple Workflow Executions at once. Create\nbatch jobs by passing `--query` to commands that support it. For example, to\ncreate a batch job to cancel a set of Workflow Executions:\n\n```\ntemporal workflow cancel \\\n  --query 'ExecutionStatus = \"Running\" AND WorkflowType=\"YourWorkflow\"' \\\n  --reason \"Testing\"\n```\n\nQuery Quick Reference:\n\n```\n+----------------------------------------------------------------------------+\n| Composition:                                                               |\n| - Data types: String literals with single or double quotes,                |\n|   Numbers (integer and floating point), Booleans                           |\n| - Comparison: '=', '!=', '>', '>=', '<', '<='                              |\n| - Expressions/Operators:  'IN array', 'BETWEEN value AND value',           |\n|   'STARTS_WITH string', 'IS NULL', 'IS NOT NULL', 'expr AND expr',         |\n|   'expr OR expr', '( expr )'                                               |\n| - Array: '( comma-separated-values )'                                      |\n|                                                                            |\n| Please note:                                                               |\n| - Wrap attributes with backticks if it contains characters not in          |\n|   [a-zA-Z0-9].                                                             |\n| - STARTS_WITH is only available for Keyword search attributes.             |\n+----------------------------------------------------------------------------+\n```\n\nVisit https://docs.temporal.io/visibility to read more about Search Attributes\nand Query creation."
	}
	s.Command.Args = cobra.NoArgs
	s.Command.AddCommand(&NewTemporalBatchDescribeCommand(cctx, &s).Command)
	s.Command.AddCommand(&NewTemporalBatchListCommand(cctx, &s).Command)
	s.Command.AddCommand(&NewTemporalBatchTerminateCommand(cctx, &s).Command)
	s.ClientOptions.buildFlags(cctx, s.Command.PersistentFlags())
	return &s
}

type TemporalBatchDescribeCommand struct {
	Parent  *TemporalBatchCommand
	Command cobra.Command
	JobId   string
}

func NewTemporalBatchDescribeCommand(cctx *CommandContext, parent *TemporalBatchCommand) *TemporalBatchDescribeCommand {
	var s TemporalBatchDescribeCommand
	s.Parent = parent
	s.Command.DisableFlagsInUseLine = true
	s.Command.Use = "describe [flags]"
	s.Command.Short = "Show batch job progress"
	if hasHighlighting {
		s.Command.Long = "Show the progress of an ongoing batch job. Pass a valid job ID to display its\ninformation:\n\n\x1b[1mtemporal batch describe \\\n    --job-id YourJobId\x1b[0m"
	} else {
		s.Command.Long = "Show the progress of an ongoing batch job. Pass a valid job ID to display its\ninformation:\n\n```\ntemporal batch describe \\\n    --job-id YourJobId\n```"
	}
	s.Command.Args = cobra.NoArgs
	s.Command.Flags().StringVar(&s.JobId, "job-id", "", "Batch job ID. Required.")
	_ = cobra.MarkFlagRequired(s.Command.Flags(), "job-id")
	s.Command.Run = func(c *cobra.Command, args []string) {
		if err := s.run(cctx, args); err != nil {
			cctx.Options.Fail(err)
		}
	}
	return &s
}

type TemporalBatchListCommand struct {
	Parent  *TemporalBatchCommand
	Command cobra.Command
	Limit   int
}

func NewTemporalBatchListCommand(cctx *CommandContext, parent *TemporalBatchCommand) *TemporalBatchListCommand {
	var s TemporalBatchListCommand
	s.Parent = parent
	s.Command.DisableFlagsInUseLine = true
	s.Command.Use = "list [flags]"
	s.Command.Short = "List all batch jobs"
	if hasHighlighting {
		s.Command.Long = "Return a list of batch jobs on the Service or within a single Namespace. For\nexample, list the batch jobs for \"YourNamespace\":\n\n\x1b[1mtemporal batch list \\\n    --namespace YourNamespace\x1b[0m"
	} else {
		s.Command.Long = "Return a list of batch jobs on the Service or within a single Namespace. For\nexample, list the batch jobs for \"YourNamespace\":\n\n```\ntemporal batch list \\\n    --namespace YourNamespace\n```"
	}
	s.Command.Args = cobra.NoArgs
	s.Command.Flags().IntVar(&s.Limit, "limit", 0, "Maximum number of batch jobs to display.")
	s.Command.Run = func(c *cobra.Command, args []string) {
		if err := s.run(cctx, args); err != nil {
			cctx.Options.Fail(err)
		}
	}
	return &s
}

type TemporalBatchTerminateCommand struct {
	Parent  *TemporalBatchCommand
	Command cobra.Command
	JobId   string
	Reason  string
}

func NewTemporalBatchTerminateCommand(cctx *CommandContext, parent *TemporalBatchCommand) *TemporalBatchTerminateCommand {
	var s TemporalBatchTerminateCommand
	s.Parent = parent
	s.Command.DisableFlagsInUseLine = true
	s.Command.Use = "terminate [flags]"
	s.Command.Short = "Forcefully end a batch job"
	if hasHighlighting {
		s.Command.Long = "Terminate a batch job with the provided job ID. You must provide a reason for\nthe termination. The Service stores this explanation as metadata for the\ntermination event for later reference:\n\n\x1b[1mtemporal batch terminate \\\n    --job-id YourJobId \\\n    --reason YourTerminationReason\x1b[0m"
	} else {
		s.Command.Long = "Terminate a batch job with the provided job ID. You must provide a reason for\nthe termination. The Service stores this explanation as metadata for the\ntermination event for later reference:\n\n```\ntemporal batch terminate \\\n    --job-id YourJobId \\\n    --reason YourTerminationReason\n```"
	}
	s.Command.Args = cobra.NoArgs
	s.Command.Flags().StringVar(&s.JobId, "job-id", "", "Job ID to terminate. Required.")
	_ = cobra.MarkFlagRequired(s.Command.Flags(), "job-id")
	s.Command.Flags().StringVar(&s.Reason, "reason", "", "Reason for terminating the batch job. Required.")
	_ = cobra.MarkFlagRequired(s.Command.Flags(), "reason")
	s.Command.Run = func(c *cobra.Command, args []string) {
		if err := s.run(cctx, args); err != nil {
			cctx.Options.Fail(err)
		}
	}
	return &s
}

type TemporalEnvCommand struct {
	Parent  *TemporalCommand
	Command cobra.Command
}

func NewTemporalEnvCommand(cctx *CommandContext, parent *TemporalCommand) *TemporalEnvCommand {
	var s TemporalEnvCommand
	s.Parent = parent
	s.Command.Use = "env"
	s.Command.Short = "Manage environments"
	if hasHighlighting {
		s.Command.Long = "Environments manage key-value presets, auto-configuring Temporal CLI options\nfor you. You can set up distinct environments like \"dev\" and \"prod\" for\nconvenience:\n\n\x1b[1mtemporal env set \\\n    --env prod \\\n    --key address \\\n    --value production.f45a2.tmprl.cloud:7233\x1b[0m\n\nEach environment is isolated. Changes to \"prod\" presets won't affect \"dev\".\n\nFor easiest use, set a \x1b[1mTEMPORAL_ENV\x1b[0m environment variable in your shell. The\nTemporal CLI checks for an \x1b[1m--env\x1b[0m option first, then checks for the\n\x1b[1mTEMPORAL_ENV\x1b[0m environment variable. If neither is set, the CLI uses the\n\"default\" environment."
	} else {
		s.Command.Long = "Environments manage key-value presets, auto-configuring Temporal CLI options\nfor you. You can set up distinct environments like \"dev\" and \"prod\" for\nconvenience:\n\n```\ntemporal env set \\\n    --env prod \\\n    --key address \\\n    --value production.f45a2.tmprl.cloud:7233\n```\n\nEach environment is isolated. Changes to \"prod\" presets won't affect \"dev\".\n\nFor easiest use, set a `TEMPORAL_ENV` environment variable in your shell. The\nTemporal CLI checks for an `--env` option first, then checks for the\n`TEMPORAL_ENV` environment variable. If neither is set, the CLI uses the\n\"default\" environment."
	}
	s.Command.Args = cobra.NoArgs
	s.Command.AddCommand(&NewTemporalEnvDeleteCommand(cctx, &s).Command)
	s.Command.AddCommand(&NewTemporalEnvGetCommand(cctx, &s).Command)
	s.Command.AddCommand(&NewTemporalEnvListCommand(cctx, &s).Command)
	s.Command.AddCommand(&NewTemporalEnvSetCommand(cctx, &s).Command)
	return &s
}

type TemporalEnvDeleteCommand struct {
	Parent  *TemporalEnvCommand
	Command cobra.Command
	Key     string
}

func NewTemporalEnvDeleteCommand(cctx *CommandContext, parent *TemporalEnvCommand) *TemporalEnvDeleteCommand {
	var s TemporalEnvDeleteCommand
	s.Parent = parent
	s.Command.DisableFlagsInUseLine = true
	s.Command.Use = "delete [flags]"
	s.Command.Short = "Delete an environment or environment property"
	if hasHighlighting {
		s.Command.Long = "Remove a presets environment entirely _or_ remove a key-value pair within an\nenvironment. If you don't specify an environment (with \x1b[1m--env\x1b[0m or by setting\nthe \x1b[1mTEMPORAL_ENV\x1b[0m variable), this command updates the \"default\" environment:\n\n\x1b[1mtemporal env delete \\\n    --env YourEnvironment\x1b[0m\n\nor\n\n\x1b[1mtemporal env delete \\\n    --env prod \\\n    --key tls-key-path\x1b[0m"
	} else {
		s.Command.Long = "Remove a presets environment entirely _or_ remove a key-value pair within an\nenvironment. If you don't specify an environment (with `--env` or by setting\nthe `TEMPORAL_ENV` variable), this command updates the \"default\" environment:\n\n```\ntemporal env delete \\\n    --env YourEnvironment\n```\n\nor\n\n```\ntemporal env delete \\\n    --env prod \\\n    --key tls-key-path\n```"
	}
	s.Command.Args = cobra.MaximumNArgs(1)
	s.Command.Flags().StringVarP(&s.Key, "key", "k", "", "Property name.")
	s.Command.Run = func(c *cobra.Command, args []string) {
		if err := s.run(cctx, args); err != nil {
			cctx.Options.Fail(err)
		}
	}
	return &s
}

type TemporalEnvGetCommand struct {
	Parent  *TemporalEnvCommand
	Command cobra.Command
	Key     string
}

func NewTemporalEnvGetCommand(cctx *CommandContext, parent *TemporalEnvCommand) *TemporalEnvGetCommand {
	var s TemporalEnvGetCommand
	s.Parent = parent
	s.Command.DisableFlagsInUseLine = true
	s.Command.Use = "get [flags]"
	s.Command.Short = "Show environment properties"
	if hasHighlighting {
		s.Command.Long = "List the properties for a given environment:\n\n\x1b[1mtemporal env get \\\n    --env YourEnvironment\x1b[0m\n\nPrint a single property:\n\n\x1b[1mtemporal env get \\\n    --env YourEnvironment \\\n    --key YourPropertyKey\x1b[0m\n\nIf you don't specify an environment (with \x1b[1m--env\x1b[0m or by setting the\n\x1b[1mTEMPORAL_ENV\x1b[0m variable), this command lists properties of the \"default\"\nenvironment."
	} else {
		s.Command.Long = "List the properties for a given environment:\n\n```\ntemporal env get \\\n    --env YourEnvironment\n```\n\nPrint a single property:\n\n```\ntemporal env get \\\n    --env YourEnvironment \\\n    --key YourPropertyKey\n```\n\nIf you don't specify an environment (with `--env` or by setting the\n`TEMPORAL_ENV` variable), this command lists properties of the \"default\"\nenvironment."
	}
	s.Command.Args = cobra.MaximumNArgs(1)
	s.Command.Flags().StringVarP(&s.Key, "key", "k", "", "Property name.")
	s.Command.Run = func(c *cobra.Command, args []string) {
		if err := s.run(cctx, args); err != nil {
			cctx.Options.Fail(err)
		}
	}
	return &s
}

type TemporalEnvListCommand struct {
	Parent  *TemporalEnvCommand
	Command cobra.Command
}

func NewTemporalEnvListCommand(cctx *CommandContext, parent *TemporalEnvCommand) *TemporalEnvListCommand {
	var s TemporalEnvListCommand
	s.Parent = parent
	s.Command.DisableFlagsInUseLine = true
	s.Command.Use = "list [flags]"
	s.Command.Short = "Show environment names"
	s.Command.Long = "List the environments you have set up on your local computer. Environments are\nstored in \"$HOME/.config/temporalio/temporal.yaml\"."
	s.Command.Args = cobra.NoArgs
	s.Command.Annotations = make(map[string]string)
	s.Command.Annotations["ignoresMissingEnv"] = "true"
	s.Command.Run = func(c *cobra.Command, args []string) {
		if err := s.run(cctx, args); err != nil {
			cctx.Options.Fail(err)
		}
	}
	return &s
}

type TemporalEnvSetCommand struct {
	Parent  *TemporalEnvCommand
	Command cobra.Command
	Key     string
	Value   string
}

func NewTemporalEnvSetCommand(cctx *CommandContext, parent *TemporalEnvCommand) *TemporalEnvSetCommand {
	var s TemporalEnvSetCommand
	s.Parent = parent
	s.Command.DisableFlagsInUseLine = true
	s.Command.Use = "set [flags]"
	s.Command.Short = "Set environment properties"
	if hasHighlighting {
		s.Command.Long = "Assign a value to a property key and store it to an environment:\n\n\x1b[1mtemporal env set \\\n    --env environment \\\n    --key property \\\n    --value value\x1b[0m\n\nIf you don't specify an environment (with \x1b[1m--env\x1b[0m or by setting the\n\x1b[1mTEMPORAL_ENV\x1b[0m variable), this command sets properties in the \"default\"\nenvironment.\n\nStoring keys with CLI option names lets the CLI automatically set those\noptions for you. This reduces effort and helps avoid typos when issuing\ncommands."
	} else {
		s.Command.Long = "Assign a value to a property key and store it to an environment:\n\n```\ntemporal env set \\\n    --env environment \\\n    --key property \\\n    --value value\n```\n\nIf you don't specify an environment (with `--env` or by setting the\n`TEMPORAL_ENV` variable), this command sets properties in the \"default\"\nenvironment.\n\nStoring keys with CLI option names lets the CLI automatically set those\noptions for you. This reduces effort and helps avoid typos when issuing\ncommands."
	}
	s.Command.Args = cobra.MaximumNArgs(2)
	s.Command.Annotations = make(map[string]string)
	s.Command.Annotations["ignoresMissingEnv"] = "true"
	s.Command.Flags().StringVarP(&s.Key, "key", "k", "", "Property name (required).")
	s.Command.Flags().StringVarP(&s.Value, "value", "v", "", "Property value (required).")
	s.Command.Run = func(c *cobra.Command, args []string) {
		if err := s.run(cctx, args); err != nil {
			cctx.Options.Fail(err)
		}
	}
	return &s
}

type TemporalOperatorCommand struct {
	Parent  *TemporalCommand
	Command cobra.Command
	ClientOptions
}

func NewTemporalOperatorCommand(cctx *CommandContext, parent *TemporalCommand) *TemporalOperatorCommand {
	var s TemporalOperatorCommand
	s.Parent = parent
	s.Command.Use = "operator"
	s.Command.Short = "Manage Temporal deployments"
	if hasHighlighting {
		s.Command.Long = "Operator commands manage and fetch information about Namespaces, Search\nAttributes, Nexus Endpoints, and Temporal Services:\n\n\x1b[1mtemporal operator [command] [subcommand] [options]\x1b[0m\n\nFor example, to show information about the Temporal Service at the default\naddress (localhost):\n\n\x1b[1mtemporal operator cluster describe\x1b[0m"
	} else {
		s.Command.Long = "Operator commands manage and fetch information about Namespaces, Search\nAttributes, Nexus Endpoints, and Temporal Services:\n\n```\ntemporal operator [command] [subcommand] [options]\n```\n\nFor example, to show information about the Temporal Service at the default\naddress (localhost):\n\n```\ntemporal operator cluster describe\n```"
	}
	s.Command.Args = cobra.NoArgs
	s.Command.AddCommand(&NewTemporalOperatorClusterCommand(cctx, &s).Command)
	s.Command.AddCommand(&NewTemporalOperatorNamespaceCommand(cctx, &s).Command)
	s.Command.AddCommand(&NewTemporalOperatorNexusCommand(cctx, &s).Command)
	s.Command.AddCommand(&NewTemporalOperatorSearchAttributeCommand(cctx, &s).Command)
	s.ClientOptions.buildFlags(cctx, s.Command.PersistentFlags())
	return &s
}

type TemporalOperatorClusterCommand struct {
	Parent  *TemporalOperatorCommand
	Command cobra.Command
}

func NewTemporalOperatorClusterCommand(cctx *CommandContext, parent *TemporalOperatorCommand) *TemporalOperatorClusterCommand {
	var s TemporalOperatorClusterCommand
	s.Parent = parent
	s.Command.Use = "cluster"
	s.Command.Short = "Manage a Temporal Cluster"
	if hasHighlighting {
		s.Command.Long = "Perform operator actions on Temporal Services (also known as Clusters).\n\n\x1b[1mtemporal operator cluster [subcommand] [options]\x1b[0m\n\nFor example to check Service/Cluster health:\n\n\x1b[1mtemporal operator cluster health\x1b[0m"
	} else {
		s.Command.Long = "Perform operator actions on Temporal Services (also known as Clusters).\n\n```\ntemporal operator cluster [subcommand] [options]\n```\n\nFor example to check Service/Cluster health:\n\n```\ntemporal operator cluster health\n```"
	}
	s.Command.Args = cobra.NoArgs
	s.Command.AddCommand(&NewTemporalOperatorClusterDescribeCommand(cctx, &s).Command)
	s.Command.AddCommand(&NewTemporalOperatorClusterHealthCommand(cctx, &s).Command)
	s.Command.AddCommand(&NewTemporalOperatorClusterListCommand(cctx, &s).Command)
	s.Command.AddCommand(&NewTemporalOperatorClusterRemoveCommand(cctx, &s).Command)
	s.Command.AddCommand(&NewTemporalOperatorClusterSystemCommand(cctx, &s).Command)
	s.Command.AddCommand(&NewTemporalOperatorClusterUpsertCommand(cctx, &s).Command)
	return &s
}

type TemporalOperatorClusterDescribeCommand struct {
	Parent  *TemporalOperatorClusterCommand
	Command cobra.Command
	Detail  bool
}

func NewTemporalOperatorClusterDescribeCommand(cctx *CommandContext, parent *TemporalOperatorClusterCommand) *TemporalOperatorClusterDescribeCommand {
	var s TemporalOperatorClusterDescribeCommand
	s.Parent = parent
	s.Command.DisableFlagsInUseLine = true
	s.Command.Use = "describe [flags]"
	s.Command.Short = "Show Temporal Cluster information"
	if hasHighlighting {
		s.Command.Long = "View information about a Temporal Cluster (Service), including Cluster Name,\npersistence store, and visibility store. Add \x1b[1m--detail\x1b[0m for additional info:\n\n\x1b[1mtemporal operator cluster describe [--detail]\x1b[0m"
	} else {
		s.Command.Long = "View information about a Temporal Cluster (Service), including Cluster Name,\npersistence store, and visibility store. Add `--detail` for additional info:\n\n```\ntemporal operator cluster describe [--detail]\n```"
	}
	s.Command.Args = cobra.NoArgs
	s.Command.Flags().BoolVar(&s.Detail, "detail", false, "Show history shard count and Cluster/Service version information.")
	s.Command.Run = func(c *cobra.Command, args []string) {
		if err := s.run(cctx, args); err != nil {
			cctx.Options.Fail(err)
		}
	}
	return &s
}

type TemporalOperatorClusterHealthCommand struct {
	Parent  *TemporalOperatorClusterCommand
	Command cobra.Command
}

func NewTemporalOperatorClusterHealthCommand(cctx *CommandContext, parent *TemporalOperatorClusterCommand) *TemporalOperatorClusterHealthCommand {
	var s TemporalOperatorClusterHealthCommand
	s.Parent = parent
	s.Command.DisableFlagsInUseLine = true
	s.Command.Use = "health [flags]"
	s.Command.Short = "Check Temporal Service health"
	if hasHighlighting {
		s.Command.Long = "View information about the health of a Temporal Service:\n\n\x1b[1mtemporal operator cluster health\x1b[0m"
	} else {
		s.Command.Long = "View information about the health of a Temporal Service:\n\n```\ntemporal operator cluster health\n```"
	}
	s.Command.Args = cobra.NoArgs
	s.Command.Run = func(c *cobra.Command, args []string) {
		if err := s.run(cctx, args); err != nil {
			cctx.Options.Fail(err)
		}
	}
	return &s
}

type TemporalOperatorClusterListCommand struct {
	Parent  *TemporalOperatorClusterCommand
	Command cobra.Command
	Limit   int
}

func NewTemporalOperatorClusterListCommand(cctx *CommandContext, parent *TemporalOperatorClusterCommand) *TemporalOperatorClusterListCommand {
	var s TemporalOperatorClusterListCommand
	s.Parent = parent
	s.Command.DisableFlagsInUseLine = true
	s.Command.Use = "list [flags]"
	s.Command.Short = "Show Temporal Clusters"
	if hasHighlighting {
		s.Command.Long = "Print a list of remote Temporal Clusters (Services) registered to the local\nService. Report details include the Cluster's name, ID, address, History Shard\ncount, Failover version, and availability:\n\n\x1b[1mtemporal operator cluster list [--limit max-count]\x1b[0m"
	} else {
		s.Command.Long = "Print a list of remote Temporal Clusters (Services) registered to the local\nService. Report details include the Cluster's name, ID, address, History Shard\ncount, Failover version, and availability:\n\n```\ntemporal operator cluster list [--limit max-count]\n```"
	}
	s.Command.Args = cobra.NoArgs
	s.Command.Flags().IntVar(&s.Limit, "limit", 0, "Maximum number of Clusters to display.")
	s.Command.Run = func(c *cobra.Command, args []string) {
		if err := s.run(cctx, args); err != nil {
			cctx.Options.Fail(err)
		}
	}
	return &s
}

type TemporalOperatorClusterRemoveCommand struct {
	Parent  *TemporalOperatorClusterCommand
	Command cobra.Command
	Name    string
}

func NewTemporalOperatorClusterRemoveCommand(cctx *CommandContext, parent *TemporalOperatorClusterCommand) *TemporalOperatorClusterRemoveCommand {
	var s TemporalOperatorClusterRemoveCommand
	s.Parent = parent
	s.Command.DisableFlagsInUseLine = true
	s.Command.Use = "remove [flags]"
	s.Command.Short = "Remove a Temporal Cluster"
	if hasHighlighting {
		s.Command.Long = "Remove a registered remote Temporal Cluster (Service) from the local Service.\n\n\x1b[1mtemporal operator cluster remove \\\n    --name YourClusterName\x1b[0m"
	} else {
		s.Command.Long = "Remove a registered remote Temporal Cluster (Service) from the local Service.\n\n```\ntemporal operator cluster remove \\\n    --name YourClusterName\n```"
	}
	s.Command.Args = cobra.NoArgs
	s.Command.Flags().StringVar(&s.Name, "name", "", "Cluster/Service name. Required.")
	_ = cobra.MarkFlagRequired(s.Command.Flags(), "name")
	s.Command.Run = func(c *cobra.Command, args []string) {
		if err := s.run(cctx, args); err != nil {
			cctx.Options.Fail(err)
		}
	}
	return &s
}

type TemporalOperatorClusterSystemCommand struct {
	Parent  *TemporalOperatorClusterCommand
	Command cobra.Command
}

func NewTemporalOperatorClusterSystemCommand(cctx *CommandContext, parent *TemporalOperatorClusterCommand) *TemporalOperatorClusterSystemCommand {
	var s TemporalOperatorClusterSystemCommand
	s.Parent = parent
	s.Command.DisableFlagsInUseLine = true
	s.Command.Use = "system [flags]"
	s.Command.Short = "Show Temporal Cluster info"
	if hasHighlighting {
		s.Command.Long = "Show Temporal Server information for Temporal Clusters (Service): Server\nversion, scheduling support, and more. This information helps diagnose\nproblems with the Temporal Server.\n\nThe command defaults to the local Service. Otherwise, use the\n\x1b[1m--frontend-address\x1b[0m option to specify a Cluster (Service) endpoint:\n\n\x1b[1mtemporal operator cluster system \\\n    --frontend-address \"YourRemoteEndpoint:YourRemotePort\"\x1b[0m"
	} else {
		s.Command.Long = "Show Temporal Server information for Temporal Clusters (Service): Server\nversion, scheduling support, and more. This information helps diagnose\nproblems with the Temporal Server.\n\nThe command defaults to the local Service. Otherwise, use the\n`--frontend-address` option to specify a Cluster (Service) endpoint:\n\n```\ntemporal operator cluster system \\\n    --frontend-address \"YourRemoteEndpoint:YourRemotePort\"\n```"
	}
	s.Command.Args = cobra.NoArgs
	s.Command.Run = func(c *cobra.Command, args []string) {
		if err := s.run(cctx, args); err != nil {
			cctx.Options.Fail(err)
		}
	}
	return &s
}

type TemporalOperatorClusterUpsertCommand struct {
	Parent           *TemporalOperatorClusterCommand
	Command          cobra.Command
	FrontendAddress  string
	EnableConnection bool
}

func NewTemporalOperatorClusterUpsertCommand(cctx *CommandContext, parent *TemporalOperatorClusterCommand) *TemporalOperatorClusterUpsertCommand {
	var s TemporalOperatorClusterUpsertCommand
	s.Parent = parent
	s.Command.DisableFlagsInUseLine = true
	s.Command.Use = "upsert [flags]"
	s.Command.Short = "Add/update a Temporal Cluster"
	if hasHighlighting {
		s.Command.Long = "Add, remove, or update a registered (\"remote\") Temporal Cluster (Service).\n\n\x1b[1mtemporal operator cluster upsert [options]\x1b[0m\n\nFor example:\n\n\x1b[1mtemporal operator cluster upsert \\\n    --frontend-address \"YourRemoteEndpoint:YourRemotePort\"\n    --enable-connection false\x1b[0m"
	} else {
		s.Command.Long = "Add, remove, or update a registered (\"remote\") Temporal Cluster (Service).\n\n```\ntemporal operator cluster upsert [options]\n```\n\nFor example:\n\n```\ntemporal operator cluster upsert \\\n    --frontend-address \"YourRemoteEndpoint:YourRemotePort\"\n    --enable-connection false\n```"
	}
	s.Command.Args = cobra.NoArgs
	s.Command.Flags().StringVar(&s.FrontendAddress, "frontend-address", "", "Remote endpoint. Required.")
	_ = cobra.MarkFlagRequired(s.Command.Flags(), "frontend-address")
	s.Command.Flags().BoolVar(&s.EnableConnection, "enable-connection", false, "Set the connection to \"enabled\".")
	s.Command.Run = func(c *cobra.Command, args []string) {
		if err := s.run(cctx, args); err != nil {
			cctx.Options.Fail(err)
		}
	}
	return &s
}

type TemporalOperatorNamespaceCommand struct {
	Parent  *TemporalOperatorCommand
	Command cobra.Command
}

func NewTemporalOperatorNamespaceCommand(cctx *CommandContext, parent *TemporalOperatorCommand) *TemporalOperatorNamespaceCommand {
	var s TemporalOperatorNamespaceCommand
	s.Parent = parent
	s.Command.Use = "namespace"
	s.Command.Short = "Namespace operations"
	if hasHighlighting {
		s.Command.Long = "Manage Temporal Cluster (Service) Namespaces:\n\n\x1b[1mtemporal operator namespace [command] [command options]\x1b[0m\n\nFor example:\n\n\x1b[1mtemporal operator namespace create \\\n    --namespace YourNewNamespaceName\x1b[0m"
	} else {
		s.Command.Long = "Manage Temporal Cluster (Service) Namespaces:\n\n```\ntemporal operator namespace [command] [command options]\n```\n\nFor example:\n\n```\ntemporal operator namespace create \\\n    --namespace YourNewNamespaceName\n```"
	}
	s.Command.Args = cobra.NoArgs
	s.Command.AddCommand(&NewTemporalOperatorNamespaceCreateCommand(cctx, &s).Command)
	s.Command.AddCommand(&NewTemporalOperatorNamespaceDeleteCommand(cctx, &s).Command)
	s.Command.AddCommand(&NewTemporalOperatorNamespaceDescribeCommand(cctx, &s).Command)
	s.Command.AddCommand(&NewTemporalOperatorNamespaceListCommand(cctx, &s).Command)
	s.Command.AddCommand(&NewTemporalOperatorNamespaceUpdateCommand(cctx, &s).Command)
	return &s
}

type TemporalOperatorNamespaceCreateCommand struct {
	Parent                  *TemporalOperatorNamespaceCommand
	Command                 cobra.Command
	ActiveCluster           string
	Cluster                 []string
	Data                    []string
	Description             string
	Email                   string
	Global                  bool
	HistoryArchivalState    StringEnum
	HistoryUri              string
	Retention               Duration
	VisibilityArchivalState StringEnum
	VisibilityUri           string
}

func NewTemporalOperatorNamespaceCreateCommand(cctx *CommandContext, parent *TemporalOperatorNamespaceCommand) *TemporalOperatorNamespaceCreateCommand {
	var s TemporalOperatorNamespaceCreateCommand
	s.Parent = parent
	s.Command.DisableFlagsInUseLine = true
	s.Command.Use = "create [flags]"
	s.Command.Short = "Register a new Namespace"
	if hasHighlighting {
		s.Command.Long = "Create a new Namespace on the Temporal Service:\n\n\x1b[1mtemporal operator namespace create \\\n    --namespace YourNewNamespaceName \\\n    [options]\x1b[0m`\n\nCreate a Namespace with multi-region data replication:\n\n\x1b[1mtemporal operator namespace create \\\n    --global \\\n    --namespace YourNewNamespaceName\x1b[0m\n\nConfigure settings like retention and Visibility Archival State as needed.\nFor example, the Visibility Archive can be set on a separate URI:\n\n\x1b[1mtemporal operator namespace create \\\n    --retention 5d \\\n    --visibility-archival-state enabled \\\n    --visibility-uri YourURI \\\n    --namespace YourNewNamespaceName\x1b[0m\n\nNote: URI values for archival states can't be changed once enabled."
	} else {
		s.Command.Long = "Create a new Namespace on the Temporal Service:\n\n```\ntemporal operator namespace create \\\n    --namespace YourNewNamespaceName \\\n    [options]\n````\n\nCreate a Namespace with multi-region data replication:\n\n```\ntemporal operator namespace create \\\n    --global \\\n    --namespace YourNewNamespaceName\n```\n\nConfigure settings like retention and Visibility Archival State as needed.\nFor example, the Visibility Archive can be set on a separate URI:\n\n```\ntemporal operator namespace create \\\n    --retention 5d \\\n    --visibility-archival-state enabled \\\n    --visibility-uri YourURI \\\n    --namespace YourNewNamespaceName\n```\n\nNote: URI values for archival states can't be changed once enabled."
	}
	s.Command.Args = cobra.MaximumNArgs(1)
	s.Command.Flags().StringVar(&s.ActiveCluster, "active-cluster", "", "Active Cluster (Service) name.")
	s.Command.Flags().StringArrayVar(&s.Cluster, "cluster", nil, "Cluster (Service) names for Namespace creation. Can be passed multiple times.")
	s.Command.Flags().StringArrayVar(&s.Data, "data", nil, "Namespace data as `KEY=VALUE` pairs. Keys must be identifiers, and values must be JSON values. For example: 'YourKey={\"your\": \"value\"}'. Can be passed multiple times.")
	s.Command.Flags().StringVar(&s.Description, "description", "", "Namespace description.")
	s.Command.Flags().StringVar(&s.Email, "email", "", "Owner email.")
	s.Command.Flags().BoolVar(&s.Global, "global", false, "Enable multi-region data replication.")
	s.HistoryArchivalState = NewStringEnum([]string{"disabled", "enabled"}, "disabled")
	s.Command.Flags().Var(&s.HistoryArchivalState, "history-archival-state", "History archival state. Accepted values: disabled, enabled.")
	s.Command.Flags().StringVar(&s.HistoryUri, "history-uri", "", "Archive history to this `URI`. Once enabled, can't be changed.")
	s.Retention = Duration(259200000 * time.Millisecond)
	s.Command.Flags().Var(&s.Retention, "retention", "Time to preserve closed Workflows before deletion.")
	s.VisibilityArchivalState = NewStringEnum([]string{"disabled", "enabled"}, "disabled")
	s.Command.Flags().Var(&s.VisibilityArchivalState, "visibility-archival-state", "Visibility archival state. Accepted values: disabled, enabled.")
	s.Command.Flags().StringVar(&s.VisibilityUri, "visibility-uri", "", "Archive visibility data to this `URI`. Once enabled, can't be changed.")
	s.Command.Run = func(c *cobra.Command, args []string) {
		if err := s.run(cctx, args); err != nil {
			cctx.Options.Fail(err)
		}
	}
	return &s
}

type TemporalOperatorNamespaceDeleteCommand struct {
	Parent  *TemporalOperatorNamespaceCommand
	Command cobra.Command
	Yes     bool
}

func NewTemporalOperatorNamespaceDeleteCommand(cctx *CommandContext, parent *TemporalOperatorNamespaceCommand) *TemporalOperatorNamespaceDeleteCommand {
	var s TemporalOperatorNamespaceDeleteCommand
	s.Parent = parent
	s.Command.DisableFlagsInUseLine = true
	s.Command.Use = "delete [flags]"
	s.Command.Short = "Delete a Namespace"
	if hasHighlighting {
		s.Command.Long = "Removes a Namespace from the Service.\n\n\x1b[1mtemporal operator namespace delete [options]\x1b[0m\n\nFor example:\n\n\x1b[1mtemporal operator namespace delete \\\n    --namespace YourNamespaceName\x1b[0m"
	} else {
		s.Command.Long = "Removes a Namespace from the Service.\n\n```\ntemporal operator namespace delete [options]\n```\n\nFor example:\n\n```\ntemporal operator namespace delete \\\n    --namespace YourNamespaceName\n```"
	}
	s.Command.Args = cobra.MaximumNArgs(1)
	s.Command.Flags().BoolVarP(&s.Yes, "yes", "y", false, "Request confirmation before deletion.")
	s.Command.Run = func(c *cobra.Command, args []string) {
		if err := s.run(cctx, args); err != nil {
			cctx.Options.Fail(err)
		}
	}
	return &s
}

type TemporalOperatorNamespaceDescribeCommand struct {
	Parent      *TemporalOperatorNamespaceCommand
	Command     cobra.Command
	NamespaceId string
}

func NewTemporalOperatorNamespaceDescribeCommand(cctx *CommandContext, parent *TemporalOperatorNamespaceCommand) *TemporalOperatorNamespaceDescribeCommand {
	var s TemporalOperatorNamespaceDescribeCommand
	s.Parent = parent
	s.Command.DisableFlagsInUseLine = true
	s.Command.Use = "describe [flags]"
	s.Command.Short = "Describe a Namespace"
	if hasHighlighting {
		s.Command.Long = "Provide long-form information about a Namespace identified by its ID or name:\n\n\x1b[1mtemporal operator namespace describe \\\n    --namespace-id YourNamespaceId\x1b[0m\n\nor\n\n\x1b[1mtemporal operator namespace describe \\\n    --namespace YourNamespaceName\x1b[0m"
	} else {
		s.Command.Long = "Provide long-form information about a Namespace identified by its ID or name:\n\n```\ntemporal operator namespace describe \\\n    --namespace-id YourNamespaceId\n```\n\nor\n\n```\ntemporal operator namespace describe \\\n    --namespace YourNamespaceName\n```"
	}
	s.Command.Args = cobra.MaximumNArgs(1)
	s.Command.Flags().StringVar(&s.NamespaceId, "namespace-id", "", "Namespace ID.")
	s.Command.Run = func(c *cobra.Command, args []string) {
		if err := s.run(cctx, args); err != nil {
			cctx.Options.Fail(err)
		}
	}
	return &s
}

type TemporalOperatorNamespaceListCommand struct {
	Parent  *TemporalOperatorNamespaceCommand
	Command cobra.Command
}

func NewTemporalOperatorNamespaceListCommand(cctx *CommandContext, parent *TemporalOperatorNamespaceCommand) *TemporalOperatorNamespaceListCommand {
	var s TemporalOperatorNamespaceListCommand
	s.Parent = parent
	s.Command.DisableFlagsInUseLine = true
	s.Command.Use = "list [flags]"
	s.Command.Short = "List Namespaces"
	if hasHighlighting {
		s.Command.Long = "Display a detailed listing for all Namespaces on the Service:\n\n\x1b[1mtemporal operator namespace list\x1b[0m"
	} else {
		s.Command.Long = "Display a detailed listing for all Namespaces on the Service:\n\n```\ntemporal operator namespace list\n```"
	}
	s.Command.Args = cobra.NoArgs
	s.Command.Run = func(c *cobra.Command, args []string) {
		if err := s.run(cctx, args); err != nil {
			cctx.Options.Fail(err)
		}
	}
	return &s
}

type TemporalOperatorNamespaceUpdateCommand struct {
	Parent                  *TemporalOperatorNamespaceCommand
	Command                 cobra.Command
	ActiveCluster           string
	Cluster                 []string
	Data                    []string
	Description             string
	Email                   string
	PromoteGlobal           bool
	HistoryArchivalState    StringEnum
	HistoryUri              string
	Retention               Duration
	VisibilityArchivalState StringEnum
	VisibilityUri           string
}

func NewTemporalOperatorNamespaceUpdateCommand(cctx *CommandContext, parent *TemporalOperatorNamespaceCommand) *TemporalOperatorNamespaceUpdateCommand {
	var s TemporalOperatorNamespaceUpdateCommand
	s.Parent = parent
	s.Command.DisableFlagsInUseLine = true
	s.Command.Use = "update [flags]"
	s.Command.Short = "Update a Namespace"
	if hasHighlighting {
		s.Command.Long = "Update a Namespace using properties you specify.\n\n\x1b[1mtemporal operator namespace update [options]\x1b[0m\n\nAssign a Namespace's active Cluster (Service):\n\n\x1b[1mtemporal operator namespace update \\\n    --namespace YourNamespaceName \\\n    --active-cluster NewActiveCluster\x1b[0m\n\nPromote a Namespace for multi-region data replication:\n\n\x1b[1mtemporal operator namespace update \\\n    --namespace YourNamespaceName \\\n    --promote-global\x1b[0m\n\nYou may update archives that were previously enabled or disabled. Note: URI\nvalues for archival states can't be changed once enabled.\n\n\x1b[1mtemporal operator namespace update \\\n    --namespace YourNamespaceName \\\n    --history-archival-state enabled \\\n    --visibility-archival-state disabled\x1b[0m"
	} else {
		s.Command.Long = "Update a Namespace using properties you specify.\n\n```\ntemporal operator namespace update [options]\n```\n\nAssign a Namespace's active Cluster (Service):\n\n```\ntemporal operator namespace update \\\n    --namespace YourNamespaceName \\\n    --active-cluster NewActiveCluster\n```\n\nPromote a Namespace for multi-region data replication:\n\n```\ntemporal operator namespace update \\\n    --namespace YourNamespaceName \\\n    --promote-global\n```\n\nYou may update archives that were previously enabled or disabled. Note: URI\nvalues for archival states can't be changed once enabled.\n\n```\ntemporal operator namespace update \\\n    --namespace YourNamespaceName \\\n    --history-archival-state enabled \\\n    --visibility-archival-state disabled\n```"
	}
	s.Command.Args = cobra.MaximumNArgs(1)
	s.Command.Flags().StringVar(&s.ActiveCluster, "active-cluster", "", "Active Cluster (Service) name.")
	s.Command.Flags().StringArrayVar(&s.Cluster, "cluster", nil, "Cluster (Service) names.")
	s.Command.Flags().StringArrayVar(&s.Data, "data", nil, "Namespace data as `KEY=VALUE` pairs. Keys must be identifiers, and values must be JSON values. For example: 'YourKey={\"your\": \"value\"}'. Can be passed multiple times.")
	s.Command.Flags().StringVar(&s.Description, "description", "", "Namespace description.")
	s.Command.Flags().StringVar(&s.Email, "email", "", "Owner email.")
	s.Command.Flags().BoolVar(&s.PromoteGlobal, "promote-global", false, "Enable multi-region data replication.")
	s.HistoryArchivalState = NewStringEnum([]string{"disabled", "enabled"}, "")
	s.Command.Flags().Var(&s.HistoryArchivalState, "history-archival-state", "History archival state. Accepted values: disabled, enabled.")
	s.Command.Flags().StringVar(&s.HistoryUri, "history-uri", "", "Archive history to this `URI`. Once enabled, can't be changed.")
	s.Retention = 0
	s.Command.Flags().Var(&s.Retention, "retention", "Length of time a closed Workflow is preserved before deletion.")
	s.VisibilityArchivalState = NewStringEnum([]string{"disabled", "enabled"}, "")
	s.Command.Flags().Var(&s.VisibilityArchivalState, "visibility-archival-state", "Visibility archival state. Accepted values: disabled, enabled.")
	s.Command.Flags().StringVar(&s.VisibilityUri, "visibility-uri", "", "Archive visibility data to this `URI`. Once enabled, can't be changed.")
	s.Command.Run = func(c *cobra.Command, args []string) {
		if err := s.run(cctx, args); err != nil {
			cctx.Options.Fail(err)
		}
	}
	return &s
}

type TemporalOperatorNexusCommand struct {
	Parent  *TemporalOperatorCommand
	Command cobra.Command
}

func NewTemporalOperatorNexusCommand(cctx *CommandContext, parent *TemporalOperatorCommand) *TemporalOperatorNexusCommand {
	var s TemporalOperatorNexusCommand
	s.Parent = parent
	s.Command.Use = "nexus"
	s.Command.Short = "Commands for managing Nexus resources (EXPERIMENTAL)"
	if hasHighlighting {
		s.Command.Long = "These commands manage Nexus resources.\n\nNexus commands follow this syntax:\n\n\x1b[1mtemporal operator nexus [command] [subcommand] [options]\x1b[0m"
	} else {
		s.Command.Long = "These commands manage Nexus resources.\n\nNexus commands follow this syntax:\n\n```\ntemporal operator nexus [command] [subcommand] [options]\n```"
	}
	s.Command.Args = cobra.NoArgs
	s.Command.AddCommand(&NewTemporalOperatorNexusEndpointCommand(cctx, &s).Command)
	return &s
}

type TemporalOperatorNexusEndpointCommand struct {
	Parent  *TemporalOperatorNexusCommand
	Command cobra.Command
}

func NewTemporalOperatorNexusEndpointCommand(cctx *CommandContext, parent *TemporalOperatorNexusCommand) *TemporalOperatorNexusEndpointCommand {
	var s TemporalOperatorNexusEndpointCommand
	s.Parent = parent
	s.Command.Use = "endpoint"
	s.Command.Short = "Commands for managing Nexus Endpoints (EXPERIMENTAL)"
	if hasHighlighting {
		s.Command.Long = "These commands manage Nexus Endpoints.\n\nNexus Endpoint commands follow this syntax:\n\n\x1b[1mtemporal operator nexus endpoint [command] [options]\x1b[0m"
	} else {
		s.Command.Long = "These commands manage Nexus Endpoints.\n\nNexus Endpoint commands follow this syntax:\n\n```\ntemporal operator nexus endpoint [command] [options]\n```"
	}
	s.Command.Args = cobra.NoArgs
	s.Command.AddCommand(&NewTemporalOperatorNexusEndpointCreateCommand(cctx, &s).Command)
	s.Command.AddCommand(&NewTemporalOperatorNexusEndpointDeleteCommand(cctx, &s).Command)
	s.Command.AddCommand(&NewTemporalOperatorNexusEndpointGetCommand(cctx, &s).Command)
	s.Command.AddCommand(&NewTemporalOperatorNexusEndpointListCommand(cctx, &s).Command)
	s.Command.AddCommand(&NewTemporalOperatorNexusEndpointUpdateCommand(cctx, &s).Command)
	return &s
}

type TemporalOperatorNexusEndpointCreateCommand struct {
	Parent  *TemporalOperatorNexusEndpointCommand
	Command cobra.Command
	NexusEndpointIdentityOptions
	NexusEndpointConfigOptions
}

func NewTemporalOperatorNexusEndpointCreateCommand(cctx *CommandContext, parent *TemporalOperatorNexusEndpointCommand) *TemporalOperatorNexusEndpointCreateCommand {
	var s TemporalOperatorNexusEndpointCreateCommand
	s.Parent = parent
	s.Command.DisableFlagsInUseLine = true
	s.Command.Use = "create [flags]"
	s.Command.Short = "Create a Nexus Endpoint (EXPERIMENTAL)"
	if hasHighlighting {
		s.Command.Long = "Create a Nexus Endpoint on the Server.\n\nA Nexus Endpoint name is used in Workflow code to invoke Nexus Operations.\nThe endpoint target may either be a Worker, in which case\n\x1b[1m--target-namespace\x1b[0m and \x1b[1m--target-task-queue\x1b[0m must both be provided, or\nan external URL, in which case \x1b[1m--target-url\x1b[0m must be provided.\n\nThis command will fail if an Endpoint with the same name is already\nregistered.\n\n\x1b[1mtemporal operator nexus endpoint create \\\n  --name your-endpoint \\\n  --target-namespace your-namespace \\\n  --target-task-queue your-task-queue \\\n  --description-file DESCRIPTION.md\x1b[0m"
	} else {
		s.Command.Long = "Create a Nexus Endpoint on the Server.\n\nA Nexus Endpoint name is used in Workflow code to invoke Nexus Operations.\nThe endpoint target may either be a Worker, in which case\n`--target-namespace` and `--target-task-queue` must both be provided, or\nan external URL, in which case `--target-url` must be provided.\n\nThis command will fail if an Endpoint with the same name is already\nregistered.\n\n```\ntemporal operator nexus endpoint create \\\n  --name your-endpoint \\\n  --target-namespace your-namespace \\\n  --target-task-queue your-task-queue \\\n  --description-file DESCRIPTION.md\n```"
	}
	s.Command.Args = cobra.NoArgs
	s.NexusEndpointIdentityOptions.buildFlags(cctx, s.Command.Flags())
	s.NexusEndpointConfigOptions.buildFlags(cctx, s.Command.Flags())
	s.Command.Run = func(c *cobra.Command, args []string) {
		if err := s.run(cctx, args); err != nil {
			cctx.Options.Fail(err)
		}
	}
	return &s
}

type TemporalOperatorNexusEndpointDeleteCommand struct {
	Parent  *TemporalOperatorNexusEndpointCommand
	Command cobra.Command
	NexusEndpointIdentityOptions
}

func NewTemporalOperatorNexusEndpointDeleteCommand(cctx *CommandContext, parent *TemporalOperatorNexusEndpointCommand) *TemporalOperatorNexusEndpointDeleteCommand {
	var s TemporalOperatorNexusEndpointDeleteCommand
	s.Parent = parent
	s.Command.DisableFlagsInUseLine = true
	s.Command.Use = "delete [flags]"
	s.Command.Short = "Delete a Nexus Endpoint (EXPERIMENTAL)"
	if hasHighlighting {
		s.Command.Long = "Delete a Nexus Endpoint from the Server.\n\n\x1b[1mtemporal operator nexus endpoint delete --name your-endpoint\x1b[0m"
	} else {
		s.Command.Long = "Delete a Nexus Endpoint from the Server.\n\n```\ntemporal operator nexus endpoint delete --name your-endpoint\n```"
	}
	s.Command.Args = cobra.NoArgs
	s.NexusEndpointIdentityOptions.buildFlags(cctx, s.Command.Flags())
	s.Command.Run = func(c *cobra.Command, args []string) {
		if err := s.run(cctx, args); err != nil {
			cctx.Options.Fail(err)
		}
	}
	return &s
}

type TemporalOperatorNexusEndpointGetCommand struct {
	Parent  *TemporalOperatorNexusEndpointCommand
	Command cobra.Command
	NexusEndpointIdentityOptions
}

func NewTemporalOperatorNexusEndpointGetCommand(cctx *CommandContext, parent *TemporalOperatorNexusEndpointCommand) *TemporalOperatorNexusEndpointGetCommand {
	var s TemporalOperatorNexusEndpointGetCommand
	s.Parent = parent
	s.Command.DisableFlagsInUseLine = true
	s.Command.Use = "get [flags]"
	s.Command.Short = "Get a Nexus Endpoint by name (EXPERIMENTAL)"
	if hasHighlighting {
		s.Command.Long = "Get a Nexus Endpoint by name from the Server.\n\n\x1b[1mtemporal operator nexus endpoint get --name your-endpoint\x1b[0m"
	} else {
		s.Command.Long = "Get a Nexus Endpoint by name from the Server.\n\n```\ntemporal operator nexus endpoint get --name your-endpoint\n```"
	}
	s.Command.Args = cobra.NoArgs
	s.NexusEndpointIdentityOptions.buildFlags(cctx, s.Command.Flags())
	s.Command.Run = func(c *cobra.Command, args []string) {
		if err := s.run(cctx, args); err != nil {
			cctx.Options.Fail(err)
		}
	}
	return &s
}

type TemporalOperatorNexusEndpointListCommand struct {
	Parent  *TemporalOperatorNexusEndpointCommand
	Command cobra.Command
}

func NewTemporalOperatorNexusEndpointListCommand(cctx *CommandContext, parent *TemporalOperatorNexusEndpointCommand) *TemporalOperatorNexusEndpointListCommand {
	var s TemporalOperatorNexusEndpointListCommand
	s.Parent = parent
	s.Command.DisableFlagsInUseLine = true
	s.Command.Use = "list [flags]"
	s.Command.Short = "List Nexus Endpoints (EXPERIMENTAL)"
	if hasHighlighting {
		s.Command.Long = "List all Nexus Endpoints on the Server.\n\n\x1b[1mtemporal operator nexus endpoint list\x1b[0m"
	} else {
		s.Command.Long = "List all Nexus Endpoints on the Server.\n\n```\ntemporal operator nexus endpoint list\n```"
	}
	s.Command.Args = cobra.NoArgs
	s.Command.Run = func(c *cobra.Command, args []string) {
		if err := s.run(cctx, args); err != nil {
			cctx.Options.Fail(err)
		}
	}
	return &s
}

type TemporalOperatorNexusEndpointUpdateCommand struct {
	Parent  *TemporalOperatorNexusEndpointCommand
	Command cobra.Command
	NexusEndpointIdentityOptions
	NexusEndpointConfigOptions
	UnsetDescription bool
}

func NewTemporalOperatorNexusEndpointUpdateCommand(cctx *CommandContext, parent *TemporalOperatorNexusEndpointCommand) *TemporalOperatorNexusEndpointUpdateCommand {
	var s TemporalOperatorNexusEndpointUpdateCommand
	s.Parent = parent
	s.Command.DisableFlagsInUseLine = true
	s.Command.Use = "update [flags]"
	s.Command.Short = "Update an existing Nexus Endpoint (EXPERIMENTAL)"
	if hasHighlighting {
		s.Command.Long = "Update an existing Nexus Endpoint on the Server.\n\nA Nexus Endpoint name is used in Workflow code to invoke Nexus Operations.\nThe Endpoint target may either be a Worker, in which case\n\x1b[1m--target-namespace\x1b[0m and \x1b[1m--target-task-queue\x1b[0m must both be provided, or\nan external URL, in which case \x1b[1m--target-url\x1b[0m must be provided.\n\nThe Endpoint is patched; existing fields for which flags are not provided\nare left as they were.\n\nUpdate only the target task queue:\n\n\x1b[1mtemporal operator nexus endpoint update \\\n  --name your-endpoint \\\n  --target-task-queue your-other-queue\x1b[0m\n\nUpdate only the description:\n\n\x1b[1mtemporal operator nexus endpoint update \\\n  --name your-endpoint \\\n  --description-file DESCRIPTION.md\x1b[0m"
	} else {
		s.Command.Long = "Update an existing Nexus Endpoint on the Server.\n\nA Nexus Endpoint name is used in Workflow code to invoke Nexus Operations.\nThe Endpoint target may either be a Worker, in which case\n`--target-namespace` and `--target-task-queue` must both be provided, or\nan external URL, in which case `--target-url` must be provided.\n\nThe Endpoint is patched; existing fields for which flags are not provided\nare left as they were.\n\nUpdate only the target task queue:\n\n```\ntemporal operator nexus endpoint update \\\n  --name your-endpoint \\\n  --target-task-queue your-other-queue\n```\n\nUpdate only the description:\n\n```\ntemporal operator nexus endpoint update \\\n  --name your-endpoint \\\n  --description-file DESCRIPTION.md\n```"
	}
	s.Command.Args = cobra.NoArgs
	s.Command.Flags().BoolVar(&s.UnsetDescription, "unset-description", false, "Unset the description.")
	s.NexusEndpointIdentityOptions.buildFlags(cctx, s.Command.Flags())
	s.NexusEndpointConfigOptions.buildFlags(cctx, s.Command.Flags())
	s.Command.Run = func(c *cobra.Command, args []string) {
		if err := s.run(cctx, args); err != nil {
			cctx.Options.Fail(err)
		}
	}
	return &s
}

type TemporalOperatorSearchAttributeCommand struct {
	Parent  *TemporalOperatorCommand
	Command cobra.Command
}

func NewTemporalOperatorSearchAttributeCommand(cctx *CommandContext, parent *TemporalOperatorCommand) *TemporalOperatorSearchAttributeCommand {
	var s TemporalOperatorSearchAttributeCommand
	s.Parent = parent
	s.Command.Use = "search-attribute"
	s.Command.Short = "Search Attribute operations"
	if hasHighlighting {
		s.Command.Long = "Create, list, or remove Search Attributes fields stored in a Workflow\nExecution's metadata:\n\n\x1b[1mtemporal operator search-attribute create \\\n    --name YourAttributeName \\\n    --type Keyword\x1b[0m\n\nSupported types include: Text, Keyword, Int, Double, Bool, Datetime, and\nKeywordList.\n\nIf you wish to delete a Search Attribute, please contact support\nat https://support.temporal.io."
	} else {
		s.Command.Long = "Create, list, or remove Search Attributes fields stored in a Workflow\nExecution's metadata:\n\n```\ntemporal operator search-attribute create \\\n    --name YourAttributeName \\\n    --type Keyword\n```\n\nSupported types include: Text, Keyword, Int, Double, Bool, Datetime, and\nKeywordList.\n\nIf you wish to delete a Search Attribute, please contact support\nat https://support.temporal.io."
	}
	s.Command.Args = cobra.NoArgs
	s.Command.AddCommand(&NewTemporalOperatorSearchAttributeCreateCommand(cctx, &s).Command)
	s.Command.AddCommand(&NewTemporalOperatorSearchAttributeListCommand(cctx, &s).Command)
	s.Command.AddCommand(&NewTemporalOperatorSearchAttributeRemoveCommand(cctx, &s).Command)
	return &s
}

type TemporalOperatorSearchAttributeCreateCommand struct {
	Parent  *TemporalOperatorSearchAttributeCommand
	Command cobra.Command
	Name    []string
	Type    StringEnumArray
}

func NewTemporalOperatorSearchAttributeCreateCommand(cctx *CommandContext, parent *TemporalOperatorSearchAttributeCommand) *TemporalOperatorSearchAttributeCreateCommand {
	var s TemporalOperatorSearchAttributeCreateCommand
	s.Parent = parent
	s.Command.DisableFlagsInUseLine = true
	s.Command.Use = "create [flags]"
	s.Command.Short = "Add custom Search Attributes"
	if hasHighlighting {
		s.Command.Long = "Add one or more custom Search Attributes:\n\n\x1b[1mtemporal operator search-attribute create \\\n    --name YourAttributeName \\\n    --type Keyword\x1b[0m"
	} else {
		s.Command.Long = "Add one or more custom Search Attributes:\n\n```\ntemporal operator search-attribute create \\\n    --name YourAttributeName \\\n    --type Keyword\n```"
	}
	s.Command.Args = cobra.NoArgs
	s.Command.Flags().StringArrayVar(&s.Name, "name", nil, "Search Attribute name. Required.")
	_ = cobra.MarkFlagRequired(s.Command.Flags(), "name")
	s.Type = NewStringEnumArray([]string{"Text", "Keyword", "Int", "Double", "Bool", "Datetime", "KeywordList"}, []string{})
	s.Command.Flags().Var(&s.Type, "type", "Search Attribute type. Accepted values: Text, Keyword, Int, Double, Bool, Datetime, KeywordList. Required.")
	_ = cobra.MarkFlagRequired(s.Command.Flags(), "type")
	s.Command.Run = func(c *cobra.Command, args []string) {
		if err := s.run(cctx, args); err != nil {
			cctx.Options.Fail(err)
		}
	}
	return &s
}

type TemporalOperatorSearchAttributeListCommand struct {
	Parent  *TemporalOperatorSearchAttributeCommand
	Command cobra.Command
}

func NewTemporalOperatorSearchAttributeListCommand(cctx *CommandContext, parent *TemporalOperatorSearchAttributeCommand) *TemporalOperatorSearchAttributeListCommand {
	var s TemporalOperatorSearchAttributeListCommand
	s.Parent = parent
	s.Command.DisableFlagsInUseLine = true
	s.Command.Use = "list [flags]"
	s.Command.Short = "List Search Attributes"
	if hasHighlighting {
		s.Command.Long = "Display a list of active Search Attributes that can be assigned or used with\nWorkflow Queries. You can manage this list and add attributes as needed:\n\n\x1b[1mtemporal operator search-attribute list\x1b[0m"
	} else {
		s.Command.Long = "Display a list of active Search Attributes that can be assigned or used with\nWorkflow Queries. You can manage this list and add attributes as needed:\n\n```\ntemporal operator search-attribute list\n```"
	}
	s.Command.Args = cobra.NoArgs
	s.Command.Run = func(c *cobra.Command, args []string) {
		if err := s.run(cctx, args); err != nil {
			cctx.Options.Fail(err)
		}
	}
	return &s
}

type TemporalOperatorSearchAttributeRemoveCommand struct {
	Parent  *TemporalOperatorSearchAttributeCommand
	Command cobra.Command
	Name    []string
	Yes     bool
}

func NewTemporalOperatorSearchAttributeRemoveCommand(cctx *CommandContext, parent *TemporalOperatorSearchAttributeCommand) *TemporalOperatorSearchAttributeRemoveCommand {
	var s TemporalOperatorSearchAttributeRemoveCommand
	s.Parent = parent
	s.Command.DisableFlagsInUseLine = true
	s.Command.Use = "remove [flags]"
	s.Command.Short = "Remove custom Search Attributes"
	if hasHighlighting {
		s.Command.Long = "Remove custom Search Attributes from the options that can be assigned or used\nwith Workflow Queries.\n\n\x1b[1mtemporal operator search-attribute remove \\\n    --name YourAttributeName\x1b[0m\n\nRemove attributes without confirmation:\n\n\x1b[1mtemporal operator search-attribute remove \\\n    --name YourAttributeName \\\n    --yes\x1b[0m"
	} else {
		s.Command.Long = "Remove custom Search Attributes from the options that can be assigned or used\nwith Workflow Queries.\n\n```\ntemporal operator search-attribute remove \\\n    --name YourAttributeName\n```\n\nRemove attributes without confirmation:\n\n```\ntemporal operator search-attribute remove \\\n    --name YourAttributeName \\\n    --yes\n```"
	}
	s.Command.Args = cobra.NoArgs
	s.Command.Flags().StringArrayVar(&s.Name, "name", nil, "Search Attribute name. Required.")
	_ = cobra.MarkFlagRequired(s.Command.Flags(), "name")
	s.Command.Flags().BoolVarP(&s.Yes, "yes", "y", false, "Don't prompt to confirm removal.")
	s.Command.Run = func(c *cobra.Command, args []string) {
		if err := s.run(cctx, args); err != nil {
			cctx.Options.Fail(err)
		}
	}
	return &s
}

type TemporalScheduleCommand struct {
	Parent  *TemporalCommand
	Command cobra.Command
	ClientOptions
}

func NewTemporalScheduleCommand(cctx *CommandContext, parent *TemporalCommand) *TemporalScheduleCommand {
	var s TemporalScheduleCommand
	s.Parent = parent
	s.Command.Use = "schedule"
	s.Command.Short = "Perform operations on Schedules"
	if hasHighlighting {
		s.Command.Long = "Create, use, and update Schedules that allow Workflow Executions to be created\nat specified times:\n\n\x1b[1mtemporal schedule [commands] [options]\x1b[0m\n\nFor example:\n\n\x1b[1mtemporal schedule describe \\\n    --schedule-id \"YourScheduleId\"\x1b[0m"
	} else {
		s.Command.Long = "Create, use, and update Schedules that allow Workflow Executions to be created\nat specified times:\n\n```\ntemporal schedule [commands] [options]\n```\n\nFor example:\n\n```\ntemporal schedule describe \\\n    --schedule-id \"YourScheduleId\"\n```"
	}
	s.Command.Args = cobra.NoArgs
	s.Command.AddCommand(&NewTemporalScheduleBackfillCommand(cctx, &s).Command)
	s.Command.AddCommand(&NewTemporalScheduleCreateCommand(cctx, &s).Command)
	s.Command.AddCommand(&NewTemporalScheduleDeleteCommand(cctx, &s).Command)
	s.Command.AddCommand(&NewTemporalScheduleDescribeCommand(cctx, &s).Command)
	s.Command.AddCommand(&NewTemporalScheduleListCommand(cctx, &s).Command)
	s.Command.AddCommand(&NewTemporalScheduleToggleCommand(cctx, &s).Command)
	s.Command.AddCommand(&NewTemporalScheduleTriggerCommand(cctx, &s).Command)
	s.Command.AddCommand(&NewTemporalScheduleUpdateCommand(cctx, &s).Command)
	s.ClientOptions.buildFlags(cctx, s.Command.PersistentFlags())
	return &s
}

type TemporalScheduleBackfillCommand struct {
	Parent  *TemporalScheduleCommand
	Command cobra.Command
	OverlapPolicyOptions
	ScheduleIdOptions
	EndTime   Timestamp
	StartTime Timestamp
}

func NewTemporalScheduleBackfillCommand(cctx *CommandContext, parent *TemporalScheduleCommand) *TemporalScheduleBackfillCommand {
	var s TemporalScheduleBackfillCommand
	s.Parent = parent
	s.Command.DisableFlagsInUseLine = true
	s.Command.Use = "backfill [flags]"
	s.Command.Short = "Backfill past actions"
	if hasHighlighting {
		s.Command.Long = "Batch-execute actions that would have run during a specified time interval.\nUse this command to fill in Workflow runs from when a Schedule was paused,\nbefore a Schedule was created, from the future, or to re-process a previously\nexecuted interval.\n\nBackfills require a Schedule ID and the time period covered by the request.\nIt's best to use the \x1b[1mBufferAll\x1b[0m or \x1b[1mAllowAll\x1b[0m policies to avoid conflicts\nand ensure no Workflow Executions are skipped.\n\nFor example:\n\n\x1b[1mtemporal schedule backfill \\\n    --schedule-id \"YourScheduleId\" \\\n    --start-time \"2022-05-01T00:00:00Z\" \\\n    --end-time \"2022-05-31T23:59:59Z\" \\\n    --overlap-policy BufferAll\x1b[0m\n\nThe policies include:\n\n* **AllowAll**: Allow unlimited concurrent Workflow Executions. This\n  significantly speeds up the backfilling process on systems that support\n  concurrency. You must ensure running Workflow Executions do not interfere\n  with each other.\n* **BufferAll**: Buffer all incoming Workflow Executions while waiting for\n  the running Workflow Execution to complete.\n* **Skip**: If a previous Workflow Execution is still running, discard new\n  Workflow Executions.\n* **BufferOne**: Same as 'Skip' but buffer a single Workflow Execution to be\n  run after the previous Execution completes. Discard other Workflow\n  Executions.\n* **CancelOther**: Cancel the running Workflow Execution and replace it with\n  the incoming new Workflow Execution.\n* **TerminateOther**: Terminate the running Workflow Execution and replace\n  it with the incoming new Workflow Execution."
	} else {
		s.Command.Long = "Batch-execute actions that would have run during a specified time interval.\nUse this command to fill in Workflow runs from when a Schedule was paused,\nbefore a Schedule was created, from the future, or to re-process a previously\nexecuted interval.\n\nBackfills require a Schedule ID and the time period covered by the request.\nIt's best to use the `BufferAll` or `AllowAll` policies to avoid conflicts\nand ensure no Workflow Executions are skipped.\n\nFor example:\n\n```\ntemporal schedule backfill \\\n    --schedule-id \"YourScheduleId\" \\\n    --start-time \"2022-05-01T00:00:00Z\" \\\n    --end-time \"2022-05-31T23:59:59Z\" \\\n    --overlap-policy BufferAll\n```\n\nThe policies include:\n\n* **AllowAll**: Allow unlimited concurrent Workflow Executions. This\n  significantly speeds up the backfilling process on systems that support\n  concurrency. You must ensure running Workflow Executions do not interfere\n  with each other.\n* **BufferAll**: Buffer all incoming Workflow Executions while waiting for\n  the running Workflow Execution to complete.\n* **Skip**: If a previous Workflow Execution is still running, discard new\n  Workflow Executions.\n* **BufferOne**: Same as 'Skip' but buffer a single Workflow Execution to be\n  run after the previous Execution completes. Discard other Workflow\n  Executions.\n* **CancelOther**: Cancel the running Workflow Execution and replace it with\n  the incoming new Workflow Execution.\n* **TerminateOther**: Terminate the running Workflow Execution and replace\n  it with the incoming new Workflow Execution."
	}
	s.Command.Args = cobra.NoArgs
	s.Command.Flags().Var(&s.EndTime, "end-time", "Backfill end time. Required.")
	_ = cobra.MarkFlagRequired(s.Command.Flags(), "end-time")
	s.Command.Flags().Var(&s.StartTime, "start-time", "Backfill start time. Required.")
	_ = cobra.MarkFlagRequired(s.Command.Flags(), "start-time")
	s.OverlapPolicyOptions.buildFlags(cctx, s.Command.Flags())
	s.ScheduleIdOptions.buildFlags(cctx, s.Command.Flags())
	s.Command.Run = func(c *cobra.Command, args []string) {
		if err := s.run(cctx, args); err != nil {
			cctx.Options.Fail(err)
		}
	}
	return &s
}

type TemporalScheduleCreateCommand struct {
	Parent  *TemporalScheduleCommand
	Command cobra.Command
	ScheduleConfigurationOptions
	ScheduleIdOptions
	OverlapPolicyOptions
	SharedWorkflowStartOptions
	PayloadInputOptions
}

func NewTemporalScheduleCreateCommand(cctx *CommandContext, parent *TemporalScheduleCommand) *TemporalScheduleCreateCommand {
	var s TemporalScheduleCreateCommand
	s.Parent = parent
	s.Command.DisableFlagsInUseLine = true
	s.Command.Use = "create [flags]"
	s.Command.Short = "Create a new Schedule"
	if hasHighlighting {
		s.Command.Long = "Create a new Schedule on the Temporal Service. A Schedule automatically starts\nnew Workflow Executions at the times you specify.\n\nFor example:\n\n\x1b[1m  temporal schedule create \\\n    --schedule-id \"YourScheduleId\" \\\n    --calendar '{\"dayOfWeek\":\"Fri\",\"hour\":\"3\",\"minute\":\"30\"}' \\\n    --workflow-id YourBaseWorkflowIdName \\\n    --task-queue YourTaskQueue \\\n    --type YourWorkflowType\x1b[0m\n\nSchedules support any combination of \x1b[1m--calendar\x1b[0m, \x1b[1m--interval\x1b[0m, and \x1b[1m--cron\x1b[0m:\n\n* Shorthand \x1b[1m--interval\x1b[0m strings.\n  For example: 45m (every 45 minutes) or 6h/5h (every 6 hours, at the top of\n  the 5th hour).\n* JSON \x1b[1m--calendar\x1b[0m, as in the preceding example.\n* Unix-style \x1b[1m--cron\x1b[0m strings and robfig declarations\n  (@daily/@weekly/@every X/etc).\n  For example, every Friday at 12:30 PM: \x1b[1m30 12 * * Fri\x1b[0m."
	} else {
		s.Command.Long = "Create a new Schedule on the Temporal Service. A Schedule automatically starts\nnew Workflow Executions at the times you specify.\n\nFor example:\n\n```\n  temporal schedule create \\\n    --schedule-id \"YourScheduleId\" \\\n    --calendar '{\"dayOfWeek\":\"Fri\",\"hour\":\"3\",\"minute\":\"30\"}' \\\n    --workflow-id YourBaseWorkflowIdName \\\n    --task-queue YourTaskQueue \\\n    --type YourWorkflowType\n```\n\nSchedules support any combination of `--calendar`, `--interval`, and `--cron`:\n\n* Shorthand `--interval` strings.\n  For example: 45m (every 45 minutes) or 6h/5h (every 6 hours, at the top of\n  the 5th hour).\n* JSON `--calendar`, as in the preceding example.\n* Unix-style `--cron` strings and robfig declarations\n  (@daily/@weekly/@every X/etc).\n  For example, every Friday at 12:30 PM: `30 12 * * Fri`."
	}
	s.Command.Args = cobra.NoArgs
	s.ScheduleConfigurationOptions.buildFlags(cctx, s.Command.Flags())
	s.ScheduleIdOptions.buildFlags(cctx, s.Command.Flags())
	s.OverlapPolicyOptions.buildFlags(cctx, s.Command.Flags())
	s.SharedWorkflowStartOptions.buildFlags(cctx, s.Command.Flags())
	s.PayloadInputOptions.buildFlags(cctx, s.Command.Flags())
	s.Command.Flags().SetNormalizeFunc(aliasNormalizer(map[string]string{
		"name": "type",
	}))
	s.Command.Run = func(c *cobra.Command, args []string) {
		if err := s.run(cctx, args); err != nil {
			cctx.Options.Fail(err)
		}
	}
	return &s
}

type TemporalScheduleDeleteCommand struct {
	Parent  *TemporalScheduleCommand
	Command cobra.Command
	ScheduleIdOptions
}

func NewTemporalScheduleDeleteCommand(cctx *CommandContext, parent *TemporalScheduleCommand) *TemporalScheduleDeleteCommand {
	var s TemporalScheduleDeleteCommand
	s.Parent = parent
	s.Command.DisableFlagsInUseLine = true
	s.Command.Use = "delete [flags]"
	s.Command.Short = "Remove a Schedule"
	if hasHighlighting {
		s.Command.Long = "Deletes a Schedule on the front end Service:\n\n\x1b[1mtemporal schedule delete \\\n    --schedule-id YourScheduleId\x1b[0m\n\nRemoving a Schedule won't affect the Workflow Executions it started that are\nstill running. To cancel or terminate these Workflow Executions, use \x1b[1mtemporal\nworkflow delete\x1b[0m with the \x1b[1mTemporalScheduledById\x1b[0m Search Attribute instead."
	} else {
		s.Command.Long = "Deletes a Schedule on the front end Service:\n\n```\ntemporal schedule delete \\\n    --schedule-id YourScheduleId\n```\n\nRemoving a Schedule won't affect the Workflow Executions it started that are\nstill running. To cancel or terminate these Workflow Executions, use `temporal\nworkflow delete` with the `TemporalScheduledById` Search Attribute instead."
	}
	s.Command.Args = cobra.NoArgs
	s.ScheduleIdOptions.buildFlags(cctx, s.Command.Flags())
	s.Command.Run = func(c *cobra.Command, args []string) {
		if err := s.run(cctx, args); err != nil {
			cctx.Options.Fail(err)
		}
	}
	return &s
}

type TemporalScheduleDescribeCommand struct {
	Parent  *TemporalScheduleCommand
	Command cobra.Command
	ScheduleIdOptions
}

func NewTemporalScheduleDescribeCommand(cctx *CommandContext, parent *TemporalScheduleCommand) *TemporalScheduleDescribeCommand {
	var s TemporalScheduleDescribeCommand
	s.Parent = parent
	s.Command.DisableFlagsInUseLine = true
	s.Command.Use = "describe [flags]"
	s.Command.Short = "Display Schedule state"
	if hasHighlighting {
		s.Command.Long = "Show a Schedule configuration, including information about past, current, and\nfuture Workflow runs:\n\n\x1b[1mtemporal schedule describe \\\n    --schedule-id YourScheduleId\x1b[0m"
	} else {
		s.Command.Long = "Show a Schedule configuration, including information about past, current, and\nfuture Workflow runs:\n\n```\ntemporal schedule describe \\\n    --schedule-id YourScheduleId\n```"
	}
	s.Command.Args = cobra.NoArgs
	s.ScheduleIdOptions.buildFlags(cctx, s.Command.Flags())
	s.Command.Run = func(c *cobra.Command, args []string) {
		if err := s.run(cctx, args); err != nil {
			cctx.Options.Fail(err)
		}
	}
	return &s
}

type TemporalScheduleListCommand struct {
	Parent     *TemporalScheduleCommand
	Command    cobra.Command
	Long       bool
	ReallyLong bool
	Query      string
}

func NewTemporalScheduleListCommand(cctx *CommandContext, parent *TemporalScheduleCommand) *TemporalScheduleListCommand {
	var s TemporalScheduleListCommand
	s.Parent = parent
	s.Command.DisableFlagsInUseLine = true
	s.Command.Use = "list [flags]"
	s.Command.Short = "Display hosted Schedules"
	if hasHighlighting {
		s.Command.Long = "Lists the Schedules hosted by a Namespace:\n\n\x1b[1mtemporal schedule list \\\n    --namespace YourNamespace\x1b[0m"
	} else {
		s.Command.Long = "Lists the Schedules hosted by a Namespace:\n\n```\ntemporal schedule list \\\n    --namespace YourNamespace\n```"
	}
	s.Command.Args = cobra.NoArgs
	s.Command.Flags().BoolVarP(&s.Long, "long", "l", false, "Show detailed information.")
	s.Command.Flags().BoolVar(&s.ReallyLong, "really-long", false, "Show extensive information in non-table form.")
	s.Command.Flags().StringVarP(&s.Query, "query", "q", "", "Filter results using given List Filter.")
	s.Command.Run = func(c *cobra.Command, args []string) {
		if err := s.run(cctx, args); err != nil {
			cctx.Options.Fail(err)
		}
	}
	return &s
}

type TemporalScheduleToggleCommand struct {
	Parent  *TemporalScheduleCommand
	Command cobra.Command
	ScheduleIdOptions
	Pause   bool
	Reason  string
	Unpause bool
}

func NewTemporalScheduleToggleCommand(cctx *CommandContext, parent *TemporalScheduleCommand) *TemporalScheduleToggleCommand {
	var s TemporalScheduleToggleCommand
	s.Parent = parent
	s.Command.DisableFlagsInUseLine = true
	s.Command.Use = "toggle [flags]"
	s.Command.Short = "Pause or unpause a Schedule"
	if hasHighlighting {
		s.Command.Long = "Pause or unpause a Schedule by passing a flag with your desired state:\n\n\x1b[1mtemporal schedule toggle \\\n    --schedule-id \"YourScheduleId\" \\\n    --pause \\\n    --reason \"YourReason\"\x1b[0m\n\nand\n\n\x1b[1mtemporal schedule toggle\n    --schedule-id \"YourScheduleId\" \\\n    --unpause \\\n    --reason \"YourReason\"\x1b[0m\n\nThe \x1b[1m--reason\x1b[0m text updates the Schedule's \x1b[1mnotes\x1b[0m field for operations\ncommunication. It defaults to \"(no reason provided)\" if omitted. This field is\nalso visible on the Service Web UI."
	} else {
		s.Command.Long = "Pause or unpause a Schedule by passing a flag with your desired state:\n\n```\ntemporal schedule toggle \\\n    --schedule-id \"YourScheduleId\" \\\n    --pause \\\n    --reason \"YourReason\"\n```\n\nand\n\n```\ntemporal schedule toggle\n    --schedule-id \"YourScheduleId\" \\\n    --unpause \\\n    --reason \"YourReason\"\n```\n\nThe `--reason` text updates the Schedule's `notes` field for operations\ncommunication. It defaults to \"(no reason provided)\" if omitted. This field is\nalso visible on the Service Web UI."
	}
	s.Command.Args = cobra.NoArgs
	s.Command.Flags().BoolVar(&s.Pause, "pause", false, "Pause the Schedule.")
	s.Command.Flags().StringVar(&s.Reason, "reason", "(no reason provided)", "Reason for pausing or unpausing the Schedule.")
	s.Command.Flags().BoolVar(&s.Unpause, "unpause", false, "Unpause the Schedule.")
	s.ScheduleIdOptions.buildFlags(cctx, s.Command.Flags())
	s.Command.Run = func(c *cobra.Command, args []string) {
		if err := s.run(cctx, args); err != nil {
			cctx.Options.Fail(err)
		}
	}
	return &s
}

type TemporalScheduleTriggerCommand struct {
	Parent  *TemporalScheduleCommand
	Command cobra.Command
	ScheduleIdOptions
	OverlapPolicyOptions
}

func NewTemporalScheduleTriggerCommand(cctx *CommandContext, parent *TemporalScheduleCommand) *TemporalScheduleTriggerCommand {
	var s TemporalScheduleTriggerCommand
	s.Parent = parent
	s.Command.DisableFlagsInUseLine = true
	s.Command.Use = "trigger [flags]"
	s.Command.Short = "Immediately run a Schedule"
	if hasHighlighting {
		s.Command.Long = "Trigger a Schedule to run immediately:\n\n\x1b[1mtemporal schedule trigger \\\n    --schedule-id \"YourScheduleId\"\x1b[0m"
	} else {
		s.Command.Long = "Trigger a Schedule to run immediately:\n\n```\ntemporal schedule trigger \\\n    --schedule-id \"YourScheduleId\"\n```"
	}
	s.Command.Args = cobra.NoArgs
	s.ScheduleIdOptions.buildFlags(cctx, s.Command.Flags())
	s.OverlapPolicyOptions.buildFlags(cctx, s.Command.Flags())
	s.Command.Run = func(c *cobra.Command, args []string) {
		if err := s.run(cctx, args); err != nil {
			cctx.Options.Fail(err)
		}
	}
	return &s
}

type TemporalScheduleUpdateCommand struct {
	Parent  *TemporalScheduleCommand
	Command cobra.Command
	ScheduleConfigurationOptions
	ScheduleIdOptions
	OverlapPolicyOptions
	SharedWorkflowStartOptions
	PayloadInputOptions
}

func NewTemporalScheduleUpdateCommand(cctx *CommandContext, parent *TemporalScheduleCommand) *TemporalScheduleUpdateCommand {
	var s TemporalScheduleUpdateCommand
	s.Parent = parent
	s.Command.DisableFlagsInUseLine = true
	s.Command.Use = "update [flags]"
	s.Command.Short = "Update Schedule details"
	if hasHighlighting {
		s.Command.Long = "Update an existing Schedule with new configuration details, including time\nspecifications, action, and policies:\n\n\x1b[1mtemporal schedule update \\\n    --schedule-id \"YourScheduleId\" \\\n    --workflow-type \"NewWorkflowType\"\x1b[0m"
	} else {
		s.Command.Long = "Update an existing Schedule with new configuration details, including time\nspecifications, action, and policies:\n\n```\ntemporal schedule update \\\n    --schedule-id \"YourScheduleId\" \\\n    --workflow-type \"NewWorkflowType\"\n```"
	}
	s.Command.Args = cobra.NoArgs
	s.ScheduleConfigurationOptions.buildFlags(cctx, s.Command.Flags())
	s.ScheduleIdOptions.buildFlags(cctx, s.Command.Flags())
	s.OverlapPolicyOptions.buildFlags(cctx, s.Command.Flags())
	s.SharedWorkflowStartOptions.buildFlags(cctx, s.Command.Flags())
	s.PayloadInputOptions.buildFlags(cctx, s.Command.Flags())
	s.Command.Flags().SetNormalizeFunc(aliasNormalizer(map[string]string{
		"name": "type",
	}))
	s.Command.Run = func(c *cobra.Command, args []string) {
		if err := s.run(cctx, args); err != nil {
			cctx.Options.Fail(err)
		}
	}
	return &s
}

type TemporalServerCommand struct {
	Parent  *TemporalCommand
	Command cobra.Command
}

func NewTemporalServerCommand(cctx *CommandContext, parent *TemporalCommand) *TemporalServerCommand {
	var s TemporalServerCommand
	s.Parent = parent
	s.Command.Use = "server"
	s.Command.Short = "Run Temporal Server"
	if hasHighlighting {
		s.Command.Long = "Run a development Temporal Server on your local system.\n\n+------------------------------------------------------------------------+\n| WARNING: The development server is not intended for production use.    |\n| It skips certain HTTP security checks to make local use simpler.       |\n|                                                                        |\n| For production use, see:                                               |\n| https://docs.temporal.io/production-deployment                         |\n+------------------------------------------------------------------------+\n\nView the Web UI for the default configuration at: http://localhost:8233\n\n\x1b[1mtemporal server start-dev\x1b[0m\n\nAdd persistence for Workflow Executions across runs:\n\n\x1b[1mtemporal server start-dev \\\n    --db-filename path-to-your-local-persistent-store\x1b[0m\n\nSet the port from the front-end gRPC Service (7233 default):\n\n\x1b[1mtemporal server start-dev \\\n    --port 7234 \\\n    --ui-port 8234 \\\n    --metrics-port 57271\x1b[0m\n\nUse a custom port for the Web UI. The default is the gRPC port (7233 default)\nplus 1000 (8233):\n\n\x1b[1mtemporal server start-dev \\\n    --ui-port 3000\x1b[0m"
	} else {
		s.Command.Long = "Run a development Temporal Server on your local system.\n\n+------------------------------------------------------------------------+\n| WARNING: The development server is not intended for production use.    |\n| It skips certain HTTP security checks to make local use simpler.       |\n|                                                                        |\n| For production use, see:                                               |\n| https://docs.temporal.io/production-deployment                         |\n+------------------------------------------------------------------------+\n\nView the Web UI for the default configuration at: http://localhost:8233\n\n```\ntemporal server start-dev\n```\n\nAdd persistence for Workflow Executions across runs:\n\n```\ntemporal server start-dev \\\n    --db-filename path-to-your-local-persistent-store\n```\n\nSet the port from the front-end gRPC Service (7233 default):\n\n```\ntemporal server start-dev \\\n    --port 7234 \\\n    --ui-port 8234 \\\n    --metrics-port 57271\n```\n\nUse a custom port for the Web UI. The default is the gRPC port (7233 default)\nplus 1000 (8233):\n\n```\ntemporal server start-dev \\\n    --ui-port 3000\n```"
	}
	s.Command.Args = cobra.NoArgs
	s.Command.AddCommand(&NewTemporalServerStartDevCommand(cctx, &s).Command)
	return &s
}

type TemporalServerStartDevCommand struct {
	Parent             *TemporalServerCommand
	Command            cobra.Command
	DbFilename         string
	Namespace          []string
	Port               int
	HttpPort           int
	MetricsPort        int
	UiPort             int
	Headless           bool
	Ip                 string
	UiIp               string
	UiPublicPath       string
	UiAssetPath        string
	UiCodecEndpoint    string
	SqlitePragma       []string
	DynamicConfigValue []string
	LogConfig          bool
	SearchAttribute    []string
}

func NewTemporalServerStartDevCommand(cctx *CommandContext, parent *TemporalServerCommand) *TemporalServerStartDevCommand {
	var s TemporalServerStartDevCommand
	s.Parent = parent
	s.Command.DisableFlagsInUseLine = true
	s.Command.Use = "start-dev [flags]"
	s.Command.Short = "Start Temporal development server"
	if hasHighlighting {
		s.Command.Long = "Run a development Temporal Server on your local system.\n\n+------------------------------------------------------------------------+\n| WARNING: The development server is not intended for production use.    |\n| It skips certain HTTP security checks to make local use simpler.       |\n|                                                                        |\n| For production use, see:                                               |\n| https://docs.temporal.io/production-deployment                         |\n+------------------------------------------------------------------------+\n\nView the Web UI for the default configuration at: http://localhost:8233\n\n\x1b[1mtemporal server start-dev\x1b[0m\n\nAdd persistence for Workflow Executions across runs:\n\n\x1b[1mtemporal server start-dev \\\n    --db-filename path-to-your-local-persistent-store\x1b[0m\n\nSet the port from the front-end gRPC Service (7233 default):\n\n\x1b[1mtemporal server start-dev \\\n    --port 7000\x1b[0m\n\nUse a custom port for the Web UI. The default is the gRPC port (7233 default)\nplus 1000 (8233):\n\n\x1b[1mtemporal server start-dev \\\n    --ui-port 3000\x1b[0m"
	} else {
		s.Command.Long = "Run a development Temporal Server on your local system.\n\n+------------------------------------------------------------------------+\n| WARNING: The development server is not intended for production use.    |\n| It skips certain HTTP security checks to make local use simpler.       |\n|                                                                        |\n| For production use, see:                                               |\n| https://docs.temporal.io/production-deployment                         |\n+------------------------------------------------------------------------+\n\nView the Web UI for the default configuration at: http://localhost:8233\n\n```\ntemporal server start-dev\n```\n\nAdd persistence for Workflow Executions across runs:\n\n```\ntemporal server start-dev \\\n    --db-filename path-to-your-local-persistent-store\n```\n\nSet the port from the front-end gRPC Service (7233 default):\n\n```\ntemporal server start-dev \\\n    --port 7000\n```\n\nUse a custom port for the Web UI. The default is the gRPC port (7233 default)\nplus 1000 (8233):\n\n```\ntemporal server start-dev \\\n    --ui-port 3000\n```"
	}
	s.Command.Args = cobra.NoArgs
	s.Command.Flags().StringVarP(&s.DbFilename, "db-filename", "f", "", "Path to file for persistent Temporal state store. By default, Workflow Executions are lost when the server process dies.")
	s.Command.Flags().StringArrayVarP(&s.Namespace, "namespace", "n", nil, "Namespaces to be created at launch. The \"default\" Namespace is always created automatically.")
	s.Command.Flags().IntVarP(&s.Port, "port", "p", 7233, "Port for the front-end gRPC Service.")
	s.Command.Flags().IntVar(&s.HttpPort, "http-port", 0, "Port for the HTTP API service. Defaults to a random free port.")
	s.Command.Flags().IntVar(&s.MetricsPort, "metrics-port", 0, "Port for '/metrics'. Default is off.")
	s.Command.Flags().IntVar(&s.UiPort, "ui-port", 0, "Port for the Web UI. Default is '--port' value + 1000.")
	s.Command.Flags().BoolVar(&s.Headless, "headless", false, "Disable the Web UI.")
	s.Command.Flags().StringVar(&s.Ip, "ip", "localhost", "IP address bound to the front-end Service.")
	s.Command.Flags().StringVar(&s.UiIp, "ui-ip", "", "IP address bound to the Web UI. Default is same as '--ip' value.")
	s.Command.Flags().StringVar(&s.UiPublicPath, "ui-public-path", "", "The public base path for the Web UI. Default is `/`.")
	s.Command.Flags().StringVar(&s.UiAssetPath, "ui-asset-path", "", "UI custom assets path.")
	s.Command.Flags().StringVar(&s.UiCodecEndpoint, "ui-codec-endpoint", "", "UI remote codec HTTP endpoint.")
	s.Command.Flags().StringArrayVar(&s.SqlitePragma, "sqlite-pragma", nil, "SQLite pragma statements in \"PRAGMA=VALUE\" format.")
	s.Command.Flags().StringArrayVar(&s.DynamicConfigValue, "dynamic-config-value", nil, "Dynamic configuration value using `KEY=VALUE` pairs. Keys must be identifiers, and values must be JSON values. For example: 'YourKey=\"YourString\"'. Can be passed multiple times.")
	s.Command.Flags().BoolVar(&s.LogConfig, "log-config", false, "Log the server config to stderr.")
	s.Command.Flags().StringArrayVar(&s.SearchAttribute, "search-attribute", nil, "Search attributes to register using `KEY=VALUE` pairs. Keys must be identifiers, and values must be the search attribute type, which is one of the following: Text, Keyword, Int, Double, Bool, Datetime, KeywordList.")
	s.Command.Run = func(c *cobra.Command, args []string) {
		if err := s.run(cctx, args); err != nil {
			cctx.Options.Fail(err)
		}
	}
	return &s
}

type TemporalTaskQueueCommand struct {
	Parent  *TemporalCommand
	Command cobra.Command
	ClientOptions
}

func NewTemporalTaskQueueCommand(cctx *CommandContext, parent *TemporalCommand) *TemporalTaskQueueCommand {
	var s TemporalTaskQueueCommand
	s.Parent = parent
	s.Command.Use = "task-queue"
	s.Command.Short = "Manage Task Queues"
	if hasHighlighting {
		s.Command.Long = "Inspect and update Task Queues, the queues that Workers poll for Workflow and\nActivity tasks:\n\n\x1b[1mtemporal task-queue [command] [command options] \\\n    --task-queue YourTaskQueue\x1b[0m\n\nFor example:\n\n\x1b[1mtemporal task-queue describe \\\n    --task-queue YourTaskQueue\x1b[0m"
	} else {
		s.Command.Long = "Inspect and update Task Queues, the queues that Workers poll for Workflow and\nActivity tasks:\n\n```\ntemporal task-queue [command] [command options] \\\n    --task-queue YourTaskQueue\n```\n\nFor example:\n\n```\ntemporal task-queue describe \\\n    --task-queue YourTaskQueue\n```"
	}
	s.Command.Args = cobra.NoArgs
	s.Command.AddCommand(&NewTemporalTaskQueueDescribeCommand(cctx, &s).Command)
	s.Command.AddCommand(&NewTemporalTaskQueueGetBuildIdReachabilityCommand(cctx, &s).Command)
	s.Command.AddCommand(&NewTemporalTaskQueueGetBuildIdsCommand(cctx, &s).Command)
	s.Command.AddCommand(&NewTemporalTaskQueueListPartitionCommand(cctx, &s).Command)
	s.Command.AddCommand(&NewTemporalTaskQueueUpdateBuildIdsCommand(cctx, &s).Command)
	s.Command.AddCommand(&NewTemporalTaskQueueVersioningCommand(cctx, &s).Command)
	s.ClientOptions.buildFlags(cctx, s.Command.PersistentFlags())
	return &s
}

type TemporalTaskQueueDescribeCommand struct {
	Parent              *TemporalTaskQueueCommand
	Command             cobra.Command
	TaskQueue           string
	TaskQueueType       StringEnumArray
	SelectBuildId       []string
	SelectUnversioned   bool
	SelectAllActive     bool
	ReportReachability  bool
	LegacyMode          bool
	TaskQueueTypeLegacy StringEnum
	PartitionsLegacy    int
	DisableStats        bool
}

func NewTemporalTaskQueueDescribeCommand(cctx *CommandContext, parent *TemporalTaskQueueCommand) *TemporalTaskQueueDescribeCommand {
	var s TemporalTaskQueueDescribeCommand
	s.Parent = parent
	s.Command.DisableFlagsInUseLine = true
	s.Command.Use = "describe [flags]"
	s.Command.Short = "Show active Workers"
	if hasHighlighting {
		s.Command.Long = "Display a list of active Workers that have recently polled a Task Queue. The\nTemporal Server records each poll request time. A \x1b[1mLastAccessTime\x1b[0m over one\nminute may indicate the Worker is at capacity or has shut down. Temporal\nWorkers are removed if 5 minutes have passed since the last poll request.\n\n\x1b[1mtemporal task-queue describe \\\n  --task-queue YourTaskQueue\x1b[0m\n\nThis command provides poller information for a given Task Queue.\nWorkflow and Activity polling use separate Task Queues:\n\n\x1b[1mtemporal task-queue describe \\\n    --task-queue YourTaskQueue \\\n    --task-queue-type \"activity\"\x1b[0m\n\nThis command provides the following task queue statistics:\n- \x1b[1mApproximateBacklogCount\x1b[0m: The approximate number of tasks backlogged in this\n  task queue. May count expired tasks but eventually converges to the right\n  value.\n- \x1b[1mApproximateBacklogAge\x1b[0m: Approximate age of the oldest task in the backlog,\n  based on its creation time, measured in seconds.\n- \x1b[1mTasksAddRate\x1b[0m: Approximate rate at which tasks are being added to the task\n  queue, measured in tasks per second, averaged over the last 30 seconds.\n  Includes tasks dispatched immediately without going to the backlog\n  (sync-matched tasks), as well as tasks added to the backlog. (See note below.)\n- \x1b[1mTasksDispatchRate\x1b[0m: Approximate rate at which tasks are being dispatched from\n  the task queue, measured in tasks per second, averaged over the last 30\n  seconds.  Includes tasks dispatched immediately without going to the backlog\n  (sync-matched tasks), as well as tasks added to the backlog. (See note below.)\n- \x1b[1mBacklogIncreaseRate\x1b[0m: Approximate rate at which the backlog size is\n  increasing (if positive) or decreasing (if negative), measured in tasks per\n  second, averaged over the last 30 seconds.  This is roughly equivalent to:\n  \x1b[1mTasksAddRate\x1b[0m - \x1b[1mTasksDispatchRate\x1b[0m.\n\nNOTE: The \x1b[1mTasksAddRate\x1b[0m and \x1b[1mTasksDispatchRate\x1b[0m metrics may differ from the\nactual rate of add/dispatch, because tasks may be dispatched eagerly to an\navailable worker, or may apply only to specific workers (they are \"sticky\").\nSuch tasks are not counted by these metrics. Despite the inaccuracy of\nthese two metrics, the derived metric of \x1b[1mBacklogIncreaseRate\x1b[0m is accurate\nfor backlogs older than a few seconds.\n\nSafely retire Workers assigned a Build ID by checking reachability across\nall task types. Use the flag \x1b[1m--report-reachability\x1b[0m:\n\n\x1b[1mtemporal task-queue describe \\\n    --task-queue YourTaskQueue \\\n    --build-id \"YourBuildId\" \\\n    --report-reachability\x1b[0m\n\nTask reachability information is returned for the requested versions and all\ntask types, which can be used to safely retire Workers with old code versions,\nprovided that they were assigned a Build ID.\n\nNote that task reachability status is experimental and may significantly change\nor be removed in a future release. Also, determining task reachability incurs a\nnon-trivial computing cost.\n\nTask reachability states are reported per build ID. The state may be one of the\nfollowing:\n\n- \x1b[1mReachable\x1b[0m: using the current versioning rules, the Build ID may be used\n  by new Workflow Executions or Activities OR there are currently open\n  Workflow or backlogged Activity tasks assigned to the queue.\n- \x1b[1mClosedWorkflowsOnly\x1b[0m: the Build ID does not have open Workflow Executions\n  and can't be reached by new Workflow Executions. It MAY have closed\n  Workflow Executions within the Namespace retention period.\n- \x1b[1mUnreachable\x1b[0m: this Build ID is not used for new Workflow Executions and\n  isn't used by any existing Workflow Execution within the retention period.\n\nTask reachability is eventually consistent. You may experience a delay until\nreachability converges to the most accurate value. This is designed to act\nin the most conservative way until convergence. For example, \x1b[1mReachable\x1b[0m is\nmore conservative than \x1b[1mClosedWorkflowsOnly\x1b[0m."
	} else {
		s.Command.Long = "Display a list of active Workers that have recently polled a Task Queue. The\nTemporal Server records each poll request time. A `LastAccessTime` over one\nminute may indicate the Worker is at capacity or has shut down. Temporal\nWorkers are removed if 5 minutes have passed since the last poll request.\n\n```\ntemporal task-queue describe \\\n  --task-queue YourTaskQueue\n```\n\nThis command provides poller information for a given Task Queue.\nWorkflow and Activity polling use separate Task Queues:\n\n```\ntemporal task-queue describe \\\n    --task-queue YourTaskQueue \\\n    --task-queue-type \"activity\"\n```\n\nThis command provides the following task queue statistics:\n- `ApproximateBacklogCount`: The approximate number of tasks backlogged in this\n  task queue. May count expired tasks but eventually converges to the right\n  value.\n- `ApproximateBacklogAge`: Approximate age of the oldest task in the backlog,\n  based on its creation time, measured in seconds.\n- `TasksAddRate`: Approximate rate at which tasks are being added to the task\n  queue, measured in tasks per second, averaged over the last 30 seconds.\n  Includes tasks dispatched immediately without going to the backlog\n  (sync-matched tasks), as well as tasks added to the backlog. (See note below.)\n- `TasksDispatchRate`: Approximate rate at which tasks are being dispatched from\n  the task queue, measured in tasks per second, averaged over the last 30\n  seconds.  Includes tasks dispatched immediately without going to the backlog\n  (sync-matched tasks), as well as tasks added to the backlog. (See note below.)\n- `BacklogIncreaseRate`: Approximate rate at which the backlog size is\n  increasing (if positive) or decreasing (if negative), measured in tasks per\n  second, averaged over the last 30 seconds.  This is roughly equivalent to:\n  `TasksAddRate` - `TasksDispatchRate`.\n\nNOTE: The `TasksAddRate` and `TasksDispatchRate` metrics may differ from the\nactual rate of add/dispatch, because tasks may be dispatched eagerly to an\navailable worker, or may apply only to specific workers (they are \"sticky\").\nSuch tasks are not counted by these metrics. Despite the inaccuracy of\nthese two metrics, the derived metric of `BacklogIncreaseRate` is accurate\nfor backlogs older than a few seconds.\n\nSafely retire Workers assigned a Build ID by checking reachability across\nall task types. Use the flag `--report-reachability`:\n\n```\ntemporal task-queue describe \\\n    --task-queue YourTaskQueue \\\n    --build-id \"YourBuildId\" \\\n    --report-reachability\n```\n\nTask reachability information is returned for the requested versions and all\ntask types, which can be used to safely retire Workers with old code versions,\nprovided that they were assigned a Build ID.\n\nNote that task reachability status is experimental and may significantly change\nor be removed in a future release. Also, determining task reachability incurs a\nnon-trivial computing cost.\n\nTask reachability states are reported per build ID. The state may be one of the\nfollowing:\n\n- `Reachable`: using the current versioning rules, the Build ID may be used\n  by new Workflow Executions or Activities OR there are currently open\n  Workflow or backlogged Activity tasks assigned to the queue.\n- `ClosedWorkflowsOnly`: the Build ID does not have open Workflow Executions\n  and can't be reached by new Workflow Executions. It MAY have closed\n  Workflow Executions within the Namespace retention period.\n- `Unreachable`: this Build ID is not used for new Workflow Executions and\n  isn't used by any existing Workflow Execution within the retention period.\n\nTask reachability is eventually consistent. You may experience a delay until\nreachability converges to the most accurate value. This is designed to act\nin the most conservative way until convergence. For example, `Reachable` is\nmore conservative than `ClosedWorkflowsOnly`."
	}
	s.Command.Args = cobra.NoArgs
	s.Command.Flags().StringVarP(&s.TaskQueue, "task-queue", "t", "", "Task Queue name. Required.")
	_ = cobra.MarkFlagRequired(s.Command.Flags(), "task-queue")
	s.TaskQueueType = NewStringEnumArray([]string{"workflow", "activity", "nexus"}, []string{})
	s.Command.Flags().Var(&s.TaskQueueType, "task-queue-type", "Task Queue type. If not specified, all types are reported. Accepted values: workflow, activity, nexus.")
	s.Command.Flags().StringArrayVar(&s.SelectBuildId, "select-build-id", nil, "Filter the Task Queue based on Build ID.")
	s.Command.Flags().BoolVar(&s.SelectUnversioned, "select-unversioned", false, "Include the unversioned queue.")
	s.Command.Flags().BoolVar(&s.SelectAllActive, "select-all-active", false, "Include all active versions. A version is active if it had new tasks or polls recently.")
	s.Command.Flags().BoolVar(&s.ReportReachability, "report-reachability", false, "Display task reachability information.")
	s.Command.Flags().BoolVar(&s.LegacyMode, "legacy-mode", false, "Enable a legacy mode for servers that do not support rules-based worker versioning. This mode only provides pollers info.")
	s.TaskQueueTypeLegacy = NewStringEnum([]string{"workflow", "activity"}, "workflow")
	s.Command.Flags().Var(&s.TaskQueueTypeLegacy, "task-queue-type-legacy", "Task Queue type (legacy mode only). Accepted values: workflow, activity.")
	s.Command.Flags().IntVar(&s.PartitionsLegacy, "partitions-legacy", 1, "Query partitions 1 through `N`. Experimental/Temporary feature. Legacy mode only.")
	s.Command.Flags().BoolVar(&s.DisableStats, "disable-stats", false, "Disable task queue statistics.")
	s.Command.Run = func(c *cobra.Command, args []string) {
		if err := s.run(cctx, args); err != nil {
			cctx.Options.Fail(err)
		}
	}
	return &s
}

type TemporalTaskQueueGetBuildIdReachabilityCommand struct {
	Parent           *TemporalTaskQueueCommand
	Command          cobra.Command
	BuildId          []string
	ReachabilityType StringEnum
	TaskQueue        []string
}

func NewTemporalTaskQueueGetBuildIdReachabilityCommand(cctx *CommandContext, parent *TemporalTaskQueueCommand) *TemporalTaskQueueGetBuildIdReachabilityCommand {
	var s TemporalTaskQueueGetBuildIdReachabilityCommand
	s.Parent = parent
	s.Command.DisableFlagsInUseLine = true
	s.Command.Use = "get-build-id-reachability [flags]"
	s.Command.Short = "Show Build ID availability (Deprecated)"
	if hasHighlighting {
		s.Command.Long = "+-----------------------------------------------------------------------------+\n| CAUTION: This command is deprecated and will be removed in a later release. |\n+-----------------------------------------------------------------------------+\n\nShow if a given Build ID can be used for new, existing, or closed Workflows\nin Namespaces that support Worker versioning:\n\n\x1b[1mtemporal task-queue get-build-id-reachability \\\n    --task-queue YourTaskQueue \\\n    --build-id \"YourBuildId\"\x1b[0m\n\nYou can specify the \x1b[1m--build-id\x1b[0m and \x1b[1m--task-queue\x1b[0m flags multiple times. If\n\x1b[1m--task-queue\x1b[0m is omitted, the command checks Build ID reachability against\nall Task Queues."
	} else {
		s.Command.Long = "+-----------------------------------------------------------------------------+\n| CAUTION: This command is deprecated and will be removed in a later release. |\n+-----------------------------------------------------------------------------+\n\nShow if a given Build ID can be used for new, existing, or closed Workflows\nin Namespaces that support Worker versioning:\n\n```\ntemporal task-queue get-build-id-reachability \\\n    --task-queue YourTaskQueue \\\n    --build-id \"YourBuildId\"\n```\n\nYou can specify the `--build-id` and `--task-queue` flags multiple times. If\n`--task-queue` is omitted, the command checks Build ID reachability against\nall Task Queues."
	}
	s.Command.Args = cobra.NoArgs
	s.Command.Flags().StringArrayVar(&s.BuildId, "build-id", nil, "One or more Build ID strings. Can be passed multiple times.")
	s.ReachabilityType = NewStringEnum([]string{"open", "closed", "existing"}, "existing")
	s.Command.Flags().Var(&s.ReachabilityType, "reachability-type", "Reachability filter. `open`: reachable by one or more open workflows. `closed`: reachable by one or more closed workflows. `existing`: reachable by either. New Workflow Executions reachable by a Build ID are always reported. Accepted values: open, closed, existing.")
	s.Command.Flags().StringArrayVarP(&s.TaskQueue, "task-queue", "t", nil, "Search only the specified task queue(s). Can be passed multiple times.")
	s.Command.Run = func(c *cobra.Command, args []string) {
		if err := s.run(cctx, args); err != nil {
			cctx.Options.Fail(err)
		}
	}
	return &s
}

type TemporalTaskQueueGetBuildIdsCommand struct {
	Parent    *TemporalTaskQueueCommand
	Command   cobra.Command
	TaskQueue string
	MaxSets   int
}

func NewTemporalTaskQueueGetBuildIdsCommand(cctx *CommandContext, parent *TemporalTaskQueueCommand) *TemporalTaskQueueGetBuildIdsCommand {
	var s TemporalTaskQueueGetBuildIdsCommand
	s.Parent = parent
	s.Command.DisableFlagsInUseLine = true
	s.Command.Use = "get-build-ids [flags]"
	s.Command.Short = "Fetch Build ID versions (Deprecated)"
	if hasHighlighting {
		s.Command.Long = "+-----------------------------------------------------------------------------+\n| CAUTION: This command is deprecated and will be removed in a later release. |\n+-----------------------------------------------------------------------------+\n\nFetch sets of compatible Build IDs for specified Task Queues and display their\ninformation:\n\n\x1b[1mtemporal task-queue get-build-ids \\\n    --task-queue YourTaskQueue\x1b[0m\n\nThis command is limited to Namespaces that support Worker versioning."
	} else {
		s.Command.Long = "+-----------------------------------------------------------------------------+\n| CAUTION: This command is deprecated and will be removed in a later release. |\n+-----------------------------------------------------------------------------+\n\nFetch sets of compatible Build IDs for specified Task Queues and display their\ninformation:\n\n```\ntemporal task-queue get-build-ids \\\n    --task-queue YourTaskQueue\n```\n\nThis command is limited to Namespaces that support Worker versioning."
	}
	s.Command.Args = cobra.NoArgs
	s.Command.Flags().StringVarP(&s.TaskQueue, "task-queue", "t", "", "Task Queue name. Required.")
	_ = cobra.MarkFlagRequired(s.Command.Flags(), "task-queue")
	s.Command.Flags().IntVar(&s.MaxSets, "max-sets", 0, "Max return count. Use 1 for default major version. Use 0 for all sets.")
	s.Command.Run = func(c *cobra.Command, args []string) {
		if err := s.run(cctx, args); err != nil {
			cctx.Options.Fail(err)
		}
	}
	return &s
}

type TemporalTaskQueueListPartitionCommand struct {
	Parent    *TemporalTaskQueueCommand
	Command   cobra.Command
	TaskQueue string
}

func NewTemporalTaskQueueListPartitionCommand(cctx *CommandContext, parent *TemporalTaskQueueCommand) *TemporalTaskQueueListPartitionCommand {
	var s TemporalTaskQueueListPartitionCommand
	s.Parent = parent
	s.Command.DisableFlagsInUseLine = true
	s.Command.Use = "list-partition [flags]"
	s.Command.Short = "List Task Queue partitions"
	if hasHighlighting {
		s.Command.Long = "Display a Task Queue's partition list with assigned matching nodes:\n\n\x1b[1mtemporal task-queue list-partition \\\n    --task-queue YourTaskQueue\x1b[0m"
	} else {
		s.Command.Long = "Display a Task Queue's partition list with assigned matching nodes:\n\n```\ntemporal task-queue list-partition \\\n    --task-queue YourTaskQueue\n```"
	}
	s.Command.Args = cobra.NoArgs
	s.Command.Flags().StringVarP(&s.TaskQueue, "task-queue", "t", "", "Task Queue name. Required.")
	_ = cobra.MarkFlagRequired(s.Command.Flags(), "task-queue")
	s.Command.Run = func(c *cobra.Command, args []string) {
		if err := s.run(cctx, args); err != nil {
			cctx.Options.Fail(err)
		}
	}
	return &s
}

type TemporalTaskQueueUpdateBuildIdsCommand struct {
	Parent  *TemporalTaskQueueCommand
	Command cobra.Command
}

func NewTemporalTaskQueueUpdateBuildIdsCommand(cctx *CommandContext, parent *TemporalTaskQueueCommand) *TemporalTaskQueueUpdateBuildIdsCommand {
	var s TemporalTaskQueueUpdateBuildIdsCommand
	s.Parent = parent
	s.Command.Use = "update-build-ids"
	s.Command.Short = "Manage Build IDs (Deprecated)"
	if hasHighlighting {
		s.Command.Long = "+-----------------------------------------------------------------------------+\n| CAUTION: This command is deprecated and will be removed in a later release. |\n+-----------------------------------------------------------------------------+\n\nAdd or change a Task Queue's compatible Build IDs for Namespaces using Worker\nversioning:\n\n\x1b[1mtemporal task-queue update-build-ids [subcommands] [options] \\\n    --task-queue YourTaskQueue\x1b[0m"
	} else {
		s.Command.Long = "+-----------------------------------------------------------------------------+\n| CAUTION: This command is deprecated and will be removed in a later release. |\n+-----------------------------------------------------------------------------+\n\nAdd or change a Task Queue's compatible Build IDs for Namespaces using Worker\nversioning:\n\n```\ntemporal task-queue update-build-ids [subcommands] [options] \\\n    --task-queue YourTaskQueue\n```"
	}
	s.Command.Args = cobra.NoArgs
	s.Command.AddCommand(&NewTemporalTaskQueueUpdateBuildIdsAddNewCompatibleCommand(cctx, &s).Command)
	s.Command.AddCommand(&NewTemporalTaskQueueUpdateBuildIdsAddNewDefaultCommand(cctx, &s).Command)
	s.Command.AddCommand(&NewTemporalTaskQueueUpdateBuildIdsPromoteIdInSetCommand(cctx, &s).Command)
	s.Command.AddCommand(&NewTemporalTaskQueueUpdateBuildIdsPromoteSetCommand(cctx, &s).Command)
	return &s
}

type TemporalTaskQueueUpdateBuildIdsAddNewCompatibleCommand struct {
	Parent                    *TemporalTaskQueueUpdateBuildIdsCommand
	Command                   cobra.Command
	BuildId                   string
	TaskQueue                 string
	ExistingCompatibleBuildId string
	SetAsDefault              bool
}

func NewTemporalTaskQueueUpdateBuildIdsAddNewCompatibleCommand(cctx *CommandContext, parent *TemporalTaskQueueUpdateBuildIdsCommand) *TemporalTaskQueueUpdateBuildIdsAddNewCompatibleCommand {
	var s TemporalTaskQueueUpdateBuildIdsAddNewCompatibleCommand
	s.Parent = parent
	s.Command.DisableFlagsInUseLine = true
	s.Command.Use = "add-new-compatible [flags]"
	s.Command.Short = "Add compatible Build ID"
	if hasHighlighting {
		s.Command.Long = "Add a compatible Build ID to a Task Queue's existing version set. Provide an\nexisting Build ID and a new Build ID:\n\n\x1b[1mtemporal task-queue update-build-ids add-new-compatible \\\n    --task-queue YourTaskQueue \\\n    --existing-compatible-build-id \"YourExistingBuildId\" \\\n    --build-id \"YourNewBuildId\"\x1b[0m\n\nThe new ID is stored in the set containing the existing ID and becomes the new\ndefault for that set.\n\nThis command is limited to Namespaces that support Worker versioning."
	} else {
		s.Command.Long = "Add a compatible Build ID to a Task Queue's existing version set. Provide an\nexisting Build ID and a new Build ID:\n\n```\ntemporal task-queue update-build-ids add-new-compatible \\\n    --task-queue YourTaskQueue \\\n    --existing-compatible-build-id \"YourExistingBuildId\" \\\n    --build-id \"YourNewBuildId\"\n```\n\nThe new ID is stored in the set containing the existing ID and becomes the new\ndefault for that set.\n\nThis command is limited to Namespaces that support Worker versioning."
	}
	s.Command.Args = cobra.NoArgs
	s.Command.Flags().StringVar(&s.BuildId, "build-id", "", "Build ID to be added. Required.")
	_ = cobra.MarkFlagRequired(s.Command.Flags(), "build-id")
	s.Command.Flags().StringVarP(&s.TaskQueue, "task-queue", "t", "", "Task Queue name. Required.")
	_ = cobra.MarkFlagRequired(s.Command.Flags(), "task-queue")
	s.Command.Flags().StringVar(&s.ExistingCompatibleBuildId, "existing-compatible-build-id", "", "Pre-existing Build ID in this Task Queue. Required.")
	_ = cobra.MarkFlagRequired(s.Command.Flags(), "existing-compatible-build-id")
	s.Command.Flags().BoolVar(&s.SetAsDefault, "set-as-default", false, "Set the expanded Build ID set as the Task Queue default.")
	s.Command.Run = func(c *cobra.Command, args []string) {
		if err := s.run(cctx, args); err != nil {
			cctx.Options.Fail(err)
		}
	}
	return &s
}

type TemporalTaskQueueUpdateBuildIdsAddNewDefaultCommand struct {
	Parent    *TemporalTaskQueueUpdateBuildIdsCommand
	Command   cobra.Command
	BuildId   string
	TaskQueue string
}

func NewTemporalTaskQueueUpdateBuildIdsAddNewDefaultCommand(cctx *CommandContext, parent *TemporalTaskQueueUpdateBuildIdsCommand) *TemporalTaskQueueUpdateBuildIdsAddNewDefaultCommand {
	var s TemporalTaskQueueUpdateBuildIdsAddNewDefaultCommand
	s.Parent = parent
	s.Command.DisableFlagsInUseLine = true
	s.Command.Use = "add-new-default [flags]"
	s.Command.Short = "Set new default Build ID set (Deprecated)"
	if hasHighlighting {
		s.Command.Long = "+-----------------------------------------------------------------------------+\n| CAUTION: This command is deprecated and will be removed in a later release. |\n+-----------------------------------------------------------------------------+\n\nCreate a new Task Queue Build ID set, add a Build ID to it, and make it the\noverall Task Queue default. The new set will be incompatible with previous\nsets and versions.\n\n\x1b[1mtemporal task-queue update-build-ids add-new-default \\\n    --task-queue YourTaskQueue \\\n    --build-id \"YourNewBuildId\"\x1b[0m\n\n+------------------------------------------------------------------------+\n| NOTICE: This command is limited to Namespaces that support Worker      |\n| versioning. Worker versioning is experimental. Versioning commands are |\n| subject to change.                                                     |\n+------------------------------------------------------------------------+"
	} else {
		s.Command.Long = "+-----------------------------------------------------------------------------+\n| CAUTION: This command is deprecated and will be removed in a later release. |\n+-----------------------------------------------------------------------------+\n\nCreate a new Task Queue Build ID set, add a Build ID to it, and make it the\noverall Task Queue default. The new set will be incompatible with previous\nsets and versions.\n\n```\ntemporal task-queue update-build-ids add-new-default \\\n    --task-queue YourTaskQueue \\\n    --build-id \"YourNewBuildId\"\n```\n\n+------------------------------------------------------------------------+\n| NOTICE: This command is limited to Namespaces that support Worker      |\n| versioning. Worker versioning is experimental. Versioning commands are |\n| subject to change.                                                     |\n+------------------------------------------------------------------------+"
	}
	s.Command.Args = cobra.NoArgs
	s.Command.Flags().StringVar(&s.BuildId, "build-id", "", "Build ID to be added. Required.")
	_ = cobra.MarkFlagRequired(s.Command.Flags(), "build-id")
	s.Command.Flags().StringVarP(&s.TaskQueue, "task-queue", "t", "", "Task Queue name. Required.")
	_ = cobra.MarkFlagRequired(s.Command.Flags(), "task-queue")
	s.Command.Run = func(c *cobra.Command, args []string) {
		if err := s.run(cctx, args); err != nil {
			cctx.Options.Fail(err)
		}
	}
	return &s
}

type TemporalTaskQueueUpdateBuildIdsPromoteIdInSetCommand struct {
	Parent    *TemporalTaskQueueUpdateBuildIdsCommand
	Command   cobra.Command
	BuildId   string
	TaskQueue string
}

func NewTemporalTaskQueueUpdateBuildIdsPromoteIdInSetCommand(cctx *CommandContext, parent *TemporalTaskQueueUpdateBuildIdsCommand) *TemporalTaskQueueUpdateBuildIdsPromoteIdInSetCommand {
	var s TemporalTaskQueueUpdateBuildIdsPromoteIdInSetCommand
	s.Parent = parent
	s.Command.DisableFlagsInUseLine = true
	s.Command.Use = "promote-id-in-set [flags]"
	s.Command.Short = "Set Build ID as set default (Deprecated)"
	if hasHighlighting {
		s.Command.Long = "+-----------------------------------------------------------------------------+\n| CAUTION: This command is deprecated and will be removed in a later release. |\n+-----------------------------------------------------------------------------+\n\nEstablish an existing Build ID as the default in its Task Queue set. New tasks\ncompatible with this set will now be dispatched to this ID:\n\n\x1b[1mtemporal task-queue update-build-ids promote-id-in-set \\\n    --task-queue YourTaskQueue \\\n    --build-id \"YourBuildId\"\x1b[0m\n\n+------------------------------------------------------------------------+\n| NOTICE: This command is limited to Namespaces that support Worker      |\n| versioning. Worker versioning is experimental. Versioning commands are |\n| subject to change.                                                     |\n+------------------------------------------------------------------------+"
	} else {
		s.Command.Long = "+-----------------------------------------------------------------------------+\n| CAUTION: This command is deprecated and will be removed in a later release. |\n+-----------------------------------------------------------------------------+\n\nEstablish an existing Build ID as the default in its Task Queue set. New tasks\ncompatible with this set will now be dispatched to this ID:\n\n```\ntemporal task-queue update-build-ids promote-id-in-set \\\n    --task-queue YourTaskQueue \\\n    --build-id \"YourBuildId\"\n```\n\n+------------------------------------------------------------------------+\n| NOTICE: This command is limited to Namespaces that support Worker      |\n| versioning. Worker versioning is experimental. Versioning commands are |\n| subject to change.                                                     |\n+------------------------------------------------------------------------+"
	}
	s.Command.Args = cobra.NoArgs
	s.Command.Flags().StringVar(&s.BuildId, "build-id", "", "Build ID to set as default. Required.")
	_ = cobra.MarkFlagRequired(s.Command.Flags(), "build-id")
	s.Command.Flags().StringVarP(&s.TaskQueue, "task-queue", "t", "", "Task Queue name. Required.")
	_ = cobra.MarkFlagRequired(s.Command.Flags(), "task-queue")
	s.Command.Run = func(c *cobra.Command, args []string) {
		if err := s.run(cctx, args); err != nil {
			cctx.Options.Fail(err)
		}
	}
	return &s
}

type TemporalTaskQueueUpdateBuildIdsPromoteSetCommand struct {
	Parent    *TemporalTaskQueueUpdateBuildIdsCommand
	Command   cobra.Command
	BuildId   string
	TaskQueue string
}

func NewTemporalTaskQueueUpdateBuildIdsPromoteSetCommand(cctx *CommandContext, parent *TemporalTaskQueueUpdateBuildIdsCommand) *TemporalTaskQueueUpdateBuildIdsPromoteSetCommand {
	var s TemporalTaskQueueUpdateBuildIdsPromoteSetCommand
	s.Parent = parent
	s.Command.DisableFlagsInUseLine = true
	s.Command.Use = "promote-set [flags]"
	s.Command.Short = "Promote Build ID set (Deprecated)"
	if hasHighlighting {
		s.Command.Long = "+-----------------------------------------------------------------------------+\n| CAUTION: This command is deprecated and will be removed in a later release. |\n+-----------------------------------------------------------------------------+\n\nPromote a Build ID set to be the default on a Task Queue. Identify the set by\nproviding a Build ID within it. If the set is already the default, this\ncommand has no effect:\n\n\x1b[1mtemporal task-queue update-build-ids promote-set \\\n    --task-queue YourTaskQueue \\\n    --build-id \"YourBuildId\"\x1b[0m\n\n+------------------------------------------------------------------------+\n| NOTICE: This command is limited to Namespaces that support Worker      |\n| versioning. Worker versioning is experimental. Versioning commands are |\n| subject to change.                                                     |\n+------------------------------------------------------------------------+"
	} else {
		s.Command.Long = "+-----------------------------------------------------------------------------+\n| CAUTION: This command is deprecated and will be removed in a later release. |\n+-----------------------------------------------------------------------------+\n\nPromote a Build ID set to be the default on a Task Queue. Identify the set by\nproviding a Build ID within it. If the set is already the default, this\ncommand has no effect:\n\n```\ntemporal task-queue update-build-ids promote-set \\\n    --task-queue YourTaskQueue \\\n    --build-id \"YourBuildId\"\n```\n\n+------------------------------------------------------------------------+\n| NOTICE: This command is limited to Namespaces that support Worker      |\n| versioning. Worker versioning is experimental. Versioning commands are |\n| subject to change.                                                     |\n+------------------------------------------------------------------------+"
	}
	s.Command.Args = cobra.NoArgs
	s.Command.Flags().StringVar(&s.BuildId, "build-id", "", "Build ID within the promoted set. Required.")
	_ = cobra.MarkFlagRequired(s.Command.Flags(), "build-id")
	s.Command.Flags().StringVarP(&s.TaskQueue, "task-queue", "t", "", "Task Queue name. Required.")
	_ = cobra.MarkFlagRequired(s.Command.Flags(), "task-queue")
	s.Command.Run = func(c *cobra.Command, args []string) {
		if err := s.run(cctx, args); err != nil {
			cctx.Options.Fail(err)
		}
	}
	return &s
}

type TemporalTaskQueueVersioningCommand struct {
	Parent    *TemporalTaskQueueCommand
	Command   cobra.Command
	TaskQueue string
}

func NewTemporalTaskQueueVersioningCommand(cctx *CommandContext, parent *TemporalTaskQueueCommand) *TemporalTaskQueueVersioningCommand {
	var s TemporalTaskQueueVersioningCommand
	s.Parent = parent
	s.Command.Use = "versioning"
	s.Command.Short = "Manage Task Queue Build ID handling (Experimental)"
	if hasHighlighting {
		s.Command.Long = "+---------------------------------------------------------------------+\n| CAUTION: Worker versioning is experimental. Versioning commands are |\n| subject to change.                                                  |\n+---------------------------------------------------------------------+\n\nProvides commands to add, list, remove, or replace Worker Build ID assignment\nand redirect rules associated with Task Queues:\n\n\x1b[1mtemporal task-queue versioning [subcommands] [options] \\\n    --task-queue YourTaskQueue\x1b[0m\n\nTask Queues support the following versioning rules and policies:\n\n- Assignment Rules: manage how new executions are assigned to run on specific\n  Worker Build IDs. Each Task Queue stores a list of ordered Assignment Rules,\n  which are evaluated from first to last. Assignment Rules also allow for\n  gradual rollout of new Build IDs by setting ramp percentage.\n- Redirect Rules: automatically assign work for a source Build ID to a target\n  Build ID. You may add at most one redirect rule for each source Build ID.\n  Redirect rules require that a target Build ID is fully compatible with\n  the source Build ID."
	} else {
		s.Command.Long = "+---------------------------------------------------------------------+\n| CAUTION: Worker versioning is experimental. Versioning commands are |\n| subject to change.                                                  |\n+---------------------------------------------------------------------+\n\nProvides commands to add, list, remove, or replace Worker Build ID assignment\nand redirect rules associated with Task Queues:\n\n```\ntemporal task-queue versioning [subcommands] [options] \\\n    --task-queue YourTaskQueue\n```\n\nTask Queues support the following versioning rules and policies:\n\n- Assignment Rules: manage how new executions are assigned to run on specific\n  Worker Build IDs. Each Task Queue stores a list of ordered Assignment Rules,\n  which are evaluated from first to last. Assignment Rules also allow for\n  gradual rollout of new Build IDs by setting ramp percentage.\n- Redirect Rules: automatically assign work for a source Build ID to a target\n  Build ID. You may add at most one redirect rule for each source Build ID.\n  Redirect rules require that a target Build ID is fully compatible with\n  the source Build ID."
	}
	s.Command.Args = cobra.NoArgs
	s.Command.AddCommand(&NewTemporalTaskQueueVersioningAddRedirectRuleCommand(cctx, &s).Command)
	s.Command.AddCommand(&NewTemporalTaskQueueVersioningCommitBuildIdCommand(cctx, &s).Command)
	s.Command.AddCommand(&NewTemporalTaskQueueVersioningDeleteAssignmentRuleCommand(cctx, &s).Command)
	s.Command.AddCommand(&NewTemporalTaskQueueVersioningDeleteRedirectRuleCommand(cctx, &s).Command)
	s.Command.AddCommand(&NewTemporalTaskQueueVersioningGetRulesCommand(cctx, &s).Command)
	s.Command.AddCommand(&NewTemporalTaskQueueVersioningInsertAssignmentRuleCommand(cctx, &s).Command)
	s.Command.AddCommand(&NewTemporalTaskQueueVersioningReplaceAssignmentRuleCommand(cctx, &s).Command)
	s.Command.AddCommand(&NewTemporalTaskQueueVersioningReplaceRedirectRuleCommand(cctx, &s).Command)
	s.Command.PersistentFlags().StringVarP(&s.TaskQueue, "task-queue", "t", "", "Task queue name. Required.")
	_ = cobra.MarkFlagRequired(s.Command.PersistentFlags(), "task-queue")
	return &s
}

type TemporalTaskQueueVersioningAddRedirectRuleCommand struct {
	Parent        *TemporalTaskQueueVersioningCommand
	Command       cobra.Command
	SourceBuildId string
	TargetBuildId string
	Yes           bool
}

func NewTemporalTaskQueueVersioningAddRedirectRuleCommand(cctx *CommandContext, parent *TemporalTaskQueueVersioningCommand) *TemporalTaskQueueVersioningAddRedirectRuleCommand {
	var s TemporalTaskQueueVersioningAddRedirectRuleCommand
	s.Parent = parent
	s.Command.DisableFlagsInUseLine = true
	s.Command.Use = "add-redirect-rule [flags]"
	s.Command.Short = "Add Task Queue redirect rules (Experimental)"
	if hasHighlighting {
		s.Command.Long = "Add a new redirect rule for a given Task Queue. You may add at most one\nredirect rule for each distinct source build ID:\n\n\x1b[1mtemporal task-queue versioning add-redirect-rule \\\n    --task-queue YourTaskQueue \\\n    --source-build-id \"YourSourceBuildID\" \\\n    --target-build-id \"YourTargetBuildID\"\x1b[0m\n\n+---------------------------------------------------------------------+\n| CAUTION: Worker versioning is experimental. Versioning commands are |\n| subject to change.                                                  |\n+---------------------------------------------------------------------+"
	} else {
		s.Command.Long = "Add a new redirect rule for a given Task Queue. You may add at most one\nredirect rule for each distinct source build ID:\n\n```\ntemporal task-queue versioning add-redirect-rule \\\n    --task-queue YourTaskQueue \\\n    --source-build-id \"YourSourceBuildID\" \\\n    --target-build-id \"YourTargetBuildID\"\n```\n\n+---------------------------------------------------------------------+\n| CAUTION: Worker versioning is experimental. Versioning commands are |\n| subject to change.                                                  |\n+---------------------------------------------------------------------+"
	}
	s.Command.Args = cobra.NoArgs
	s.Command.Flags().StringVar(&s.SourceBuildId, "source-build-id", "", "Source build ID. Required.")
	_ = cobra.MarkFlagRequired(s.Command.Flags(), "source-build-id")
	s.Command.Flags().StringVar(&s.TargetBuildId, "target-build-id", "", "Target build ID. Required.")
	_ = cobra.MarkFlagRequired(s.Command.Flags(), "target-build-id")
	s.Command.Flags().BoolVarP(&s.Yes, "yes", "y", false, "Don't prompt to confirm.")
	s.Command.Run = func(c *cobra.Command, args []string) {
		if err := s.run(cctx, args); err != nil {
			cctx.Options.Fail(err)
		}
	}
	return &s
}

type TemporalTaskQueueVersioningCommitBuildIdCommand struct {
	Parent  *TemporalTaskQueueVersioningCommand
	Command cobra.Command
	BuildId string
	Force   bool
	Yes     bool
}

func NewTemporalTaskQueueVersioningCommitBuildIdCommand(cctx *CommandContext, parent *TemporalTaskQueueVersioningCommand) *TemporalTaskQueueVersioningCommitBuildIdCommand {
	var s TemporalTaskQueueVersioningCommitBuildIdCommand
	s.Parent = parent
	s.Command.DisableFlagsInUseLine = true
	s.Command.Use = "commit-build-id [flags]"
	s.Command.Short = "Complete Build ID rollout (Experimental)"
	if hasHighlighting {
		s.Command.Long = "Complete a Build ID's rollout and clean up unnecessary rules that might have\nbeen created during a gradual rollout:\n\n\x1b[1mtemporal task-queue versioning commit-build-id \\\n    --task-queue YourTaskQueue\n    --build-id \"YourBuildId\"\x1b[0m\n\nThis command automatically applies the following atomic changes:\n\n- Adds an unconditional assignment rule for the target Build ID at the\n  end of the list.\n- Removes all previously added assignment rules to the given target\n  Build ID.\n- Removes any unconditional assignment rules for other Build IDs.\n\nRejects requests when there have been no recent pollers for this Build ID.\nThis prevents committing invalid Build IDs. Use the \x1b[1m--force\x1b[0m option to\noverride this validation.\n\n+---------------------------------------------------------------------+\n| CAUTION: Worker versioning is experimental. Versioning commands are |\n| subject to change.                                                  |\n+---------------------------------------------------------------------+"
	} else {
		s.Command.Long = "Complete a Build ID's rollout and clean up unnecessary rules that might have\nbeen created during a gradual rollout:\n\n```\ntemporal task-queue versioning commit-build-id \\\n    --task-queue YourTaskQueue\n    --build-id \"YourBuildId\"\n```\n\nThis command automatically applies the following atomic changes:\n\n- Adds an unconditional assignment rule for the target Build ID at the\n  end of the list.\n- Removes all previously added assignment rules to the given target\n  Build ID.\n- Removes any unconditional assignment rules for other Build IDs.\n\nRejects requests when there have been no recent pollers for this Build ID.\nThis prevents committing invalid Build IDs. Use the `--force` option to\noverride this validation.\n\n+---------------------------------------------------------------------+\n| CAUTION: Worker versioning is experimental. Versioning commands are |\n| subject to change.                                                  |\n+---------------------------------------------------------------------+"
	}
	s.Command.Args = cobra.NoArgs
	s.Command.Flags().StringVar(&s.BuildId, "build-id", "", "Target build ID. Required.")
	_ = cobra.MarkFlagRequired(s.Command.Flags(), "build-id")
	s.Command.Flags().BoolVar(&s.Force, "force", false, "Bypass recent-poller validation.")
	s.Command.Flags().BoolVarP(&s.Yes, "yes", "y", false, "Don't prompt to confirm.")
	s.Command.Run = func(c *cobra.Command, args []string) {
		if err := s.run(cctx, args); err != nil {
			cctx.Options.Fail(err)
		}
	}
	return &s
}

type TemporalTaskQueueVersioningDeleteAssignmentRuleCommand struct {
	Parent    *TemporalTaskQueueVersioningCommand
	Command   cobra.Command
	RuleIndex int
	Force     bool
	Yes       bool
}

func NewTemporalTaskQueueVersioningDeleteAssignmentRuleCommand(cctx *CommandContext, parent *TemporalTaskQueueVersioningCommand) *TemporalTaskQueueVersioningDeleteAssignmentRuleCommand {
	var s TemporalTaskQueueVersioningDeleteAssignmentRuleCommand
	s.Parent = parent
	s.Command.DisableFlagsInUseLine = true
	s.Command.Use = "delete-assignment-rule [flags]"
	s.Command.Short = "Removes a Task Queue assignment rule (Experimental)"
	if hasHighlighting {
		s.Command.Long = "Deletes a rule identified by its index in the Task Queue's list of assignment\nrules.\n\n\x1b[1mtemporal task-queue versioning delete-assignment-rule \\\n    --task-queue YourTaskQueue \\\n    --rule-index YourIntegerRuleIndex\x1b[0m\n\nBy default, the Task Queue must retain one unconditional rule, such as \"no\nhint filter\" or \"percentage\". Otherwise, the delete operation is rejected.\nUse the \x1b[1m--force\x1b[0m option to override this validation.\n\n+---------------------------------------------------------------------+\n| CAUTION: Worker versioning is experimental. Versioning commands are |\n| subject to change.                                                  |\n+---------------------------------------------------------------------+"
	} else {
		s.Command.Long = "Deletes a rule identified by its index in the Task Queue's list of assignment\nrules.\n\n```\ntemporal task-queue versioning delete-assignment-rule \\\n    --task-queue YourTaskQueue \\\n    --rule-index YourIntegerRuleIndex\n```\n\nBy default, the Task Queue must retain one unconditional rule, such as \"no\nhint filter\" or \"percentage\". Otherwise, the delete operation is rejected.\nUse the `--force` option to override this validation.\n\n+---------------------------------------------------------------------+\n| CAUTION: Worker versioning is experimental. Versioning commands are |\n| subject to change.                                                  |\n+---------------------------------------------------------------------+"
	}
	s.Command.Args = cobra.NoArgs
	s.Command.Flags().IntVarP(&s.RuleIndex, "rule-index", "i", 0, "Position of the assignment rule to be replaced. Requests for invalid indices will fail. Required.")
	_ = cobra.MarkFlagRequired(s.Command.Flags(), "rule-index")
	s.Command.Flags().BoolVar(&s.Force, "force", false, "Bypass one-unconditional-rule validation.")
	s.Command.Flags().BoolVarP(&s.Yes, "yes", "y", false, "Don't prompt to confirm.")
	s.Command.Run = func(c *cobra.Command, args []string) {
		if err := s.run(cctx, args); err != nil {
			cctx.Options.Fail(err)
		}
	}
	return &s
}

type TemporalTaskQueueVersioningDeleteRedirectRuleCommand struct {
	Parent        *TemporalTaskQueueVersioningCommand
	Command       cobra.Command
	SourceBuildId string
	Yes           bool
}

func NewTemporalTaskQueueVersioningDeleteRedirectRuleCommand(cctx *CommandContext, parent *TemporalTaskQueueVersioningCommand) *TemporalTaskQueueVersioningDeleteRedirectRuleCommand {
	var s TemporalTaskQueueVersioningDeleteRedirectRuleCommand
	s.Parent = parent
	s.Command.DisableFlagsInUseLine = true
	s.Command.Use = "delete-redirect-rule [flags]"
	s.Command.Short = "Removes Build-ID routing rule (Experimental)"
	if hasHighlighting {
		s.Command.Long = "Deletes the routing rule for the given source Build ID.\n\n\x1b[1mtemporal task-queue versioning delete-redirect-rule \\\n    --task-queue YourTaskQueue \\\n    --source-build-id \"YourBuildId\"\x1b[0m\n\n+---------------------------------------------------------------------+\n| CAUTION: Worker versioning is experimental. Versioning commands are |\n| subject to change.                                                  |\n+---------------------------------------------------------------------+"
	} else {
		s.Command.Long = "Deletes the routing rule for the given source Build ID.\n\n```\ntemporal task-queue versioning delete-redirect-rule \\\n    --task-queue YourTaskQueue \\\n    --source-build-id \"YourBuildId\"\n```\n\n+---------------------------------------------------------------------+\n| CAUTION: Worker versioning is experimental. Versioning commands are |\n| subject to change.                                                  |\n+---------------------------------------------------------------------+"
	}
	s.Command.Args = cobra.NoArgs
	s.Command.Flags().StringVar(&s.SourceBuildId, "source-build-id", "", "Source Build ID. Required.")
	_ = cobra.MarkFlagRequired(s.Command.Flags(), "source-build-id")
	s.Command.Flags().BoolVarP(&s.Yes, "yes", "y", false, "Don't prompt to confirm.")
	s.Command.Run = func(c *cobra.Command, args []string) {
		if err := s.run(cctx, args); err != nil {
			cctx.Options.Fail(err)
		}
	}
	return &s
}

type TemporalTaskQueueVersioningGetRulesCommand struct {
	Parent  *TemporalTaskQueueVersioningCommand
	Command cobra.Command
}

func NewTemporalTaskQueueVersioningGetRulesCommand(cctx *CommandContext, parent *TemporalTaskQueueVersioningCommand) *TemporalTaskQueueVersioningGetRulesCommand {
	var s TemporalTaskQueueVersioningGetRulesCommand
	s.Parent = parent
	s.Command.DisableFlagsInUseLine = true
	s.Command.Use = "get-rules [flags]"
	s.Command.Short = "Fetch Worker Build ID assignments and redirect rules (Experimental)"
	if hasHighlighting {
		s.Command.Long = "Retrieve all the Worker Build ID assignments and redirect rules associated\nwith a Task Queue:\n\n\x1b[1mtemporal task-queue versioning get-rules \\\n    --task-queue YourTaskQueue\x1b[0m\n\nTask Queues support the following versioning rules:\n\n- Assignment Rules: manage how new executions are assigned to run on specific\n  Worker Build IDs. Each Task Queue stores a list of ordered Assignment Rules,\n  which are evaluated from first to last. Assignment Rules also allow for\n  gradual rollout of new Build IDs by setting ramp percentage.\n- Redirect Rules: automatically assign work for a source Build ID to a target\n  Build ID. You may add at most one redirect rule for each source Build ID.\n  Redirect rules require that a target Build ID is fully compatible with\n  the source Build ID.\n\n+---------------------------------------------------------------------+\n| CAUTION: Worker versioning is experimental. Versioning commands are |\n| subject to change.                                                  |\n+---------------------------------------------------------------------+"
	} else {
		s.Command.Long = "Retrieve all the Worker Build ID assignments and redirect rules associated\nwith a Task Queue:\n\n```\ntemporal task-queue versioning get-rules \\\n    --task-queue YourTaskQueue\n```\n\nTask Queues support the following versioning rules:\n\n- Assignment Rules: manage how new executions are assigned to run on specific\n  Worker Build IDs. Each Task Queue stores a list of ordered Assignment Rules,\n  which are evaluated from first to last. Assignment Rules also allow for\n  gradual rollout of new Build IDs by setting ramp percentage.\n- Redirect Rules: automatically assign work for a source Build ID to a target\n  Build ID. You may add at most one redirect rule for each source Build ID.\n  Redirect rules require that a target Build ID is fully compatible with\n  the source Build ID.\n\n+---------------------------------------------------------------------+\n| CAUTION: Worker versioning is experimental. Versioning commands are |\n| subject to change.                                                  |\n+---------------------------------------------------------------------+"
	}
	s.Command.Args = cobra.NoArgs
	s.Command.Run = func(c *cobra.Command, args []string) {
		if err := s.run(cctx, args); err != nil {
			cctx.Options.Fail(err)
		}
	}
	return &s
}

type TemporalTaskQueueVersioningInsertAssignmentRuleCommand struct {
	Parent     *TemporalTaskQueueVersioningCommand
	Command    cobra.Command
	BuildId    string
	RuleIndex  int
	Percentage int
	Yes        bool
}

func NewTemporalTaskQueueVersioningInsertAssignmentRuleCommand(cctx *CommandContext, parent *TemporalTaskQueueVersioningCommand) *TemporalTaskQueueVersioningInsertAssignmentRuleCommand {
	var s TemporalTaskQueueVersioningInsertAssignmentRuleCommand
	s.Parent = parent
	s.Command.DisableFlagsInUseLine = true
	s.Command.Use = "insert-assignment-rule [flags]"
	s.Command.Short = "Add an assignment rule at a index (Experimental)"
	if hasHighlighting {
		s.Command.Long = "Inserts a new assignment rule for this Task Queue. Rules are evaluated in\norder, starting from index 0. The first applicable rule is applied, and the\nrest ignored:\n\n\x1b[1mtemporal task-queue versioning insert-assignment-rule \\\n    --task-queue YourTaskQueue \\\n    --build-id \"YourBuildId\"\x1b[0m\n\nIf you do not specify a \x1b[1m--rule-index\x1b[0m, this command inserts at index 0.\n\n+---------------------------------------------------------------------+\n| CAUTION: Worker versioning is experimental. Versioning commands are |\n| subject to change.                                                  |\n+---------------------------------------------------------------------+"
	} else {
		s.Command.Long = "Inserts a new assignment rule for this Task Queue. Rules are evaluated in\norder, starting from index 0. The first applicable rule is applied, and the\nrest ignored:\n\n```\ntemporal task-queue versioning insert-assignment-rule \\\n    --task-queue YourTaskQueue \\\n    --build-id \"YourBuildId\"\n```\n\nIf you do not specify a `--rule-index`, this command inserts at index 0.\n\n+---------------------------------------------------------------------+\n| CAUTION: Worker versioning is experimental. Versioning commands are |\n| subject to change.                                                  |\n+---------------------------------------------------------------------+"
	}
	s.Command.Args = cobra.NoArgs
	s.Command.Flags().StringVar(&s.BuildId, "build-id", "", "Target Build ID. Required.")
	_ = cobra.MarkFlagRequired(s.Command.Flags(), "build-id")
	s.Command.Flags().IntVarP(&s.RuleIndex, "rule-index", "i", 0, "Insertion position. Ranges from 0 (insert at start) to count (append). Any number greater than the count is treated as \"append\".")
	s.Command.Flags().IntVar(&s.Percentage, "percentage", 100, "Traffic percent to send to target Build ID.")
	s.Command.Flags().BoolVarP(&s.Yes, "yes", "y", false, "Don't prompt to confirm.")
	s.Command.Run = func(c *cobra.Command, args []string) {
		if err := s.run(cctx, args); err != nil {
			cctx.Options.Fail(err)
		}
	}
	return &s
}

type TemporalTaskQueueVersioningReplaceAssignmentRuleCommand struct {
	Parent     *TemporalTaskQueueVersioningCommand
	Command    cobra.Command
	BuildId    string
	RuleIndex  int
	Percentage int
	Yes        bool
	Force      bool
}

func NewTemporalTaskQueueVersioningReplaceAssignmentRuleCommand(cctx *CommandContext, parent *TemporalTaskQueueVersioningCommand) *TemporalTaskQueueVersioningReplaceAssignmentRuleCommand {
	var s TemporalTaskQueueVersioningReplaceAssignmentRuleCommand
	s.Parent = parent
	s.Command.DisableFlagsInUseLine = true
	s.Command.Use = "replace-assignment-rule [flags]"
	s.Command.Short = "Update assignment rule at index (Experimental)"
	if hasHighlighting {
		s.Command.Long = "Change an assignment rule for this Task Queue. By default, this enforces one\nunconditional rule (no hint filter or percentage). Otherwise, the operation\nwill be rejected. Set \x1b[1mforce\x1b[0m to true to bypass this validation.\n\n\x1b[1mtemporal task-queue versioning replace-assignment-rule \\\n    --task-queue YourTaskQueue \\\n    --rule-index AnIntegerIndex \\\n    --build-id \"YourBuildId\"\x1b[0m\n\nTo assign multiple assignment rules to a single Build ID, use\n'insert-assignment-rule'.\n\nTo update the percent:\n\n\x1b[1mtemporal task-queue versioning replace-assignment-rule \\\n    --task-queue YourTaskQueue \\\n    --rule-index AnIntegerIndex \\\n    --build-id \"YourBuildId\" \\\n    --percentage AnIntegerPercent\x1b[0m\n\nPercent may vary between 0 and 100 (default).\n\n+---------------------------------------------------------------------+\n| CAUTION: Worker versioning is experimental. Versioning commands are |\n| subject to change.                                                  |\n+---------------------------------------------------------------------+"
	} else {
		s.Command.Long = "Change an assignment rule for this Task Queue. By default, this enforces one\nunconditional rule (no hint filter or percentage). Otherwise, the operation\nwill be rejected. Set `force` to true to bypass this validation.\n\n```\ntemporal task-queue versioning replace-assignment-rule \\\n    --task-queue YourTaskQueue \\\n    --rule-index AnIntegerIndex \\\n    --build-id \"YourBuildId\"\n```\n\nTo assign multiple assignment rules to a single Build ID, use\n'insert-assignment-rule'.\n\nTo update the percent:\n\n```\ntemporal task-queue versioning replace-assignment-rule \\\n    --task-queue YourTaskQueue \\\n    --rule-index AnIntegerIndex \\\n    --build-id \"YourBuildId\" \\\n    --percentage AnIntegerPercent\n```\n\nPercent may vary between 0 and 100 (default).\n\n+---------------------------------------------------------------------+\n| CAUTION: Worker versioning is experimental. Versioning commands are |\n| subject to change.                                                  |\n+---------------------------------------------------------------------+"
	}
	s.Command.Args = cobra.NoArgs
	s.Command.Flags().StringVar(&s.BuildId, "build-id", "", "Target Build ID. Required.")
	_ = cobra.MarkFlagRequired(s.Command.Flags(), "build-id")
	s.Command.Flags().IntVarP(&s.RuleIndex, "rule-index", "i", 0, "Position of the assignment rule to be replaced. Requests for invalid indices will fail. Required.")
	_ = cobra.MarkFlagRequired(s.Command.Flags(), "rule-index")
	s.Command.Flags().IntVar(&s.Percentage, "percentage", 100, "Divert percent of traffic to target Build ID.")
	s.Command.Flags().BoolVarP(&s.Yes, "yes", "y", false, "Don't prompt to confirm.")
	s.Command.Flags().BoolVar(&s.Force, "force", false, "Bypass the validation that one unconditional rule remains.")
	s.Command.Run = func(c *cobra.Command, args []string) {
		if err := s.run(cctx, args); err != nil {
			cctx.Options.Fail(err)
		}
	}
	return &s
}

type TemporalTaskQueueVersioningReplaceRedirectRuleCommand struct {
	Parent        *TemporalTaskQueueVersioningCommand
	Command       cobra.Command
	SourceBuildId string
	TargetBuildId string
	Yes           bool
}

func NewTemporalTaskQueueVersioningReplaceRedirectRuleCommand(cctx *CommandContext, parent *TemporalTaskQueueVersioningCommand) *TemporalTaskQueueVersioningReplaceRedirectRuleCommand {
	var s TemporalTaskQueueVersioningReplaceRedirectRuleCommand
	s.Parent = parent
	s.Command.DisableFlagsInUseLine = true
	s.Command.Use = "replace-redirect-rule [flags]"
	s.Command.Short = "Change the target for a Build ID's redirect (Experimental)"
	if hasHighlighting {
		s.Command.Long = "Updates a Build ID's redirect rule on a Task Queue by replacing its target\nBuild ID:\n\n\x1b[1mtemporal task-queue versioning replace-redirect-rule \\\n    --task-queue YourTaskQueue \\\n    --source-build-id YourSourceBuildId \\\n    --target-build-id YourNewTargetBuildId\x1b[0m\n\n+---------------------------------------------------------------------+\n| CAUTION: Worker versioning is experimental. Versioning commands are |\n| subject to change.                                                  |\n+---------------------------------------------------------------------+"
	} else {
		s.Command.Long = "Updates a Build ID's redirect rule on a Task Queue by replacing its target\nBuild ID:\n\n```\ntemporal task-queue versioning replace-redirect-rule \\\n    --task-queue YourTaskQueue \\\n    --source-build-id YourSourceBuildId \\\n    --target-build-id YourNewTargetBuildId\n```\n\n+---------------------------------------------------------------------+\n| CAUTION: Worker versioning is experimental. Versioning commands are |\n| subject to change.                                                  |\n+---------------------------------------------------------------------+"
	}
	s.Command.Args = cobra.NoArgs
	s.Command.Flags().StringVar(&s.SourceBuildId, "source-build-id", "", "Source Build ID. Required.")
	_ = cobra.MarkFlagRequired(s.Command.Flags(), "source-build-id")
	s.Command.Flags().StringVar(&s.TargetBuildId, "target-build-id", "", "Target Build ID. Required.")
	_ = cobra.MarkFlagRequired(s.Command.Flags(), "target-build-id")
	s.Command.Flags().BoolVarP(&s.Yes, "yes", "y", false, "Don't prompt to confirm.")
	s.Command.Run = func(c *cobra.Command, args []string) {
		if err := s.run(cctx, args); err != nil {
			cctx.Options.Fail(err)
		}
	}
	return &s
}

type TemporalWorkerCommand struct {
	Parent  *TemporalCommand
	Command cobra.Command
	ClientOptions
}

func NewTemporalWorkerCommand(cctx *CommandContext, parent *TemporalCommand) *TemporalWorkerCommand {
	var s TemporalWorkerCommand
	s.Parent = parent
	s.Command.Use = "worker"
	s.Command.Short = "Read or update Worker state"
	if hasHighlighting {
		s.Command.Long = "+---------------------------------------------------------------------+\n| CAUTION: Worker is experimental. Worker commands are subject to     |\n| change.                                                             |\n+---------------------------------------------------------------------+\n\nModify or read state associated with a Worker, for example,\nusing Worker Deployments commands:\n\n\x1b[1mtemporal worker deployment\x1b[0m"
	} else {
		s.Command.Long = "+---------------------------------------------------------------------+\n| CAUTION: Worker is experimental. Worker commands are subject to     |\n| change.                                                             |\n+---------------------------------------------------------------------+\n\nModify or read state associated with a Worker, for example,\nusing Worker Deployments commands:\n\n```\ntemporal worker deployment\n```"
	}
	s.Command.Args = cobra.NoArgs
	s.Command.AddCommand(&NewTemporalWorkerDeploymentCommand(cctx, &s).Command)
	s.ClientOptions.buildFlags(cctx, s.Command.PersistentFlags())
	return &s
}

type TemporalWorkerDeploymentCommand struct {
	Parent  *TemporalWorkerCommand
	Command cobra.Command
}

func NewTemporalWorkerDeploymentCommand(cctx *CommandContext, parent *TemporalWorkerCommand) *TemporalWorkerDeploymentCommand {
	var s TemporalWorkerDeploymentCommand
	s.Parent = parent
	s.Command.Use = "deployment"
	s.Command.Short = "Describe, list, and operate on Worker Deployments"
	if hasHighlighting {
		s.Command.Long = "+---------------------------------------------------------------------+\n| CAUTION: Worker Deployment is experimental. Deployment commands are |\n| subject to change.                                                  |\n+---------------------------------------------------------------------+\n\nDeployment commands perform operations on Worker Deployments:\n\n\x1b[1mtemporal worker deployment [command] [options]\x1b[0m\n\nFor example:\n\n\x1b[1mtemporal worker deployment list\x1b[0m"
	} else {
		s.Command.Long = "+---------------------------------------------------------------------+\n| CAUTION: Worker Deployment is experimental. Deployment commands are |\n| subject to change.                                                  |\n+---------------------------------------------------------------------+\n\nDeployment commands perform operations on Worker Deployments:\n\n```\ntemporal worker deployment [command] [options]\n```\n\nFor example:\n\n```\ntemporal worker deployment list\n```"
	}
	s.Command.Args = cobra.NoArgs
	s.Command.AddCommand(&NewTemporalWorkerDeploymentDescribeCommand(cctx, &s).Command)
	s.Command.AddCommand(&NewTemporalWorkerDeploymentGetCurrentCommand(cctx, &s).Command)
	s.Command.AddCommand(&NewTemporalWorkerDeploymentListCommand(cctx, &s).Command)
	s.Command.AddCommand(&NewTemporalWorkerDeploymentSetCurrentCommand(cctx, &s).Command)
	return &s
}

type TemporalWorkerDeploymentDescribeCommand struct {
	Parent  *TemporalWorkerDeploymentCommand
	Command cobra.Command
	DeploymentReferenceOptions
	ReportReachability bool
}

func NewTemporalWorkerDeploymentDescribeCommand(cctx *CommandContext, parent *TemporalWorkerDeploymentCommand) *TemporalWorkerDeploymentDescribeCommand {
	var s TemporalWorkerDeploymentDescribeCommand
	s.Parent = parent
	s.Command.DisableFlagsInUseLine = true
	s.Command.Use = "describe [flags]"
	s.Command.Short = "Show properties of a Worker Deployment"
	if hasHighlighting {
		s.Command.Long = "+---------------------------------------------------------------------+\n| CAUTION: Worker Deployment is experimental. Deployment commands are |\n| subject to change.                                                  |\n+---------------------------------------------------------------------+\n\nDescribes properties of a Worker Deployment, such as whether it is\ncurrent, the non-empty list of its task queues, custom metadata if\npresent, and reachability status when requested.\n\n\x1b[1mtemporal worker deployment describe [options]\x1b[0m\n\nFor example, to also include reachability information:\n\n\x1b[1mtemporal worker deployment describe \\\n    --series-name YourDeploymentSeriesName \\\n    --build-id YourDeploymentBuildId \\\n    --report-reachability\x1b[0m"
	} else {
		s.Command.Long = "+---------------------------------------------------------------------+\n| CAUTION: Worker Deployment is experimental. Deployment commands are |\n| subject to change.                                                  |\n+---------------------------------------------------------------------+\n\nDescribes properties of a Worker Deployment, such as whether it is\ncurrent, the non-empty list of its task queues, custom metadata if\npresent, and reachability status when requested.\n\n```\ntemporal worker deployment describe [options]\n```\n\nFor example, to also include reachability information:\n\n```\ntemporal worker deployment describe \\\n    --series-name YourDeploymentSeriesName \\\n    --build-id YourDeploymentBuildId \\\n    --report-reachability\n```"
	}
	s.Command.Args = cobra.NoArgs
	s.Command.Flags().BoolVar(&s.ReportReachability, "report-reachability", false, "Include reachability information of a Worker Deployment.")
	s.DeploymentReferenceOptions.buildFlags(cctx, s.Command.Flags())
	s.Command.Run = func(c *cobra.Command, args []string) {
		if err := s.run(cctx, args); err != nil {
			cctx.Options.Fail(err)
		}
	}
	return &s
}

type TemporalWorkerDeploymentGetCurrentCommand struct {
	Parent     *TemporalWorkerDeploymentCommand
	Command    cobra.Command
	SeriesName string
}

func NewTemporalWorkerDeploymentGetCurrentCommand(cctx *CommandContext, parent *TemporalWorkerDeploymentCommand) *TemporalWorkerDeploymentGetCurrentCommand {
	var s TemporalWorkerDeploymentGetCurrentCommand
	s.Parent = parent
	s.Command.DisableFlagsInUseLine = true
	s.Command.Use = "get-current [flags]"
	s.Command.Short = "Show the current Worker Deployment"
	if hasHighlighting {
		s.Command.Long = "+---------------------------------------------------------------------+\n| CAUTION: Worker Deployment is experimental. Deployment commands are |\n| subject to change.                                                  |\n+---------------------------------------------------------------------+\n\nGets the current Worker Deployment for a Deployment Series Name.\nWhen a Deployment is current, Workers of that Deployment will receive\ntasks from new Workflows and from existing AutoUpgrade Workflows that\nare running on this Deployment Series.\n\n\x1b[1mtemporal worker deployment get-current [options]\x1b[0m\n\nFor example:\n\n\x1b[1mtemporal worker deployment get-current \\\n    --series-name YourDeploymentSeriesName\x1b[0m"
	} else {
		s.Command.Long = "+---------------------------------------------------------------------+\n| CAUTION: Worker Deployment is experimental. Deployment commands are |\n| subject to change.                                                  |\n+---------------------------------------------------------------------+\n\nGets the current Worker Deployment for a Deployment Series Name.\nWhen a Deployment is current, Workers of that Deployment will receive\ntasks from new Workflows and from existing AutoUpgrade Workflows that\nare running on this Deployment Series.\n\n```\ntemporal worker deployment get-current [options]\n```\n\nFor example:\n\n```\ntemporal worker deployment get-current \\\n    --series-name YourDeploymentSeriesName\n```"
	}
	s.Command.Args = cobra.NoArgs
	s.Command.Flags().StringVar(&s.SeriesName, "series-name", "", "Series Name for the current Worker Deployment. Required.")
	_ = cobra.MarkFlagRequired(s.Command.Flags(), "series-name")
	s.Command.Run = func(c *cobra.Command, args []string) {
		if err := s.run(cctx, args); err != nil {
			cctx.Options.Fail(err)
		}
	}
	return &s
}

type TemporalWorkerDeploymentListCommand struct {
	Parent     *TemporalWorkerDeploymentCommand
	Command    cobra.Command
	SeriesName string
}

func NewTemporalWorkerDeploymentListCommand(cctx *CommandContext, parent *TemporalWorkerDeploymentCommand) *TemporalWorkerDeploymentListCommand {
	var s TemporalWorkerDeploymentListCommand
	s.Parent = parent
	s.Command.DisableFlagsInUseLine = true
	s.Command.Use = "list [flags]"
	s.Command.Short = "Enumerate Worker Deployments in the client's namespace"
	if hasHighlighting {
		s.Command.Long = "+---------------------------------------------------------------------+\n| CAUTION: Worker Deployment is experimental. Deployment commands are |\n| subject to change.                                                  |\n+---------------------------------------------------------------------+\n\nList existing Worker Deployments in the client's namespace, optionally\nfiltering them by Deployment Series Name.\n\n\n\x1b[1mtemporal worker deployment list [options]\x1b[0m\n\nFor example, adding an optional filter:\n\n\x1b[1mtemporal worker deployment list \\\n    --series-name YourDeploymentSeriesName\x1b[0m"
	} else {
		s.Command.Long = "+---------------------------------------------------------------------+\n| CAUTION: Worker Deployment is experimental. Deployment commands are |\n| subject to change.                                                  |\n+---------------------------------------------------------------------+\n\nList existing Worker Deployments in the client's namespace, optionally\nfiltering them by Deployment Series Name.\n\n\n```\ntemporal worker deployment list [options]\n```\n\nFor example, adding an optional filter:\n\n```\ntemporal worker deployment list \\\n    --series-name YourDeploymentSeriesName\n```"
	}
	s.Command.Args = cobra.NoArgs
	s.Command.Flags().StringVar(&s.SeriesName, "series-name", "", "Series Name to filter Worker Deployments.")
	s.Command.Run = func(c *cobra.Command, args []string) {
		if err := s.run(cctx, args); err != nil {
			cctx.Options.Fail(err)
		}
	}
	return &s
}

type TemporalWorkerDeploymentSetCurrentCommand struct {
	Parent  *TemporalWorkerDeploymentCommand
	Command cobra.Command
	DeploymentReferenceOptions
	Metadata []string
}

func NewTemporalWorkerDeploymentSetCurrentCommand(cctx *CommandContext, parent *TemporalWorkerDeploymentCommand) *TemporalWorkerDeploymentSetCurrentCommand {
	var s TemporalWorkerDeploymentSetCurrentCommand
	s.Parent = parent
	s.Command.DisableFlagsInUseLine = true
	s.Command.Use = "set-current [flags]"
	s.Command.Short = "Change the current Worker Deployment"
	if hasHighlighting {
		s.Command.Long = "+---------------------------------------------------------------------+\n| CAUTION: Worker deployment is experimental. Deployment commands are |\n| subject to change.                                                  |\n+---------------------------------------------------------------------+\n\nSets the current Deployment for a given Deployment Series.\nWhen a Deployment is current, Workers of that Deployment will receive\ntasks from new Workflows and from existing AutoUpgrade Workflows that\nare running on this Deployment Series.\n\n\x1b[1mtemporal worker deployment set-current [options]\x1b[0m\n\nFor example:\n\n\x1b[1mtemporal worker deployment set-current \\\n    --series-name YourDeploymentSeriesName \\\n    --build-id YourDeploymentBuildId\x1b[0m"
	} else {
		s.Command.Long = "+---------------------------------------------------------------------+\n| CAUTION: Worker deployment is experimental. Deployment commands are |\n| subject to change.                                                  |\n+---------------------------------------------------------------------+\n\nSets the current Deployment for a given Deployment Series.\nWhen a Deployment is current, Workers of that Deployment will receive\ntasks from new Workflows and from existing AutoUpgrade Workflows that\nare running on this Deployment Series.\n\n```\ntemporal worker deployment set-current [options]\n```\n\nFor example:\n\n```\ntemporal worker deployment set-current \\\n    --series-name YourDeploymentSeriesName \\\n    --build-id YourDeploymentBuildId\n```"
	}
	s.Command.Args = cobra.NoArgs
	s.Command.Flags().StringArrayVar(&s.Metadata, "metadata", nil, "Set deployment metadata using `KEY=\"VALUE\"` pairs. Keys must be identifiers, and values must be JSON values. For example: 'YourKey={\"your\": \"value\"}'. Can be passed multiple times.")
	s.DeploymentReferenceOptions.buildFlags(cctx, s.Command.Flags())
	s.Command.Run = func(c *cobra.Command, args []string) {
		if err := s.run(cctx, args); err != nil {
			cctx.Options.Fail(err)
		}
	}
	return &s
}

type TemporalWorkflowCommand struct {
	Parent  *TemporalCommand
	Command cobra.Command
	ClientOptions
}

func NewTemporalWorkflowCommand(cctx *CommandContext, parent *TemporalCommand) *TemporalWorkflowCommand {
	var s TemporalWorkflowCommand
	s.Parent = parent
	s.Command.Use = "workflow"
	s.Command.Short = "Start, list, and operate on Workflows"
	if hasHighlighting {
		s.Command.Long = "Workflow commands perform operations on Workflow Executions:\n\n\x1b[1mtemporal workflow [command] [options]\x1b[0m\n\nFor example:\n\n\x1b[1mtemporal workflow list\x1b[0m"
	} else {
		s.Command.Long = "Workflow commands perform operations on Workflow Executions:\n\n```\ntemporal workflow [command] [options]\n```\n\nFor example:\n\n```\ntemporal workflow list\n```"
	}
	s.Command.Args = cobra.NoArgs
	s.Command.AddCommand(&NewTemporalWorkflowCancelCommand(cctx, &s).Command)
	s.Command.AddCommand(&NewTemporalWorkflowCountCommand(cctx, &s).Command)
	s.Command.AddCommand(&NewTemporalWorkflowDeleteCommand(cctx, &s).Command)
	s.Command.AddCommand(&NewTemporalWorkflowDescribeCommand(cctx, &s).Command)
	s.Command.AddCommand(&NewTemporalWorkflowExecuteCommand(cctx, &s).Command)
	s.Command.AddCommand(&NewTemporalWorkflowFixHistoryJsonCommand(cctx, &s).Command)
	s.Command.AddCommand(&NewTemporalWorkflowListCommand(cctx, &s).Command)
	s.Command.AddCommand(&NewTemporalWorkflowMetadataCommand(cctx, &s).Command)
	s.Command.AddCommand(&NewTemporalWorkflowQueryCommand(cctx, &s).Command)
	s.Command.AddCommand(&NewTemporalWorkflowResetCommand(cctx, &s).Command)
	s.Command.AddCommand(&NewTemporalWorkflowResultCommand(cctx, &s).Command)
	s.Command.AddCommand(&NewTemporalWorkflowShowCommand(cctx, &s).Command)
	s.Command.AddCommand(&NewTemporalWorkflowSignalCommand(cctx, &s).Command)
	s.Command.AddCommand(&NewTemporalWorkflowStackCommand(cctx, &s).Command)
	s.Command.AddCommand(&NewTemporalWorkflowStartCommand(cctx, &s).Command)
	s.Command.AddCommand(&NewTemporalWorkflowTerminateCommand(cctx, &s).Command)
	s.Command.AddCommand(&NewTemporalWorkflowTraceCommand(cctx, &s).Command)
	s.Command.AddCommand(&NewTemporalWorkflowUpdateCommand(cctx, &s).Command)
	s.Command.AddCommand(&NewTemporalWorkflowUpdateOptionsCommand(cctx, &s).Command)
	s.ClientOptions.buildFlags(cctx, s.Command.PersistentFlags())
	return &s
}

type TemporalWorkflowCancelCommand struct {
	Parent  *TemporalWorkflowCommand
	Command cobra.Command
	SingleWorkflowOrBatchOptions
}

func NewTemporalWorkflowCancelCommand(cctx *CommandContext, parent *TemporalWorkflowCommand) *TemporalWorkflowCancelCommand {
	var s TemporalWorkflowCancelCommand
	s.Parent = parent
	s.Command.DisableFlagsInUseLine = true
	s.Command.Use = "cancel [flags]"
	s.Command.Short = "Send cancellation to Workflow Execution"
	if hasHighlighting {
		s.Command.Long = "Canceling a running Workflow Execution records a\n\x1b[1mWorkflowExecutionCancelRequested\x1b[0m event in the Event History. The Service\nschedules a new Command Task, and the Workflow Execution performs any cleanup\nwork supported by its implementation.\n\nUse the Workflow ID to cancel an Execution:\n\n\x1b[1mtemporal workflow cancel \\\n    --workflow-id YourWorkflowId\x1b[0m\n\nA visibility Query lets you send bulk cancellations to Workflow Executions\nmatching the results:\n\n\x1b[1mtemporal workflow cancel \\\n    --query YourQuery\x1b[0m\n\nVisit https://docs.temporal.io/visibility to read more about Search Attributes\nand Query creation. See \x1b[1mtemporal batch --help\x1b[0m for a quick reference."
	} else {
		s.Command.Long = "Canceling a running Workflow Execution records a\n`WorkflowExecutionCancelRequested` event in the Event History. The Service\nschedules a new Command Task, and the Workflow Execution performs any cleanup\nwork supported by its implementation.\n\nUse the Workflow ID to cancel an Execution:\n\n```\ntemporal workflow cancel \\\n    --workflow-id YourWorkflowId\n```\n\nA visibility Query lets you send bulk cancellations to Workflow Executions\nmatching the results:\n\n```\ntemporal workflow cancel \\\n    --query YourQuery\n```\n\nVisit https://docs.temporal.io/visibility to read more about Search Attributes\nand Query creation. See `temporal batch --help` for a quick reference."
	}
	s.Command.Args = cobra.NoArgs
	s.SingleWorkflowOrBatchOptions.buildFlags(cctx, s.Command.Flags())
	s.Command.Run = func(c *cobra.Command, args []string) {
		if err := s.run(cctx, args); err != nil {
			cctx.Options.Fail(err)
		}
	}
	return &s
}

type TemporalWorkflowCountCommand struct {
	Parent  *TemporalWorkflowCommand
	Command cobra.Command
	Query   string
}

func NewTemporalWorkflowCountCommand(cctx *CommandContext, parent *TemporalWorkflowCommand) *TemporalWorkflowCountCommand {
	var s TemporalWorkflowCountCommand
	s.Parent = parent
	s.Command.DisableFlagsInUseLine = true
	s.Command.Use = "count [flags]"
	s.Command.Short = "Number of Workflow Executions"
	if hasHighlighting {
		s.Command.Long = "Show a count of Workflow Executions, regardless of execution state (running,\nterminated, etc). Use \x1b[1m--query\x1b[0m to select a subset of Workflow Executions:\n\n\x1b[1mtemporal workflow count \\\n    --query YourQuery\x1b[0m\n\nVisit https://docs.temporal.io/visibility to read more about Search Attributes\nand Query creation. See \x1b[1mtemporal batch --help\x1b[0m for a quick reference."
	} else {
		s.Command.Long = "Show a count of Workflow Executions, regardless of execution state (running,\nterminated, etc). Use `--query` to select a subset of Workflow Executions:\n\n```\ntemporal workflow count \\\n    --query YourQuery\n```\n\nVisit https://docs.temporal.io/visibility to read more about Search Attributes\nand Query creation. See `temporal batch --help` for a quick reference."
	}
	s.Command.Args = cobra.NoArgs
	s.Command.Flags().StringVarP(&s.Query, "query", "q", "", "Content for an SQL-like `QUERY` List Filter.")
	s.Command.Run = func(c *cobra.Command, args []string) {
		if err := s.run(cctx, args); err != nil {
			cctx.Options.Fail(err)
		}
	}
	return &s
}

type TemporalWorkflowDeleteCommand struct {
	Parent  *TemporalWorkflowCommand
	Command cobra.Command
	SingleWorkflowOrBatchOptions
}

func NewTemporalWorkflowDeleteCommand(cctx *CommandContext, parent *TemporalWorkflowCommand) *TemporalWorkflowDeleteCommand {
	var s TemporalWorkflowDeleteCommand
	s.Parent = parent
	s.Command.DisableFlagsInUseLine = true
	s.Command.Use = "delete [flags]"
	s.Command.Short = "Remove Workflow Execution"
	if hasHighlighting {
		s.Command.Long = "Delete a Workflow Executions and its Event History:\n\n\x1b[1mtemporal workflow delete \\\n    --workflow-id YourWorkflowId\x1b[0m\n\nThe removal executes asynchronously. If the Execution is Running, the Service\nterminates it before deletion.\n\nVisit https://docs.temporal.io/visibility to read more about Search Attributes\nand Query creation. See \x1b[1mtemporal batch --help\x1b[0m for a quick reference."
	} else {
		s.Command.Long = "Delete a Workflow Executions and its Event History:\n\n```\ntemporal workflow delete \\\n    --workflow-id YourWorkflowId\n```\n\nThe removal executes asynchronously. If the Execution is Running, the Service\nterminates it before deletion.\n\nVisit https://docs.temporal.io/visibility to read more about Search Attributes\nand Query creation. See `temporal batch --help` for a quick reference."
	}
	s.Command.Args = cobra.NoArgs
	s.SingleWorkflowOrBatchOptions.buildFlags(cctx, s.Command.Flags())
	s.Command.Run = func(c *cobra.Command, args []string) {
		if err := s.run(cctx, args); err != nil {
			cctx.Options.Fail(err)
		}
	}
	return &s
}

type TemporalWorkflowDescribeCommand struct {
	Parent  *TemporalWorkflowCommand
	Command cobra.Command
	WorkflowReferenceOptions
	ResetPoints bool
	Raw         bool
}

func NewTemporalWorkflowDescribeCommand(cctx *CommandContext, parent *TemporalWorkflowCommand) *TemporalWorkflowDescribeCommand {
	var s TemporalWorkflowDescribeCommand
	s.Parent = parent
	s.Command.DisableFlagsInUseLine = true
	s.Command.Use = "describe [flags]"
	s.Command.Short = "Show Workflow Execution info"
	if hasHighlighting {
		s.Command.Long = "Display information about a specific Workflow Execution:\n\n\x1b[1mtemporal workflow describe \\\n    --workflow-id YourWorkflowId\x1b[0m\n\nShow the Workflow Execution's auto-reset points:\n\n\x1b[1mtemporal workflow describe \\\n    --workflow-id YourWorkflowId \\\n    --reset-points true\x1b[0m"
	} else {
		s.Command.Long = "Display information about a specific Workflow Execution:\n\n```\ntemporal workflow describe \\\n    --workflow-id YourWorkflowId\n```\n\nShow the Workflow Execution's auto-reset points:\n\n```\ntemporal workflow describe \\\n    --workflow-id YourWorkflowId \\\n    --reset-points true\n```"
	}
	s.Command.Args = cobra.NoArgs
	s.Command.Flags().BoolVar(&s.ResetPoints, "reset-points", false, "Show auto-reset points only.")
	s.Command.Flags().BoolVar(&s.Raw, "raw", false, "Print properties without changing their format.")
	s.WorkflowReferenceOptions.buildFlags(cctx, s.Command.Flags())
	s.Command.Run = func(c *cobra.Command, args []string) {
		if err := s.run(cctx, args); err != nil {
			cctx.Options.Fail(err)
		}
	}
	return &s
}

type TemporalWorkflowExecuteCommand struct {
	Parent  *TemporalWorkflowCommand
	Command cobra.Command
	SharedWorkflowStartOptions
	WorkflowStartOptions
	PayloadInputOptions
	Detailed bool
}

func NewTemporalWorkflowExecuteCommand(cctx *CommandContext, parent *TemporalWorkflowCommand) *TemporalWorkflowExecuteCommand {
	var s TemporalWorkflowExecuteCommand
	s.Parent = parent
	s.Command.DisableFlagsInUseLine = true
	s.Command.Use = "execute [flags]"
	s.Command.Short = "Start new Workflow Execution"
	if hasHighlighting {
		s.Command.Long = "Establish a new Workflow Execution and direct its progress to stdout. The\ncommand blocks and returns when the Workflow Execution completes. If your\nWorkflow requires input, pass valid JSON:\n\n\x1b[1mtemporal workflow execute\n    --workflow-id YourWorkflowId \\\n    --type YourWorkflow \\\n    --task-queue YourTaskQueue \\\n    --input '{\"some-key\": \"some-value\"}'\x1b[0m\n\nUse \x1b[1m--event-details\x1b[0m to relay updates to the command-line output in JSON\nformat. When using JSON output (\x1b[1m--output json\x1b[0m), this includes the entire\n\"history\" JSON key for the run."
	} else {
		s.Command.Long = "Establish a new Workflow Execution and direct its progress to stdout. The\ncommand blocks and returns when the Workflow Execution completes. If your\nWorkflow requires input, pass valid JSON:\n\n```\ntemporal workflow execute\n    --workflow-id YourWorkflowId \\\n    --type YourWorkflow \\\n    --task-queue YourTaskQueue \\\n    --input '{\"some-key\": \"some-value\"}'\n```\n\nUse `--event-details` to relay updates to the command-line output in JSON\nformat. When using JSON output (`--output json`), this includes the entire\n\"history\" JSON key for the run."
	}
	s.Command.Args = cobra.NoArgs
	s.Command.Flags().BoolVar(&s.Detailed, "detailed", false, "Display events as sections instead of table. Does not apply to JSON output.")
	s.SharedWorkflowStartOptions.buildFlags(cctx, s.Command.Flags())
	s.WorkflowStartOptions.buildFlags(cctx, s.Command.Flags())
	s.PayloadInputOptions.buildFlags(cctx, s.Command.Flags())
	s.Command.Flags().SetNormalizeFunc(aliasNormalizer(map[string]string{
		"name": "type",
	}))
	s.Command.Run = func(c *cobra.Command, args []string) {
		if err := s.run(cctx, args); err != nil {
			cctx.Options.Fail(err)
		}
	}
	return &s
}

type TemporalWorkflowFixHistoryJsonCommand struct {
	Parent  *TemporalWorkflowCommand
	Command cobra.Command
	Source  string
	Target  string
}

func NewTemporalWorkflowFixHistoryJsonCommand(cctx *CommandContext, parent *TemporalWorkflowCommand) *TemporalWorkflowFixHistoryJsonCommand {
	var s TemporalWorkflowFixHistoryJsonCommand
	s.Parent = parent
	s.Command.DisableFlagsInUseLine = true
	s.Command.Use = "fix-history-json [flags]"
	s.Command.Short = "Updates an event history JSON file"
	if hasHighlighting {
		s.Command.Long = "Reserialize an Event History JSON file:\n\n\x1b[1mtemporal workflow fix-history-json \\\n    --source /path/to/original.json \\\n    --target /path/to/reserialized.json\x1b[0m"
	} else {
		s.Command.Long = "Reserialize an Event History JSON file:\n\n```\ntemporal workflow fix-history-json \\\n    --source /path/to/original.json \\\n    --target /path/to/reserialized.json\n```"
	}
	s.Command.Args = cobra.NoArgs
	s.Command.Flags().StringVarP(&s.Source, "source", "s", "", "Path to the original file. Required.")
	_ = cobra.MarkFlagRequired(s.Command.Flags(), "source")
	s.Command.Flags().StringVarP(&s.Target, "target", "t", "", "Path to the results file. When omitted, output is sent to stdout.")
	s.Command.Run = func(c *cobra.Command, args []string) {
		if err := s.run(cctx, args); err != nil {
			cctx.Options.Fail(err)
		}
	}
	return &s
}

type TemporalWorkflowListCommand struct {
	Parent   *TemporalWorkflowCommand
	Command  cobra.Command
	Query    string
	Archived bool
	Limit    int
}

func NewTemporalWorkflowListCommand(cctx *CommandContext, parent *TemporalWorkflowCommand) *TemporalWorkflowListCommand {
	var s TemporalWorkflowListCommand
	s.Parent = parent
	s.Command.DisableFlagsInUseLine = true
	s.Command.Use = "list [flags]"
	s.Command.Short = "Show Workflow Executions"
	if hasHighlighting {
		s.Command.Long = "List Workflow Executions. The optional \x1b[1m--query\x1b[0m limits the output to\nWorkflows matching a Query:\n\n\x1b[1mtemporal workflow list \\\n    --query YourQuery\x1b[1m\x1b[0m\n\nVisit https://docs.temporal.io/visibility to read more about Search Attributes\nand Query creation. See \x1b[0mtemporal batch --help` for a quick reference.\n\nView a list of archived Workflow Executions:\n\n\x1b[1mtemporal workflow list \\\n    --archived\x1b[0m"
	} else {
		s.Command.Long = "List Workflow Executions. The optional `--query` limits the output to\nWorkflows matching a Query:\n\n```\ntemporal workflow list \\\n    --query YourQuery`\n```\n\nVisit https://docs.temporal.io/visibility to read more about Search Attributes\nand Query creation. See `temporal batch --help` for a quick reference.\n\nView a list of archived Workflow Executions:\n\n```\ntemporal workflow list \\\n    --archived\n```"
	}
	s.Command.Args = cobra.NoArgs
	s.Command.Flags().StringVarP(&s.Query, "query", "q", "", "Content for an SQL-like `QUERY` List Filter.")
	s.Command.Flags().BoolVar(&s.Archived, "archived", false, "Limit output to archived Workflow Executions.")
	s.Command.Flags().IntVar(&s.Limit, "limit", 0, "Maximum number of Workflow Executions to display.")
	s.Command.Run = func(c *cobra.Command, args []string) {
		if err := s.run(cctx, args); err != nil {
			cctx.Options.Fail(err)
		}
	}
	return &s
}

type TemporalWorkflowMetadataCommand struct {
	Parent  *TemporalWorkflowCommand
	Command cobra.Command
	WorkflowReferenceOptions
	QueryModifiersOptions
}

func NewTemporalWorkflowMetadataCommand(cctx *CommandContext, parent *TemporalWorkflowCommand) *TemporalWorkflowMetadataCommand {
	var s TemporalWorkflowMetadataCommand
	s.Parent = parent
	s.Command.DisableFlagsInUseLine = true
	s.Command.Use = "metadata [flags]"
	s.Command.Short = "Query the Workflow for user-specified metadata"
	if hasHighlighting {
		s.Command.Long = "Issue a Query for and display user-set metadata like summary and\ndetails for a specific Workflow Execution:\n\n\x1b[1mtemporal workflow metadata \\\n    --workflow-id YourWorkflowId\x1b[0m"
	} else {
		s.Command.Long = "Issue a Query for and display user-set metadata like summary and\ndetails for a specific Workflow Execution:\n\n```\ntemporal workflow metadata \\\n    --workflow-id YourWorkflowId\n```"
	}
	s.Command.Args = cobra.NoArgs
	s.WorkflowReferenceOptions.buildFlags(cctx, s.Command.Flags())
	s.QueryModifiersOptions.buildFlags(cctx, s.Command.Flags())
	s.Command.Run = func(c *cobra.Command, args []string) {
		if err := s.run(cctx, args); err != nil {
			cctx.Options.Fail(err)
		}
	}
	return &s
}

type TemporalWorkflowQueryCommand struct {
	Parent  *TemporalWorkflowCommand
	Command cobra.Command
	PayloadInputOptions
	WorkflowReferenceOptions
	QueryModifiersOptions
	Name string
}

func NewTemporalWorkflowQueryCommand(cctx *CommandContext, parent *TemporalWorkflowCommand) *TemporalWorkflowQueryCommand {
	var s TemporalWorkflowQueryCommand
	s.Parent = parent
	s.Command.DisableFlagsInUseLine = true
	s.Command.Use = "query [flags]"
	s.Command.Short = "Retrieve Workflow Execution state"
	if hasHighlighting {
		s.Command.Long = "Send a Query to a Workflow Execution by Workflow ID to retrieve its state.\nThis synchronous operation exposes the internal state of a running Workflow\nExecution, which constantly changes. You can query both running and completed\nWorkflow Executions:\n\n\x1b[1mtemporal workflow query \\\n    --workflow-id YourWorkflowId\n    --type YourQueryType\n    --input '{\"YourInputKey\": \"YourInputValue\"}'\x1b[0m"
	} else {
		s.Command.Long = "Send a Query to a Workflow Execution by Workflow ID to retrieve its state.\nThis synchronous operation exposes the internal state of a running Workflow\nExecution, which constantly changes. You can query both running and completed\nWorkflow Executions:\n\n```\ntemporal workflow query \\\n    --workflow-id YourWorkflowId\n    --type YourQueryType\n    --input '{\"YourInputKey\": \"YourInputValue\"}'\n```"
	}
	s.Command.Args = cobra.NoArgs
	s.Command.Flags().StringVar(&s.Name, "name", "", "Query Type/Name. Required. Aliased as \"--type\".")
	_ = cobra.MarkFlagRequired(s.Command.Flags(), "name")
	s.PayloadInputOptions.buildFlags(cctx, s.Command.Flags())
	s.WorkflowReferenceOptions.buildFlags(cctx, s.Command.Flags())
	s.QueryModifiersOptions.buildFlags(cctx, s.Command.Flags())
	s.Command.Flags().SetNormalizeFunc(aliasNormalizer(map[string]string{
		"type": "name",
	}))
	s.Command.Run = func(c *cobra.Command, args []string) {
		if err := s.run(cctx, args); err != nil {
			cctx.Options.Fail(err)
		}
	}
	return &s
}

type TemporalWorkflowResetCommand struct {
	Parent         *TemporalWorkflowCommand
	Command        cobra.Command
	WorkflowId     string
	RunId          string
	EventId        int
	Reason         string
	ReapplyType    StringEnum
	ReapplyExclude StringEnumArray
	Type           StringEnum
	BuildId        string
	Query          string
	Yes            bool
}

func NewTemporalWorkflowResetCommand(cctx *CommandContext, parent *TemporalWorkflowCommand) *TemporalWorkflowResetCommand {
	var s TemporalWorkflowResetCommand
	s.Parent = parent
	s.Command.DisableFlagsInUseLine = true
	s.Command.Use = "reset [flags]"
	s.Command.Short = "Move Workflow Execution history point"
	if hasHighlighting {
		s.Command.Long = "Reset a Workflow Execution so it can resume from a point in its Event History\nwithout losing its progress up to that point:\n\n\x1b[1mtemporal workflow reset \\\n    --workflow-id YourWorkflowId \\\n    --event-id YourLastEvent\x1b[0m\n\nStart from where the Workflow Execution last continued as new:\n\n\x1b[1mtemporal workflow reset \\\n    --workflow-id YourWorkflowId \\\n    --type LastContinuedAsNew\x1b[0m\n\nFor batch resets, limit your resets to FirstWorkflowTask, LastWorkflowTask, or\nBuildId. Do not use Workflow IDs, run IDs, or event IDs with this command.\n\nVisit https://docs.temporal.io/visibility to read more about Search\nAttributes and Query creation."
	} else {
		s.Command.Long = "Reset a Workflow Execution so it can resume from a point in its Event History\nwithout losing its progress up to that point:\n\n```\ntemporal workflow reset \\\n    --workflow-id YourWorkflowId \\\n    --event-id YourLastEvent\n```\n\nStart from where the Workflow Execution last continued as new:\n\n```\ntemporal workflow reset \\\n    --workflow-id YourWorkflowId \\\n    --type LastContinuedAsNew\n```\n\nFor batch resets, limit your resets to FirstWorkflowTask, LastWorkflowTask, or\nBuildId. Do not use Workflow IDs, run IDs, or event IDs with this command.\n\nVisit https://docs.temporal.io/visibility to read more about Search\nAttributes and Query creation."
	}
	s.Command.Args = cobra.NoArgs
	s.Command.Flags().StringVarP(&s.WorkflowId, "workflow-id", "w", "", "Workflow ID. Required for non-batch reset operations.")
	s.Command.Flags().StringVarP(&s.RunId, "run-id", "r", "", "Run ID.")
	s.Command.Flags().IntVarP(&s.EventId, "event-id", "e", 0, "Event ID to reset to. Event must occur after `WorkflowTaskStarted`. `WorkflowTaskCompleted`, `WorkflowTaskFailed`, etc. are valid.")
	s.Command.Flags().StringVar(&s.Reason, "reason", "", "Reason for reset. Required.")
	_ = cobra.MarkFlagRequired(s.Command.Flags(), "reason")
	s.ReapplyType = NewStringEnum([]string{"All", "Signal", "None"}, "All")
	s.Command.Flags().Var(&s.ReapplyType, "reapply-type", "Types of events to re-apply after reset point. Deprecated. Use --reapply-exclude instead. Accepted values: All, Signal, None.")
	s.ReapplyExclude = NewStringEnumArray([]string{"All", "Signal", "Update"}, []string{})
	s.Command.Flags().Var(&s.ReapplyExclude, "reapply-exclude", "Exclude these event types from re-application. Accepted values: All, Signal, Update.")
	s.Type = NewStringEnum([]string{"FirstWorkflowTask", "LastWorkflowTask", "LastContinuedAsNew", "BuildId"}, "")
	s.Command.Flags().VarP(&s.Type, "type", "t", "The event type for the reset. Accepted values: FirstWorkflowTask, LastWorkflowTask, LastContinuedAsNew, BuildId.")
	s.Command.Flags().StringVar(&s.BuildId, "build-id", "", "A Build ID. Use only with the BuildId `--type`. Resets the first Workflow task processed by this ID. By default, this reset may be in a prior run, earlier than a Continue as New point.")
	s.Command.Flags().StringVarP(&s.Query, "query", "q", "", "Content for an SQL-like `QUERY` List Filter.")
	s.Command.Flags().BoolVarP(&s.Yes, "yes", "y", false, "Don't prompt to confirm. Only allowed when `--query` is present.")
	s.Command.Run = func(c *cobra.Command, args []string) {
		if err := s.run(cctx, args); err != nil {
			cctx.Options.Fail(err)
		}
	}
	return &s
}

type TemporalWorkflowResultCommand struct {
	Parent  *TemporalWorkflowCommand
	Command cobra.Command
	WorkflowReferenceOptions
}

func NewTemporalWorkflowResultCommand(cctx *CommandContext, parent *TemporalWorkflowCommand) *TemporalWorkflowResultCommand {
	var s TemporalWorkflowResultCommand
	s.Parent = parent
	s.Command.DisableFlagsInUseLine = true
	s.Command.Use = "result [flags]"
	s.Command.Short = "Wait for and show the result of a Workflow Execution"
	if hasHighlighting {
		s.Command.Long = "Wait for and print the result of a Workflow Execution:\n\n\x1b[1mtemporal workflow result \\\n    --workflow-id YourWorkflowId\x1b[0m"
	} else {
		s.Command.Long = "Wait for and print the result of a Workflow Execution:\n\n```\ntemporal workflow result \\\n    --workflow-id YourWorkflowId\n```"
	}
	s.Command.Args = cobra.NoArgs
	s.WorkflowReferenceOptions.buildFlags(cctx, s.Command.Flags())
	s.Command.Run = func(c *cobra.Command, args []string) {
		if err := s.run(cctx, args); err != nil {
			cctx.Options.Fail(err)
		}
	}
	return &s
}

type TemporalWorkflowShowCommand struct {
	Parent  *TemporalWorkflowCommand
	Command cobra.Command
	WorkflowReferenceOptions
	Follow   bool
	Detailed bool
}

func NewTemporalWorkflowShowCommand(cctx *CommandContext, parent *TemporalWorkflowCommand) *TemporalWorkflowShowCommand {
	var s TemporalWorkflowShowCommand
	s.Parent = parent
	s.Command.DisableFlagsInUseLine = true
	s.Command.Use = "show [flags]"
	s.Command.Short = "Display Event History"
	if hasHighlighting {
		s.Command.Long = "Show a Workflow Execution's Event History.\nWhen using JSON output (\x1b[1m--output json\x1b[0m), you may pass the results to an SDK\nto perform a replay:\n\n\x1b[1mtemporal workflow show \\\n    --workflow-id YourWorkflowId\n    --output json\x1b[0m"
	} else {
		s.Command.Long = "Show a Workflow Execution's Event History.\nWhen using JSON output (`--output json`), you may pass the results to an SDK\nto perform a replay:\n\n```\ntemporal workflow show \\\n    --workflow-id YourWorkflowId\n    --output json\n```"
	}
	s.Command.Args = cobra.NoArgs
	s.Command.Flags().BoolVarP(&s.Follow, "follow", "f", false, "Follow the Workflow Execution progress in real time. Does not apply to JSON output.")
	s.Command.Flags().BoolVar(&s.Detailed, "detailed", false, "Display events as detailed sections instead of table. Does not apply to JSON output.")
	s.WorkflowReferenceOptions.buildFlags(cctx, s.Command.Flags())
	s.Command.Run = func(c *cobra.Command, args []string) {
		if err := s.run(cctx, args); err != nil {
			cctx.Options.Fail(err)
		}
	}
	return &s
}

type TemporalWorkflowSignalCommand struct {
	Parent  *TemporalWorkflowCommand
	Command cobra.Command
	SingleWorkflowOrBatchOptions
	PayloadInputOptions
	Name string
}

func NewTemporalWorkflowSignalCommand(cctx *CommandContext, parent *TemporalWorkflowCommand) *TemporalWorkflowSignalCommand {
	var s TemporalWorkflowSignalCommand
	s.Parent = parent
	s.Command.DisableFlagsInUseLine = true
	s.Command.Use = "signal [flags]"
	s.Command.Short = "Send a message to a Workflow Execution"
	if hasHighlighting {
		s.Command.Long = "Send an asynchronous notification (Signal) to a running Workflow Execution by\nits Workflow ID. The Signal is written to the History. When you include\n\x1b[1m--input\x1b[0m, that data is available for the Workflow Execution to consume:\n\n\x1b[1mtemporal workflow signal \\\n    --workflow-id YourWorkflowId \\\n    --name YourSignal \\\n    --input '{\"YourInputKey\": \"YourInputValue\"}'\x1b[0m\n\nVisit https://docs.temporal.io/visibility to read more about Search Attributes\nand Query creation. See \x1b[1mtemporal batch --help\x1b[0m for a quick reference."
	} else {
		s.Command.Long = "Send an asynchronous notification (Signal) to a running Workflow Execution by\nits Workflow ID. The Signal is written to the History. When you include\n`--input`, that data is available for the Workflow Execution to consume:\n\n```\ntemporal workflow signal \\\n    --workflow-id YourWorkflowId \\\n    --name YourSignal \\\n    --input '{\"YourInputKey\": \"YourInputValue\"}'\n```\n\nVisit https://docs.temporal.io/visibility to read more about Search Attributes\nand Query creation. See `temporal batch --help` for a quick reference."
	}
	s.Command.Args = cobra.NoArgs
	s.Command.Flags().StringVar(&s.Name, "name", "", "Signal name. Required. Aliased as \"--type\".")
	_ = cobra.MarkFlagRequired(s.Command.Flags(), "name")
	s.SingleWorkflowOrBatchOptions.buildFlags(cctx, s.Command.Flags())
	s.PayloadInputOptions.buildFlags(cctx, s.Command.Flags())
	s.Command.Flags().SetNormalizeFunc(aliasNormalizer(map[string]string{
		"type": "name",
	}))
	s.Command.Run = func(c *cobra.Command, args []string) {
		if err := s.run(cctx, args); err != nil {
			cctx.Options.Fail(err)
		}
	}
	return &s
}

type TemporalWorkflowStackCommand struct {
	Parent  *TemporalWorkflowCommand
	Command cobra.Command
	WorkflowReferenceOptions
	RejectCondition StringEnum
}

func NewTemporalWorkflowStackCommand(cctx *CommandContext, parent *TemporalWorkflowCommand) *TemporalWorkflowStackCommand {
	var s TemporalWorkflowStackCommand
	s.Parent = parent
	s.Command.DisableFlagsInUseLine = true
	s.Command.Use = "stack [flags]"
	s.Command.Short = "Trace a Workflow Execution"
	if hasHighlighting {
		s.Command.Long = "Perform a Query on a Workflow Execution using a \x1b[1m__stack_trace\x1b[0m-type Query.\nDisplay a stack trace of the threads and routines currently in use by the\nWorkflow for troubleshooting:\n\n\x1b[1mtemporal workflow stack \\\n    --workflow-id YourWorkflowId\x1b[0m"
	} else {
		s.Command.Long = "Perform a Query on a Workflow Execution using a `__stack_trace`-type Query.\nDisplay a stack trace of the threads and routines currently in use by the\nWorkflow for troubleshooting:\n\n```\ntemporal workflow stack \\\n    --workflow-id YourWorkflowId\n```"
	}
	s.Command.Args = cobra.NoArgs
	s.RejectCondition = NewStringEnum([]string{"not_open", "not_completed_cleanly"}, "")
	s.Command.Flags().Var(&s.RejectCondition, "reject-condition", "Optional flag to reject Queries based on Workflow state. Accepted values: not_open, not_completed_cleanly.")
	s.WorkflowReferenceOptions.buildFlags(cctx, s.Command.Flags())
	s.Command.Run = func(c *cobra.Command, args []string) {
		if err := s.run(cctx, args); err != nil {
			cctx.Options.Fail(err)
		}
	}
	return &s
}

type TemporalWorkflowStartCommand struct {
	Parent  *TemporalWorkflowCommand
	Command cobra.Command
	SharedWorkflowStartOptions
	WorkflowStartOptions
	PayloadInputOptions
}

func NewTemporalWorkflowStartCommand(cctx *CommandContext, parent *TemporalWorkflowCommand) *TemporalWorkflowStartCommand {
	var s TemporalWorkflowStartCommand
	s.Parent = parent
	s.Command.DisableFlagsInUseLine = true
	s.Command.Use = "start [flags]"
	s.Command.Short = "Initiate a Workflow Execution"
	if hasHighlighting {
		s.Command.Long = "Start a new Workflow Execution. Returns the Workflow- and Run-IDs:\n\n\x1b[1mtemporal workflow start \\\n    --workflow-id YourWorkflowId \\\n    --type YourWorkflow \\\n    --task-queue YourTaskQueue \\\n    --input '{\"some-key\": \"some-value\"}'\x1b[0m"
	} else {
		s.Command.Long = "Start a new Workflow Execution. Returns the Workflow- and Run-IDs:\n\n```\ntemporal workflow start \\\n    --workflow-id YourWorkflowId \\\n    --type YourWorkflow \\\n    --task-queue YourTaskQueue \\\n    --input '{\"some-key\": \"some-value\"}'\n```"
	}
	s.Command.Args = cobra.NoArgs
	s.SharedWorkflowStartOptions.buildFlags(cctx, s.Command.Flags())
	s.WorkflowStartOptions.buildFlags(cctx, s.Command.Flags())
	s.PayloadInputOptions.buildFlags(cctx, s.Command.Flags())
	s.Command.Flags().SetNormalizeFunc(aliasNormalizer(map[string]string{
		"name": "type",
	}))
	s.Command.Run = func(c *cobra.Command, args []string) {
		if err := s.run(cctx, args); err != nil {
			cctx.Options.Fail(err)
		}
	}
	return &s
}

type TemporalWorkflowTerminateCommand struct {
	Parent     *TemporalWorkflowCommand
	Command    cobra.Command
	WorkflowId string
	Query      string
	RunId      string
	Reason     string
	Yes        bool
	Rps        float32
}

func NewTemporalWorkflowTerminateCommand(cctx *CommandContext, parent *TemporalWorkflowCommand) *TemporalWorkflowTerminateCommand {
	var s TemporalWorkflowTerminateCommand
	s.Parent = parent
	s.Command.DisableFlagsInUseLine = true
	s.Command.Use = "terminate [flags]"
	s.Command.Short = "Forcefully end a Workflow Execution"
	if hasHighlighting {
		s.Command.Long = "Terminate a Workflow Execution:\n\n\x1b[1mtemporal workflow terminate \\\n    --reason YourReasonForTermination \\\n    --workflow-id YourWorkflowId\x1b[0m\n\nThe reason is optional and defaults to the current user's name. The reason\nis stored in the Event History as part of the \x1b[1mWorkflowExecutionTerminated\x1b[0m\nevent. This becomes the closing Event in the Workflow Execution's history.\n\nExecutions may be terminated in bulk via a visibility Query list filter:\n\n\x1b[1mtemporal workflow terminate \\\n    --query YourQuery \\\n    --reason YourReasonForTermination\x1b[0m\n\nWorkflow code cannot see or respond to terminations. To perform clean-up work\nin your Workflow code, use \x1b[1mtemporal workflow cancel\x1b[0m instead.\n\nVisit https://docs.temporal.io/visibility to read more about Search Attributes\nand Query creation. See \x1b[1mtemporal batch --help\x1b[0m for a quick reference."
	} else {
		s.Command.Long = "Terminate a Workflow Execution:\n\n```\ntemporal workflow terminate \\\n    --reason YourReasonForTermination \\\n    --workflow-id YourWorkflowId\n```\n\nThe reason is optional and defaults to the current user's name. The reason\nis stored in the Event History as part of the `WorkflowExecutionTerminated`\nevent. This becomes the closing Event in the Workflow Execution's history.\n\nExecutions may be terminated in bulk via a visibility Query list filter:\n\n```\ntemporal workflow terminate \\\n    --query YourQuery \\\n    --reason YourReasonForTermination\n```\n\nWorkflow code cannot see or respond to terminations. To perform clean-up work\nin your Workflow code, use `temporal workflow cancel` instead.\n\nVisit https://docs.temporal.io/visibility to read more about Search Attributes\nand Query creation. See `temporal batch --help` for a quick reference."
	}
	s.Command.Args = cobra.NoArgs
	s.Command.Flags().StringVarP(&s.WorkflowId, "workflow-id", "w", "", "Workflow ID. You must set either --workflow-id or --query.")
	s.Command.Flags().StringVarP(&s.Query, "query", "q", "", "Content for an SQL-like `QUERY` List Filter. You must set either --workflow-id or --query.")
	s.Command.Flags().StringVarP(&s.RunId, "run-id", "r", "", "Run ID. Can only be set with --workflow-id. Do not use with --query.")
	s.Command.Flags().StringVar(&s.Reason, "reason", "", "Reason for termination. Defaults to message with the current user's name.")
	s.Command.Flags().BoolVarP(&s.Yes, "yes", "y", false, "Don't prompt to confirm termination. Can only be used with --query.")
	s.Command.Flags().Float32Var(&s.Rps, "rps", 0, "Limit batch's requests per second. Only allowed if query is present.")
	s.Command.Run = func(c *cobra.Command, args []string) {
		if err := s.run(cctx, args); err != nil {
			cctx.Options.Fail(err)
		}
	}
	return &s
}

type TemporalWorkflowTraceCommand struct {
	Parent  *TemporalWorkflowCommand
	Command cobra.Command
	WorkflowReferenceOptions
	Fold        []string
	NoFold      bool
	Depth       int
	Concurrency int
}

func NewTemporalWorkflowTraceCommand(cctx *CommandContext, parent *TemporalWorkflowCommand) *TemporalWorkflowTraceCommand {
	var s TemporalWorkflowTraceCommand
	s.Parent = parent
	s.Command.DisableFlagsInUseLine = true
	s.Command.Use = "trace [flags]"
	s.Command.Short = "Workflow Execution live progress"
	if hasHighlighting {
		s.Command.Long = "Display the progress of a Workflow Execution and its child workflows with a\nreal-time trace. This view helps you understand how Workflows are proceeding:\n\n\x1b[1mtemporal workflow trace \\\n    --workflow-id YourWorkflowId\x1b[0m"
	} else {
		s.Command.Long = "Display the progress of a Workflow Execution and its child workflows with a\nreal-time trace. This view helps you understand how Workflows are proceeding:\n\n```\ntemporal workflow trace \\\n    --workflow-id YourWorkflowId\n```"
	}
	s.Command.Args = cobra.NoArgs
	s.Command.Flags().StringArrayVar(&s.Fold, "fold", nil, "Fold away Child Workflows with the specified statuses. Case-insensitive. Ignored if --no-fold supplied. Available values: running, completed, failed, canceled, terminated, timedout, continueasnew. Can be passed multiple times.")
	s.Command.Flags().BoolVar(&s.NoFold, "no-fold", false, "Disable folding. Fetch and display Child Workflows within the set depth.")
	s.Command.Flags().IntVar(&s.Depth, "depth", -1, "Set depth for your Child Workflow fetches. Pass -1 to fetch child workflows at any depth.")
	s.Command.Flags().IntVar(&s.Concurrency, "concurrency", 10, "Number of Workflow Histories to fetch at a time.")
	s.WorkflowReferenceOptions.buildFlags(cctx, s.Command.Flags())
	s.Command.Run = func(c *cobra.Command, args []string) {
		if err := s.run(cctx, args); err != nil {
			cctx.Options.Fail(err)
		}
	}
	return &s
}

type TemporalWorkflowUpdateCommand struct {
	Parent  *TemporalWorkflowCommand
	Command cobra.Command
}

func NewTemporalWorkflowUpdateCommand(cctx *CommandContext, parent *TemporalWorkflowCommand) *TemporalWorkflowUpdateCommand {
	var s TemporalWorkflowUpdateCommand
	s.Parent = parent
	s.Command.Use = "update"
	s.Command.Short = "Updates (Experimental)"
	s.Command.Long = "An Update is a synchronous call to a Workflow Execution that can change its\nstate, control its flow, and return a result.\n\nExperimental."
	s.Command.Args = cobra.NoArgs
	s.Command.AddCommand(&NewTemporalWorkflowUpdateDescribeCommand(cctx, &s).Command)
	s.Command.AddCommand(&NewTemporalWorkflowUpdateExecuteCommand(cctx, &s).Command)
	s.Command.AddCommand(&NewTemporalWorkflowUpdateResultCommand(cctx, &s).Command)
	s.Command.AddCommand(&NewTemporalWorkflowUpdateStartCommand(cctx, &s).Command)
	return &s
}

type TemporalWorkflowUpdateDescribeCommand struct {
	Parent  *TemporalWorkflowUpdateCommand
	Command cobra.Command
	UpdateTargetingOptions
}

func NewTemporalWorkflowUpdateDescribeCommand(cctx *CommandContext, parent *TemporalWorkflowUpdateCommand) *TemporalWorkflowUpdateDescribeCommand {
	var s TemporalWorkflowUpdateDescribeCommand
	s.Parent = parent
	s.Command.DisableFlagsInUseLine = true
	s.Command.Use = "describe [flags]"
	s.Command.Short = "Obtain status info about a specific Update (Experimental)"
	if hasHighlighting {
		s.Command.Long = "Given a Workflow Execution and an Update ID, return information about its current status, including\na result if it has finished.\n\nExperimental.\n\n\x1b[1mtemporal workflow update describe \\\n    --workflow-id YourWorkflowId \\\n    --update-id YourUpdateId\x1b[0m"
	} else {
		s.Command.Long = "Given a Workflow Execution and an Update ID, return information about its current status, including\na result if it has finished.\n\nExperimental.\n\n```\ntemporal workflow update describe \\\n    --workflow-id YourWorkflowId \\\n    --update-id YourUpdateId\n```"
	}
	s.Command.Args = cobra.NoArgs
	s.UpdateTargetingOptions.buildFlags(cctx, s.Command.Flags())
	s.Command.Run = func(c *cobra.Command, args []string) {
		if err := s.run(cctx, args); err != nil {
			cctx.Options.Fail(err)
		}
	}
	return &s
}

type TemporalWorkflowUpdateExecuteCommand struct {
	Parent  *TemporalWorkflowUpdateCommand
	Command cobra.Command
	UpdateStartingOptions
	PayloadInputOptions
}

func NewTemporalWorkflowUpdateExecuteCommand(cctx *CommandContext, parent *TemporalWorkflowUpdateCommand) *TemporalWorkflowUpdateExecuteCommand {
	var s TemporalWorkflowUpdateExecuteCommand
	s.Parent = parent
	s.Command.DisableFlagsInUseLine = true
	s.Command.Use = "execute [flags]"
	s.Command.Short = "Send an Update and wait for it to complete (Experimental)"
	if hasHighlighting {
		s.Command.Long = "Send a message to a Workflow Execution to invoke an Update handler, and wait for\nthe update to complete or fail. You can also use this to wait for an existing\nupdate to complete, by submitting an existing update ID.\n\nExperimental.\n\n\x1b[1mtemporal workflow update execute \\\n    --workflow-id YourWorkflowId \\\n    --name YourUpdate \\\n    --input '{\"some-key\": \"some-value\"}'\x1b[0m"
	} else {
		s.Command.Long = "Send a message to a Workflow Execution to invoke an Update handler, and wait for\nthe update to complete or fail. You can also use this to wait for an existing\nupdate to complete, by submitting an existing update ID.\n\nExperimental.\n\n```\ntemporal workflow update execute \\\n    --workflow-id YourWorkflowId \\\n    --name YourUpdate \\\n    --input '{\"some-key\": \"some-value\"}'\n```"
	}
	s.Command.Args = cobra.NoArgs
	s.UpdateStartingOptions.buildFlags(cctx, s.Command.Flags())
	s.PayloadInputOptions.buildFlags(cctx, s.Command.Flags())
	s.Command.Flags().SetNormalizeFunc(aliasNormalizer(map[string]string{
		"type": "name",
	}))
	s.Command.Run = func(c *cobra.Command, args []string) {
		if err := s.run(cctx, args); err != nil {
			cctx.Options.Fail(err)
		}
	}
	return &s
}

type TemporalWorkflowUpdateResultCommand struct {
	Parent  *TemporalWorkflowUpdateCommand
	Command cobra.Command
	UpdateTargetingOptions
}

func NewTemporalWorkflowUpdateResultCommand(cctx *CommandContext, parent *TemporalWorkflowUpdateCommand) *TemporalWorkflowUpdateResultCommand {
	var s TemporalWorkflowUpdateResultCommand
	s.Parent = parent
	s.Command.DisableFlagsInUseLine = true
	s.Command.Use = "result [flags]"
	s.Command.Short = "Wait for a specific Update to complete (Experimental)"
	if hasHighlighting {
		s.Command.Long = "Given a Workflow Execution and an Update ID, wait for the Update to complete or fail and\nprint the result.\n\nExperimental.\n\n\x1b[1mtemporal workflow update result \\\n    --workflow-id YourWorkflowId \\\n    --update-id YourUpdateId\x1b[0m"
	} else {
		s.Command.Long = "Given a Workflow Execution and an Update ID, wait for the Update to complete or fail and\nprint the result.\n\nExperimental.\n\n```\ntemporal workflow update result \\\n    --workflow-id YourWorkflowId \\\n    --update-id YourUpdateId\n```"
	}
	s.Command.Args = cobra.NoArgs
	s.UpdateTargetingOptions.buildFlags(cctx, s.Command.Flags())
	s.Command.Run = func(c *cobra.Command, args []string) {
		if err := s.run(cctx, args); err != nil {
			cctx.Options.Fail(err)
		}
	}
	return &s
}

type TemporalWorkflowUpdateStartCommand struct {
	Parent  *TemporalWorkflowUpdateCommand
	Command cobra.Command
	UpdateStartingOptions
	PayloadInputOptions
	WaitForStage StringEnum
}

func NewTemporalWorkflowUpdateStartCommand(cctx *CommandContext, parent *TemporalWorkflowUpdateCommand) *TemporalWorkflowUpdateStartCommand {
	var s TemporalWorkflowUpdateStartCommand
	s.Parent = parent
	s.Command.DisableFlagsInUseLine = true
	s.Command.Use = "start [flags]"
	s.Command.Short = "Send an Update and wait for it to be accepted or rejected (Experimental)"
	if hasHighlighting {
		s.Command.Long = "Send a message to a Workflow Execution to invoke an Update handler, and wait for\nthe update to be accepted or rejected. You can subsequently wait for the update\nto complete by using \x1b[1mtemporal workflow update execute\x1b[0m.\n\nExperimental.\n\n\x1b[1mtemporal workflow update start \\\n    --workflow-id YourWorkflowId \\\n    --name YourUpdate \\\n    --input '{\"some-key\": \"some-value\"}'\x1b[0m"
	} else {
		s.Command.Long = "Send a message to a Workflow Execution to invoke an Update handler, and wait for\nthe update to be accepted or rejected. You can subsequently wait for the update\nto complete by using `temporal workflow update execute`.\n\nExperimental.\n\n```\ntemporal workflow update start \\\n    --workflow-id YourWorkflowId \\\n    --name YourUpdate \\\n    --input '{\"some-key\": \"some-value\"}'\n```"
	}
	s.Command.Args = cobra.NoArgs
	s.WaitForStage = NewStringEnum([]string{"accepted"}, "")
	s.Command.Flags().Var(&s.WaitForStage, "wait-for-stage", "Update stage to wait for. The only option is `accepted`, but this option is  required. This is to allow a future version of the CLI to choose a default value. Accepted values: accepted. Required.")
	_ = cobra.MarkFlagRequired(s.Command.Flags(), "wait-for-stage")
	s.UpdateStartingOptions.buildFlags(cctx, s.Command.Flags())
	s.PayloadInputOptions.buildFlags(cctx, s.Command.Flags())
	s.Command.Flags().SetNormalizeFunc(aliasNormalizer(map[string]string{
		"type": "name",
	}))
	s.Command.Run = func(c *cobra.Command, args []string) {
		if err := s.run(cctx, args); err != nil {
			cctx.Options.Fail(err)
		}
	}
	return &s
}

type TemporalWorkflowUpdateOptionsCommand struct {
	Parent  *TemporalWorkflowCommand
	Command cobra.Command
	SingleWorkflowOrBatchOptions
	VersioningOverrideBehavior   StringEnum
	VersioningOverrideSeriesName string
	VersioningOverrideBuildId    string
}

func NewTemporalWorkflowUpdateOptionsCommand(cctx *CommandContext, parent *TemporalWorkflowCommand) *TemporalWorkflowUpdateOptionsCommand {
	var s TemporalWorkflowUpdateOptionsCommand
	s.Parent = parent
	s.Command.DisableFlagsInUseLine = true
	s.Command.Use = "update-options [flags]"
	s.Command.Short = "Change Workflow Execution Options"
	if hasHighlighting {
		s.Command.Long = "+---------------------------------------------------------------------+\n| CAUTION: Worflow update-options is experimental. Workflow Execution |\n| properties are subject to change.                                   |\n+---------------------------------------------------------------------+\n\nModify properties of Workflow Executions:\n\n\x1b[1mtemporal workflow update-options [options]\x1b[0m\n\nIt can override the Worker Deployment configuration of a\nWorkflow Execution, which controls Worker Versioning.\n\nFor example, to force Workers in the current Deployment execute the\nnext Workflow Task change behavior to \x1b[1mauto_upgrade\x1b[0m:\n\n\x1b[1mtemporal workflow update-options \\\n    --workflow-id YourWorkflowId \\\n    --versioning-override-behavior auto_upgrade\x1b[0m\n\nor to pin the workflow execution to a Worker Deployment, set behavior\nto \x1b[1mpinned\x1b[0m:\n\n\x1b[1mtemporal workflow update-options \\\n    --workflow-id YourWorkflowId \\\n    --versioning-override-behavior pinned \\\n    --versioning-override-series-name YourDeploymentSeriesName \\\n    --versioning-override-build-id YourDeploymentBuildId\x1b[0m\n\nTo remove any previous overrides, set the behavior to\n\x1b[1munspecified\x1b[0m:\n\n\x1b[1mtemporal workflow update-options \\\n    --workflow-id YourWorkflowId \\\n    --versioning-override-behavior unspecified\x1b[0m\n\nTo see the current override use \x1b[1mtemporal workflow describe\x1b[0m"
	} else {
		s.Command.Long = "+---------------------------------------------------------------------+\n| CAUTION: Worflow update-options is experimental. Workflow Execution |\n| properties are subject to change.                                   |\n+---------------------------------------------------------------------+\n\nModify properties of Workflow Executions:\n\n```\ntemporal workflow update-options [options]\n```\n\nIt can override the Worker Deployment configuration of a\nWorkflow Execution, which controls Worker Versioning.\n\nFor example, to force Workers in the current Deployment execute the\nnext Workflow Task change behavior to `auto_upgrade`:\n\n```\ntemporal workflow update-options \\\n    --workflow-id YourWorkflowId \\\n    --versioning-override-behavior auto_upgrade\n```\n\nor to pin the workflow execution to a Worker Deployment, set behavior\nto `pinned`:\n\n```\ntemporal workflow update-options \\\n    --workflow-id YourWorkflowId \\\n    --versioning-override-behavior pinned \\\n    --versioning-override-series-name YourDeploymentSeriesName \\\n    --versioning-override-build-id YourDeploymentBuildId\n```\n\nTo remove any previous overrides, set the behavior to\n`unspecified`:\n\n```\ntemporal workflow update-options \\\n    --workflow-id YourWorkflowId \\\n    --versioning-override-behavior unspecified\n```\n\nTo see the current override use `temporal workflow describe`"
	}
	s.Command.Args = cobra.NoArgs
	s.VersioningOverrideBehavior = NewStringEnum([]string{"unspecified", "pinned", "auto_upgrade"}, "")
	s.Command.Flags().Var(&s.VersioningOverrideBehavior, "versioning-override-behavior", "Override the versioning behavior of a Workflow. Accepted values: unspecified, pinned, auto_upgrade. Required.")
	_ = cobra.MarkFlagRequired(s.Command.Flags(), "versioning-override-behavior")
	s.Command.Flags().StringVar(&s.VersioningOverrideSeriesName, "versioning-override-series-name", "", "Override Series Name for a Worker Deployment (Only for pinned).")
	s.Command.Flags().StringVar(&s.VersioningOverrideBuildId, "versioning-override-build-id", "", "Override Build ID for a Worker Deployment (Only for pinned).")
	s.SingleWorkflowOrBatchOptions.buildFlags(cctx, s.Command.Flags())
	s.Command.Run = func(c *cobra.Command, args []string) {
		if err := s.run(cctx, args); err != nil {
			cctx.Options.Fail(err)
		}
	}
	return &s
}<|MERGE_RESOLUTION|>--- conflicted
+++ resolved
@@ -488,25 +488,15 @@
 	s.Command.Use = "reset [flags]"
 	s.Command.Short = "Reset an Activity"
 	if hasHighlighting {
-<<<<<<< HEAD
 		s.Command.Long = "Resetting an activity resets both the number of attempts and the activity \ntimeout.  \n\nIf activity is paused and 'keep_paused' flag is not provided - it will be \nunpaused.\nIf activity is paused and 'keep_paused' flag is provided - it will stay \npaused.\nIf activity is waiting for the retry, is will be rescheduled immediately.\nIf the 'reset_heartbeats' flag is set, the activity heartbeat timer and \nheartbeats will be reset.\n\nActivities can be specified by their Activity ID or Activity Type. \nOne of those parameters must be provided. If both are provided - Activity\nType will be used, and Activity ID will be ignored.      \n\nSpecify the Activity Type of ID and Workflow IDs:\n\n\x1b[1mtemporal activity reset \\\n    --activity-id YourActivityId \\\n    --workflow-id YourWorkflowId\n    --keep-paused\n    --reset-heartbeats\x1b[0m"
 	} else {
 		s.Command.Long = "Resetting an activity resets both the number of attempts and the activity \ntimeout.  \n\nIf activity is paused and 'keep_paused' flag is not provided - it will be \nunpaused.\nIf activity is paused and 'keep_paused' flag is provided - it will stay \npaused.\nIf activity is waiting for the retry, is will be rescheduled immediately.\nIf the 'reset_heartbeats' flag is set, the activity heartbeat timer and \nheartbeats will be reset.\n\nActivities can be specified by their Activity ID or Activity Type. \nOne of those parameters must be provided. If both are provided - Activity\nType will be used, and Activity ID will be ignored.      \n\nSpecify the Activity Type of ID and Workflow IDs:\n\n```\ntemporal activity reset \\\n    --activity-id YourActivityId \\\n    --workflow-id YourWorkflowId\n    --keep-paused\n    --reset-heartbeats\n```"
-=======
-		s.Command.Long = "Resetting an activity resets both the number of attempts and the activity\ntimeout. If activity is paused, it will be un-paused.\n\nIf the \x1b[1mno-wait\x1b[0m flag is provided, the activity will be rescheduled\nimmediately. Even if the activity is currently running.\nIf the \x1b[1mno-wait\x1b[0m flag is not provided, the activity will be scheduled\nafter the current instance completes, if needed.\nIf the 'reset_heartbeats' flag is set, the activity heartbeat timer and\nheartbeats will be reset.\n\nSpecify the Activity and Workflow IDs:\n\n\x1b[1mtemporal activity reset \\\n    --activity-id YourActivityId \\\n    --workflow-id YourWorkflowId\n    --no-wait\n    --reset-heartbeats\x1b[0m"
-	} else {
-		s.Command.Long = "Resetting an activity resets both the number of attempts and the activity\ntimeout. If activity is paused, it will be un-paused.\n\nIf the `no-wait` flag is provided, the activity will be rescheduled\nimmediately. Even if the activity is currently running.\nIf the `no-wait` flag is not provided, the activity will be scheduled\nafter the current instance completes, if needed.\nIf the 'reset_heartbeats' flag is set, the activity heartbeat timer and\nheartbeats will be reset.\n\nSpecify the Activity and Workflow IDs:\n\n```\ntemporal activity reset \\\n    --activity-id YourActivityId \\\n    --workflow-id YourWorkflowId\n    --no-wait\n    --reset-heartbeats\n```"
->>>>>>> df499119
 	}
 	s.Command.Args = cobra.NoArgs
 	s.Command.Flags().StringVarP(&s.ActivityId, "activity-id", "a", "", "Activity ID to pause.")
 	s.Command.Flags().StringVarP(&s.ActivityType, "activity-type", "g", "", "Activity Type to pause.")
 	s.Command.Flags().StringVar(&s.Identity, "identity", "", "Identity of the user submitting this request.")
-<<<<<<< HEAD
 	s.Command.Flags().BoolVar(&s.KeepPaused, "keep-paused", false, "If activity was paused - it will stay paused.")
-=======
-	s.Command.Flags().BoolVar(&s.NoWait, "no-wait", false, "Schedule the Activity immediately, even if its retry timeout has not expired or the activity is currently running.")
->>>>>>> df499119
 	s.Command.Flags().BoolVar(&s.ResetHeartbeats, "reset-heartbeats", false, "Reset the Activity's heartbeat.")
 	s.WorkflowReferenceOptions.buildFlags(cctx, s.Command.Flags())
 	s.Command.Run = func(c *cobra.Command, args []string) {

--- conflicted
+++ resolved
@@ -3049,11 +3049,7 @@
 	s.Parent = parent
 	s.Command.DisableFlagsInUseLine = true
 	s.Command.Use = "execute-update-with-start [flags]"
-<<<<<<< HEAD
-	s.Command.Short = "Send an Update and wait for it to complete (Experimental)"
-=======
 	s.Command.Short = "Send an Update-With-Start and wait for it to complete (Experimental)"
->>>>>>> 63d2bea9
 	if hasHighlighting {
 		s.Command.Long = "Send a message to a Workflow Execution to invoke an Update handler, and wait for\nthe update to complete. If the Workflow Execution is not running, then a new workflow\nexecution is started and the update is sent.\n\nExperimental.\n\n\x1b[1mtemporal workflow execute-update-with-start \\\n  --update-name YourUpdate \\\n  --update-input '{\"update-key\": \"update-value\"}' \\\n  --workflow-id YourWorkflowId \\\n  --type YourWorkflowType \\\n  --task-queue YourTaskQueue \\\n  --id-conflict-policy Fail \\\n  --input '{\"wf-key\": \"wf-value\"}'\x1b[0m"
 	} else {
@@ -3487,11 +3483,7 @@
 	s.Parent = parent
 	s.Command.DisableFlagsInUseLine = true
 	s.Command.Use = "start-update-with-start [flags]"
-<<<<<<< HEAD
-	s.Command.Short = "Send an Update and wait for it to be accepted or rejected (Experimental)"
-=======
 	s.Command.Short = "Send an Update-With-Start and wait for it to be accepted or rejected (Experimental)"
->>>>>>> 63d2bea9
 	if hasHighlighting {
 		s.Command.Long = "Send a message to a Workflow Execution to invoke an Update handler, and wait for\nthe update to be accepted or rejected. If the Workflow Execution is not running, \nthen a new workflow execution is started and the update is sent.\n\nExperimental.\n\n\x1b[1mtemporal workflow start-update-with-start \\\n  --update-name YourUpdate \\\n  --update-input '{\"update-key\": \"update-value\"}' \\\n  --update-wait-for-stage accepted \\\n  --workflow-id YourWorkflowId \\\n  --type YourWorkflowType \\\n  --task-queue YourTaskQueue \\\n  --id-conflict-policy Fail \\\n  --input '{\"wf-key\": \"wf-value\"}'\x1b[0m"
 	} else {
@@ -3717,15 +3709,9 @@
 	s.Command.Use = "start [flags]"
 	s.Command.Short = "Send an Update and wait for it to be accepted or rejected"
 	if hasHighlighting {
-<<<<<<< HEAD
-		s.Command.Long = "Send a message to a Workflow Execution to invoke an Update handler, and wait for\nthe update to be accepted or rejected. You can subsequently wait for the update\nto complete by using \x1b[1mtemporal workflow update execute\x1b[0m.\n\nExperimental.\n\n\x1b[1mtemporal workflow update start \\\n    --workflow-id YourWorkflowId \\\n    --name YourUpdate \\\n    --input '{\"some-key\": \"some-value\"}'\n    --wait-for-stage accepted\x1b[0m"
-	} else {
-		s.Command.Long = "Send a message to a Workflow Execution to invoke an Update handler, and wait for\nthe update to be accepted or rejected. You can subsequently wait for the update\nto complete by using `temporal workflow update execute`.\n\nExperimental.\n\n```\ntemporal workflow update start \\\n    --workflow-id YourWorkflowId \\\n    --name YourUpdate \\\n    --input '{\"some-key\": \"some-value\"}'\n    --wait-for-stage accepted\n```"
-=======
 		s.Command.Long = "Send a message to a Workflow Execution to invoke an Update handler, and wait for\nthe update to be accepted or rejected. You can subsequently wait for the update\nto complete by using \x1b[1mtemporal workflow update execute\x1b[0m.\n\n\x1b[1mtemporal workflow update start \\\n    --workflow-id YourWorkflowId \\\n    --name YourUpdate \\\n    --input '{\"some-key\": \"some-value\"}'\n    --wait-for-stage accepted\x1b[0m"
 	} else {
 		s.Command.Long = "Send a message to a Workflow Execution to invoke an Update handler, and wait for\nthe update to be accepted or rejected. You can subsequently wait for the update\nto complete by using `temporal workflow update execute`.\n\n```\ntemporal workflow update start \\\n    --workflow-id YourWorkflowId \\\n    --name YourUpdate \\\n    --input '{\"some-key\": \"some-value\"}'\n    --wait-for-stage accepted\n```"
->>>>>>> 63d2bea9
 	}
 	s.Command.Args = cobra.NoArgs
 	s.WaitForStage = NewStringEnum([]string{"accepted"}, "")

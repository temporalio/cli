// Code generated. DO NOT EDIT.

package temporalcli

import (
	"github.com/mattn/go-isatty"

	"github.com/spf13/cobra"

	"github.com/spf13/pflag"

	"os"

	"time"
)

var hasHighlighting = isatty.IsTerminal(os.Stdout.Fd())

type TemporalCommand struct {
	Command                 cobra.Command
	Env                     string
	EnvFile                 string
	LogLevel                StringEnum
	LogFormat               StringEnum
	Output                  StringEnum
	TimeFormat              StringEnum
	Color                   StringEnum
	NoJsonShorthandPayloads bool
}

func NewTemporalCommand(cctx *CommandContext) *TemporalCommand {
	var s TemporalCommand
	s.Command.Use = "temporal"
	s.Command.Short = "Temporal command-line interface and development server."
	s.Command.Long = ""
	s.Command.Args = cobra.NoArgs
	s.Command.AddCommand(&NewTemporalActivityCommand(cctx, &s).Command)
	s.Command.AddCommand(&NewTemporalBatchCommand(cctx, &s).Command)
	s.Command.AddCommand(&NewTemporalEnvCommand(cctx, &s).Command)
<<<<<<< HEAD
	s.Command.AddCommand(&NewTemporalScheduleCommand(cctx, &s).Command)
=======
	s.Command.AddCommand(&NewTemporalOperatorCommand(cctx, &s).Command)
>>>>>>> f51a60ea
	s.Command.AddCommand(&NewTemporalServerCommand(cctx, &s).Command)
	s.Command.AddCommand(&NewTemporalTaskQueueCommand(cctx, &s).Command)
	s.Command.AddCommand(&NewTemporalWorkflowCommand(cctx, &s).Command)
	s.Command.PersistentFlags().StringVar(&s.Env, "env", "default", "Environment to read environment-specific flags from.")
	cctx.BindFlagEnvVar(s.Command.PersistentFlags().Lookup("env"), "TEMPORAL_ENV")
	s.Command.PersistentFlags().StringVar(&s.EnvFile, "env-file", "", "File to read all environments (defaults to `$HOME/.config/temporalio/temporal.yaml`).")
	s.LogLevel = NewStringEnum([]string{"debug", "info", "warn", "error", "never"}, "info")
	s.Command.PersistentFlags().Var(&s.LogLevel, "log-level", "Log level. Accepted values: debug, info, warn, error, never.")
	s.LogFormat = NewStringEnum([]string{"text", "json"}, "text")
	s.Command.PersistentFlags().Var(&s.LogFormat, "log-format", "Log format. Accepted values: text, json.")
	s.Output = NewStringEnum([]string{"text", "json", "jsonl"}, "text")
	s.Command.PersistentFlags().VarP(&s.Output, "output", "o", "Data output format. Accepted values: text, json, jsonl.")
	s.TimeFormat = NewStringEnum([]string{"relative", "iso", "raw"}, "relative")
	s.Command.PersistentFlags().Var(&s.TimeFormat, "time-format", "Time format. Accepted values: relative, iso, raw.")
	s.Color = NewStringEnum([]string{"always", "never", "auto"}, "auto")
	s.Command.PersistentFlags().Var(&s.Color, "color", "Set coloring. Accepted values: always, never, auto.")
	s.Command.PersistentFlags().BoolVar(&s.NoJsonShorthandPayloads, "no-json-shorthand-payloads", false, "Always all payloads as raw payloads even if they are JSON.")
	s.initCommand(cctx)
	return &s
}

type TemporalActivityCommand struct {
	Parent  *TemporalCommand
	Command cobra.Command
	ClientOptions
}

func NewTemporalActivityCommand(cctx *CommandContext, parent *TemporalCommand) *TemporalActivityCommand {
	var s TemporalActivityCommand
	s.Parent = parent
	s.Command.Use = "activity"
	s.Command.Short = "Complete or fail an Activity."
	s.Command.Long = ""
	s.Command.Args = cobra.NoArgs
	s.Command.AddCommand(&NewTemporalActivityCompleteCommand(cctx, &s).Command)
	s.Command.AddCommand(&NewTemporalActivityFailCommand(cctx, &s).Command)
	s.ClientOptions.buildFlags(cctx, s.Command.PersistentFlags())
	return &s
}

type TemporalActivityCompleteCommand struct {
	Parent  *TemporalActivityCommand
	Command cobra.Command
	WorkflowReferenceOptions
	ActivityId string
	Identity   string
	Result     string
}

func NewTemporalActivityCompleteCommand(cctx *CommandContext, parent *TemporalActivityCommand) *TemporalActivityCompleteCommand {
	var s TemporalActivityCompleteCommand
	s.Parent = parent
	s.Command.DisableFlagsInUseLine = true
	s.Command.Use = "complete [flags]"
	s.Command.Short = "Complete an Activity."
	if hasHighlighting {
		s.Command.Long = "Complete an Activity.\n\n\x1b[1mtemporal activity complete --activity-id=MyActivityId --workflow-id=MyWorkflowId --result='{\"MyResultKey\": \"MyResultVal\"}'\x1b[0m"
	} else {
		s.Command.Long = "Complete an Activity.\n\n`temporal activity complete --activity-id=MyActivityId --workflow-id=MyWorkflowId --result='{\"MyResultKey\": \"MyResultVal\"}'`"
	}
	s.Command.Args = cobra.NoArgs
	s.WorkflowReferenceOptions.buildFlags(cctx, s.Command.Flags())
	s.Command.Flags().StringVar(&s.ActivityId, "activity-id", "", "The Activity to be completed.")
	_ = cobra.MarkFlagRequired(s.Command.Flags(), "activity-id")
	s.Command.Flags().StringVar(&s.Identity, "identity", "", "Identity of user submitting this request.")
	s.Command.Flags().StringVar(&s.Result, "result", "", "The result with which to complete the Activity (JSON).")
	_ = cobra.MarkFlagRequired(s.Command.Flags(), "result")
	s.Command.Run = func(c *cobra.Command, args []string) {
		if err := s.run(cctx, args); err != nil {
			cctx.Options.Fail(err)
		}
	}
	return &s
}

type TemporalActivityFailCommand struct {
	Parent  *TemporalActivityCommand
	Command cobra.Command
	WorkflowReferenceOptions
	ActivityId string
	Detail     string
	Identity   string
	Reason     string
}

func NewTemporalActivityFailCommand(cctx *CommandContext, parent *TemporalActivityCommand) *TemporalActivityFailCommand {
	var s TemporalActivityFailCommand
	s.Parent = parent
	s.Command.DisableFlagsInUseLine = true
	s.Command.Use = "fail [flags]"
	s.Command.Short = "Fail an Activity."
	if hasHighlighting {
		s.Command.Long = "Fail an Activity.\n\n\x1b[1mtemporal activity fail --activity-id=MyActivityId --workflow-id=MyWorkflowId\x1b[0m"
	} else {
		s.Command.Long = "Fail an Activity.\n\n`temporal activity fail --activity-id=MyActivityId --workflow-id=MyWorkflowId`"
	}
	s.Command.Args = cobra.NoArgs
	s.WorkflowReferenceOptions.buildFlags(cctx, s.Command.Flags())
	s.Command.Flags().StringVar(&s.ActivityId, "activity-id", "", "The Activity to be failed.")
	_ = cobra.MarkFlagRequired(s.Command.Flags(), "activity-id")
	s.Command.Flags().StringVar(&s.Detail, "detail", "", "JSON data describing reason for failing the Activity.")
	s.Command.Flags().StringVar(&s.Identity, "identity", "", "Identity of user submitting this request.")
	s.Command.Flags().StringVar(&s.Reason, "reason", "", "Reason for failing the Activity.")
	s.Command.Run = func(c *cobra.Command, args []string) {
		if err := s.run(cctx, args); err != nil {
			cctx.Options.Fail(err)
		}
	}
	return &s
}

type TemporalBatchCommand struct {
	Parent  *TemporalCommand
	Command cobra.Command
	ClientOptions
}

func NewTemporalBatchCommand(cctx *CommandContext, parent *TemporalCommand) *TemporalBatchCommand {
	var s TemporalBatchCommand
	s.Parent = parent
	s.Command.Use = "batch"
	s.Command.Short = "Manage Batch Jobs"
	s.Command.Long = "Batch commands change multiple Workflow Executions."
	s.Command.Args = cobra.NoArgs
	s.Command.AddCommand(&NewTemporalBatchDescribeCommand(cctx, &s).Command)
	s.Command.AddCommand(&NewTemporalBatchListCommand(cctx, &s).Command)
	s.Command.AddCommand(&NewTemporalBatchTerminateCommand(cctx, &s).Command)
	s.ClientOptions.buildFlags(cctx, s.Command.PersistentFlags())
	return &s
}

type TemporalBatchDescribeCommand struct {
	Parent  *TemporalBatchCommand
	Command cobra.Command
	JobId   string
}

func NewTemporalBatchDescribeCommand(cctx *CommandContext, parent *TemporalBatchCommand) *TemporalBatchDescribeCommand {
	var s TemporalBatchDescribeCommand
	s.Parent = parent
	s.Command.DisableFlagsInUseLine = true
	s.Command.Use = "describe [flags]"
	s.Command.Short = "Show Batch Job progress."
	if hasHighlighting {
		s.Command.Long = "The temporal batch describe command shows the progress of an ongoing Batch Job.\n\n\x1b[1mtemporal batch describe --job-id=MyJobId\x1b[0m"
	} else {
		s.Command.Long = "The temporal batch describe command shows the progress of an ongoing Batch Job.\n\n`temporal batch describe --job-id=MyJobId`"
	}
	s.Command.Args = cobra.NoArgs
	s.Command.Flags().StringVar(&s.JobId, "job-id", "", "The Batch Job Id to describe.")
	_ = cobra.MarkFlagRequired(s.Command.Flags(), "job-id")
	s.Command.Run = func(c *cobra.Command, args []string) {
		if err := s.run(cctx, args); err != nil {
			cctx.Options.Fail(err)
		}
	}
	return &s
}

type TemporalBatchListCommand struct {
	Parent  *TemporalBatchCommand
	Command cobra.Command
	Limit   int
}

func NewTemporalBatchListCommand(cctx *CommandContext, parent *TemporalBatchCommand) *TemporalBatchListCommand {
	var s TemporalBatchListCommand
	s.Parent = parent
	s.Command.DisableFlagsInUseLine = true
	s.Command.Use = "list [flags]"
	s.Command.Short = "List all Batch Jobs"
	if hasHighlighting {
		s.Command.Long = "The temporal batch list command returns all Batch Jobs.\nBatch Jobs can be returned for an entire Cluster or a single Namespace.\n\n\x1b[1mtemporal batch list --namespace=MyNamespace\x1b[0m"
	} else {
		s.Command.Long = "The temporal batch list command returns all Batch Jobs.\nBatch Jobs can be returned for an entire Cluster or a single Namespace.\n\n`temporal batch list --namespace=MyNamespace`"
	}
	s.Command.Args = cobra.NoArgs
	s.Command.Flags().IntVar(&s.Limit, "limit", 0, "Limit the number of items to print.")
	s.Command.Run = func(c *cobra.Command, args []string) {
		if err := s.run(cctx, args); err != nil {
			cctx.Options.Fail(err)
		}
	}
	return &s
}

type TemporalBatchTerminateCommand struct {
	Parent  *TemporalBatchCommand
	Command cobra.Command
	JobId   string
	Reason  string
}

func NewTemporalBatchTerminateCommand(cctx *CommandContext, parent *TemporalBatchCommand) *TemporalBatchTerminateCommand {
	var s TemporalBatchTerminateCommand
	s.Parent = parent
	s.Command.DisableFlagsInUseLine = true
	s.Command.Use = "terminate [flags]"
	s.Command.Short = "Terminate a Batch Job"
	if hasHighlighting {
		s.Command.Long = "The temporal batch terminate command terminates a Batch Job with the provided Job Id.\nFor future reference, provide a reason for terminating the Batch Job.\n\n\x1b[1mtemporal batch terminate --job-id=MyJobId --reason=JobReason\x1b[0m"
	} else {
		s.Command.Long = "The temporal batch terminate command terminates a Batch Job with the provided Job Id.\nFor future reference, provide a reason for terminating the Batch Job.\n\n`temporal batch terminate --job-id=MyJobId --reason=JobReason`"
	}
	s.Command.Args = cobra.NoArgs
	s.Command.Flags().StringVar(&s.JobId, "job-id", "", "The Batch Job Id to terminate.")
	_ = cobra.MarkFlagRequired(s.Command.Flags(), "job-id")
	s.Command.Flags().StringVar(&s.Reason, "reason", "", "Reason for terminating the Batch Job.")
	_ = cobra.MarkFlagRequired(s.Command.Flags(), "reason")
	s.Command.Run = func(c *cobra.Command, args []string) {
		if err := s.run(cctx, args); err != nil {
			cctx.Options.Fail(err)
		}
	}
	return &s
}

type TemporalEnvCommand struct {
	Parent  *TemporalCommand
	Command cobra.Command
}

func NewTemporalEnvCommand(cctx *CommandContext, parent *TemporalCommand) *TemporalEnvCommand {
	var s TemporalEnvCommand
	s.Parent = parent
	s.Command.Use = "env"
	s.Command.Short = "Manage environments."
	s.Command.Long = "Use the '--env <env name>' option with other commands to point the CLI at a different Temporal Server instance. If --env\nis not passed, the 'default' environment is used."
	s.Command.Args = cobra.NoArgs
	s.Command.AddCommand(&NewTemporalEnvDeleteCommand(cctx, &s).Command)
	s.Command.AddCommand(&NewTemporalEnvGetCommand(cctx, &s).Command)
	s.Command.AddCommand(&NewTemporalEnvListCommand(cctx, &s).Command)
	s.Command.AddCommand(&NewTemporalEnvSetCommand(cctx, &s).Command)
	return &s
}

type TemporalEnvDeleteCommand struct {
	Parent  *TemporalEnvCommand
	Command cobra.Command
}

func NewTemporalEnvDeleteCommand(cctx *CommandContext, parent *TemporalEnvCommand) *TemporalEnvDeleteCommand {
	var s TemporalEnvDeleteCommand
	s.Parent = parent
	s.Command.DisableFlagsInUseLine = true
	s.Command.Use = "delete [flags] [environment or property]"
	s.Command.Short = "Delete an environment or environment property."
	if hasHighlighting {
		s.Command.Long = "\x1b[1mtemporal env delete [environment or property]\x1b[0m\n\nDelete an environment or just a single property:\n\n\x1b[1mtemporal env delete prod\x1b[0m\n\x1b[1mtemporal env delete prod.tls-cert-path\x1b[0m"
	} else {
		s.Command.Long = "`temporal env delete [environment or property]`\n\nDelete an environment or just a single property:\n\n`temporal env delete prod`\n`temporal env delete prod.tls-cert-path`"
	}
	s.Command.Args = cobra.ExactArgs(1)
	s.Command.Run = func(c *cobra.Command, args []string) {
		if err := s.run(cctx, args); err != nil {
			cctx.Options.Fail(err)
		}
	}
	return &s
}

type TemporalEnvGetCommand struct {
	Parent  *TemporalEnvCommand
	Command cobra.Command
}

func NewTemporalEnvGetCommand(cctx *CommandContext, parent *TemporalEnvCommand) *TemporalEnvGetCommand {
	var s TemporalEnvGetCommand
	s.Parent = parent
	s.Command.DisableFlagsInUseLine = true
	s.Command.Use = "get [flags] [environment or property]"
	s.Command.Short = "Print environment properties."
	if hasHighlighting {
		s.Command.Long = "\x1b[1mtemporal env get [environment or property]\x1b[0m\n\nPrint all properties of the 'prod' environment:\n\n\x1b[1mtemporal env get prod\x1b[0m\n\ntls-cert-path  /home/my-user/certs/client.cert\ntls-key-path   /home/my-user/certs/client.key\naddress        temporal.example.com:7233\nnamespace      someNamespace\n\nPrint a single property:\n\n\x1b[1mtemporal env get prod.tls-key-path\x1b[0m\n\ntls-key-path  /home/my-user/certs/cluster.key"
	} else {
		s.Command.Long = "`temporal env get [environment or property]`\n\nPrint all properties of the 'prod' environment:\n\n`temporal env get prod`\n\ntls-cert-path  /home/my-user/certs/client.cert\ntls-key-path   /home/my-user/certs/client.key\naddress        temporal.example.com:7233\nnamespace      someNamespace\n\nPrint a single property:\n\n`temporal env get prod.tls-key-path`\n\ntls-key-path  /home/my-user/certs/cluster.key"
	}
	s.Command.Args = cobra.ExactArgs(1)
	s.Command.Run = func(c *cobra.Command, args []string) {
		if err := s.run(cctx, args); err != nil {
			cctx.Options.Fail(err)
		}
	}
	return &s
}

type TemporalEnvListCommand struct {
	Parent  *TemporalEnvCommand
	Command cobra.Command
}

func NewTemporalEnvListCommand(cctx *CommandContext, parent *TemporalEnvCommand) *TemporalEnvListCommand {
	var s TemporalEnvListCommand
	s.Parent = parent
	s.Command.DisableFlagsInUseLine = true
	s.Command.Use = "list [flags]"
	s.Command.Short = "Print all environments."
	s.Command.Long = "List all environments."
	s.Command.Args = cobra.NoArgs
	s.Command.Run = func(c *cobra.Command, args []string) {
		if err := s.run(cctx, args); err != nil {
			cctx.Options.Fail(err)
		}
	}
	return &s
}

type TemporalEnvSetCommand struct {
	Parent  *TemporalEnvCommand
	Command cobra.Command
}

func NewTemporalEnvSetCommand(cctx *CommandContext, parent *TemporalEnvCommand) *TemporalEnvSetCommand {
	var s TemporalEnvSetCommand
	s.Parent = parent
	s.Command.DisableFlagsInUseLine = true
	s.Command.Use = "set [flags] [environment.property name] [property value]"
	s.Command.Short = "Set environment properties."
	if hasHighlighting {
		s.Command.Long = "\x1b[1mtemporal env set [environment.property name] [property value]\x1b[0m\n\nProperty names match CLI option names, for example '--address' and '--tls-cert-path':\n\n\x1b[1mtemporal env set prod.address 127.0.0.1:7233\x1b[0m\n\x1b[1mtemporal env set prod.tls-cert-path  /home/my-user/certs/cluster.cert\x1b[0m"
	} else {
		s.Command.Long = "`temporal env set [environment.property name] [property value]`\n\nProperty names match CLI option names, for example '--address' and '--tls-cert-path':\n\n`temporal env set prod.address 127.0.0.1:7233`\n`temporal env set prod.tls-cert-path  /home/my-user/certs/cluster.cert`"
	}
	s.Command.Args = cobra.ExactArgs(2)
	s.Command.Run = func(c *cobra.Command, args []string) {
		if err := s.run(cctx, args); err != nil {
			cctx.Options.Fail(err)
		}
	}
	return &s
}

<<<<<<< HEAD
type TemporalScheduleCommand struct {
=======
type TemporalOperatorCommand struct {
>>>>>>> f51a60ea
	Parent  *TemporalCommand
	Command cobra.Command
	ClientOptions
}

<<<<<<< HEAD
func NewTemporalScheduleCommand(cctx *CommandContext, parent *TemporalCommand) *TemporalScheduleCommand {
	var s TemporalScheduleCommand
	s.Parent = parent
	s.Command.Use = "schedule"
	s.Command.Short = "Perform operations on Schedules."
	s.Command.Long = "Schedule commands allow the user to create, use, and update Schedules.\nSchedules allow starting Workflow Execution at regular times."
	s.Command.Args = cobra.NoArgs
	s.Command.AddCommand(&NewTemporalScheduleBackfillCommand(cctx, &s).Command)
	s.Command.AddCommand(&NewTemporalScheduleCreateCommand(cctx, &s).Command)
	s.Command.AddCommand(&NewTemporalScheduleDeleteCommand(cctx, &s).Command)
	s.Command.AddCommand(&NewTemporalScheduleDescribeCommand(cctx, &s).Command)
	s.Command.AddCommand(&NewTemporalScheduleListCommand(cctx, &s).Command)
	s.Command.AddCommand(&NewTemporalScheduleToggleCommand(cctx, &s).Command)
	s.Command.AddCommand(&NewTemporalScheduleTriggerCommand(cctx, &s).Command)
	s.Command.AddCommand(&NewTemporalScheduleUpdateCommand(cctx, &s).Command)
=======
func NewTemporalOperatorCommand(cctx *CommandContext, parent *TemporalCommand) *TemporalOperatorCommand {
	var s TemporalOperatorCommand
	s.Parent = parent
	s.Command.Use = "operator"
	s.Command.Short = "Manage a Temporal deployment."
	if hasHighlighting {
		s.Command.Long = "Operator commands enable actions on Namespaces, Search Attributes, and Temporal Clusters. These actions are performed through subcommands.\n\nTo run an Operator command, \x1b[1mrun temporal operator [command] [subcommand] [command options]\x1b[0m"
	} else {
		s.Command.Long = "Operator commands enable actions on Namespaces, Search Attributes, and Temporal Clusters. These actions are performed through subcommands.\n\nTo run an Operator command, `run temporal operator [command] [subcommand] [command options]`"
	}
	s.Command.Args = cobra.NoArgs
	s.Command.AddCommand(&NewTemporalOperatorClusterCommand(cctx, &s).Command)
	s.Command.AddCommand(&NewTemporalOperatorNamespaceCommand(cctx, &s).Command)
	s.Command.AddCommand(&NewTemporalOperatorSearchAttributeCommand(cctx, &s).Command)
>>>>>>> f51a60ea
	s.ClientOptions.buildFlags(cctx, s.Command.PersistentFlags())
	return &s
}

<<<<<<< HEAD
type OverlapPolicyOptions struct {
	OverlapPolicy StringEnum
}

func (v *OverlapPolicyOptions) buildFlags(cctx *CommandContext, f *pflag.FlagSet) {
	v.OverlapPolicy = NewStringEnum([]string{"Skip", "BufferOne", "BufferAll", "CancelOther", "TerminateOther", "AllowAll"}, "")
	f.Var(&v.OverlapPolicy, "overlap-policy", "Overlap policy. Accepted values: Skip, BufferOne, BufferAll, CancelOther, TerminateOther, AllowAll.")
}

type ScheduleIdOptions struct {
	ScheduleId string
}

func (v *ScheduleIdOptions) buildFlags(cctx *CommandContext, f *pflag.FlagSet) {
	f.StringVarP(&v.ScheduleId, "schedule-id", "s", "", "Schedule id.")
	_ = cobra.MarkFlagRequired(f, "schedule-id")
}

type TemporalScheduleBackfillCommand struct {
	Parent  *TemporalScheduleCommand
	Command cobra.Command
	OverlapPolicyOptions
	ScheduleIdOptions
	EndTime   string
	StartTime string
}

func NewTemporalScheduleBackfillCommand(cctx *CommandContext, parent *TemporalScheduleCommand) *TemporalScheduleBackfillCommand {
	var s TemporalScheduleBackfillCommand
	s.Parent = parent
	s.Command.DisableFlagsInUseLine = true
	s.Command.Use = "backfill [flags]"
	s.Command.Short = "Backfills a past time range of actions."
	if hasHighlighting {
		s.Command.Long = "The \x1b[1mtemporal schedule backfill\x1b[0m command runs the Actions that would have been run in a given time\ninterval, all at once.\n\n You can use backfill to fill in Workflow Runs from a time period when the Schedule was paused, from\nbefore the Schedule was created, from the future, or to re-process an interval that was processed.\n\nSchedule backfills require a Schedule ID, along with the time in which to run the Schedule. You can\noptionally override the overlap policy. It usually only makes sense to run backfills with either\n\x1b[1mBufferAll\x1b[0m or \x1b[1mAllowAll\x1b[0m (other policies will only let one or two runs actually happen).\n\nExample:\n\n\x1b[1m  temporal schedule backfill           \\\n    --schedule-id 'your-schedule-id'   \\\n    --overlap-policy BufferAll         \\\n    --start-time 2022-05-01T00:00:00Z  \\\n    --end-time   2022-05-31T23:59:59Z\x1b[0m"
	} else {
		s.Command.Long = "The `temporal schedule backfill` command runs the Actions that would have been run in a given time\ninterval, all at once.\n\n You can use backfill to fill in Workflow Runs from a time period when the Schedule was paused, from\nbefore the Schedule was created, from the future, or to re-process an interval that was processed.\n\nSchedule backfills require a Schedule ID, along with the time in which to run the Schedule. You can\noptionally override the overlap policy. It usually only makes sense to run backfills with either\n`BufferAll` or `AllowAll` (other policies will only let one or two runs actually happen).\n\nExample:\n\n```\n  temporal schedule backfill           \\\n    --schedule-id 'your-schedule-id'   \\\n    --overlap-policy BufferAll         \\\n    --start-time 2022-05-01T00:00:00Z  \\\n    --end-time   2022-05-31T23:59:59Z\n```"
	}
	s.Command.Args = cobra.NoArgs
	s.OverlapPolicyOptions.buildFlags(cctx, s.Command.Flags())
	s.ScheduleIdOptions.buildFlags(cctx, s.Command.Flags())
	s.Command.Flags().StringVar(&s.EndTime, "end-time", "", "Backfill end time.")
	_ = cobra.MarkFlagRequired(s.Command.Flags(), "end-time")
	s.Command.Flags().StringVar(&s.StartTime, "start-time", "", "Backfill start time.")
	_ = cobra.MarkFlagRequired(s.Command.Flags(), "start-time")
=======
type TemporalOperatorClusterCommand struct {
	Parent  *TemporalOperatorCommand
	Command cobra.Command
}

func NewTemporalOperatorClusterCommand(cctx *CommandContext, parent *TemporalOperatorCommand) *TemporalOperatorClusterCommand {
	var s TemporalOperatorClusterCommand
	s.Parent = parent
	s.Command.Use = "cluster"
	s.Command.Short = "Operations for running a Temporal Cluster."
	if hasHighlighting {
		s.Command.Long = "Cluster commands enable actions on Temporal Clusters.\n\nCluster commands follow this syntax: \x1b[1mtemporal operator cluster [command] [command options]\x1b[0m"
	} else {
		s.Command.Long = "Cluster commands enable actions on Temporal Clusters.\n\nCluster commands follow this syntax: `temporal operator cluster [command] [command options]`"
	}
	s.Command.Args = cobra.NoArgs
	s.Command.AddCommand(&NewTemporalOperatorClusterDescribeCommand(cctx, &s).Command)
	s.Command.AddCommand(&NewTemporalOperatorClusterHealthCommand(cctx, &s).Command)
	s.Command.AddCommand(&NewTemporalOperatorClusterListCommand(cctx, &s).Command)
	s.Command.AddCommand(&NewTemporalOperatorClusterRemoveCommand(cctx, &s).Command)
	s.Command.AddCommand(&NewTemporalOperatorClusterSystemCommand(cctx, &s).Command)
	s.Command.AddCommand(&NewTemporalOperatorClusterUpsertCommand(cctx, &s).Command)
	return &s
}

type TemporalOperatorClusterDescribeCommand struct {
	Parent  *TemporalOperatorClusterCommand
	Command cobra.Command
	Detail  bool
}

func NewTemporalOperatorClusterDescribeCommand(cctx *CommandContext, parent *TemporalOperatorClusterCommand) *TemporalOperatorClusterDescribeCommand {
	var s TemporalOperatorClusterDescribeCommand
	s.Parent = parent
	s.Command.DisableFlagsInUseLine = true
	s.Command.Use = "describe [flags]"
	s.Command.Short = "Describe a cluster"
	if hasHighlighting {
		s.Command.Long = "\x1b[1mtemporal operator cluster describe\x1b[0m command shows information about the Cluster."
	} else {
		s.Command.Long = "`temporal operator cluster describe` command shows information about the Cluster."
	}
	s.Command.Args = cobra.NoArgs
	s.Command.Flags().BoolVar(&s.Detail, "detail", false, "Prints extra details.")
	s.Command.Run = func(c *cobra.Command, args []string) {
		if err := s.run(cctx, args); err != nil {
			cctx.Options.Fail(err)
		}
	}
	return &s
}

type TemporalOperatorClusterHealthCommand struct {
	Parent  *TemporalOperatorClusterCommand
	Command cobra.Command
}

func NewTemporalOperatorClusterHealthCommand(cctx *CommandContext, parent *TemporalOperatorClusterCommand) *TemporalOperatorClusterHealthCommand {
	var s TemporalOperatorClusterHealthCommand
	s.Parent = parent
	s.Command.DisableFlagsInUseLine = true
	s.Command.Use = "health [flags]"
	s.Command.Short = "Checks the health of a cluster"
	if hasHighlighting {
		s.Command.Long = "\x1b[1mtemporal operator cluster health\x1b[0m command checks the health of the Frontend Service."
	} else {
		s.Command.Long = "`temporal operator cluster health` command checks the health of the Frontend Service."
	}
	s.Command.Args = cobra.NoArgs
>>>>>>> f51a60ea
	s.Command.Run = func(c *cobra.Command, args []string) {
		if err := s.run(cctx, args); err != nil {
			cctx.Options.Fail(err)
		}
	}
	return &s
}

<<<<<<< HEAD
type ScheduleConfigurationOptions struct {
	Calendar         string
	CatchupWindow    time.Duration
	Cron             string
	EndTime          string
	Interval         string
	Jitter           time.Duration
	Notes            string
	Pause            bool
	PauseOnFailure   bool
	RemainingActions int
	StartTime        string
	TimeZone         string
}

func (v *ScheduleConfigurationOptions) buildFlags(cctx *CommandContext, f *pflag.FlagSet) {
	f.StringVar(&v.Calendar, "calendar", "", "Calendar specification in JSON, e.g. `{\"dayOfWeek\":\"Fri\",\"hour\":\"17\",\"minute\":\"5\"}`.")
	f.DurationVar(&v.CatchupWindow, "catchup-window", 0, "Maximum allowed catch-up time if server is down.")
	f.StringVar(&v.Cron, "cron", "", "Calendar spec in cron string format, e.g. `3 11 * * Fri`.")
	f.StringVar(&v.EndTime, "end-time", "", "Overall schedule end time.")
	f.StringVar(&v.Interval, "interval", "", "Interval duration, e.g. 90m, or 90m/13m to include phase offset.")
	f.DurationVar(&v.Jitter, "jitter", 0, "Per-action jitter range.")
	f.StringVar(&v.Notes, "notes", "", "Initial value of notes field.")
	f.BoolVar(&v.Pause, "pause", false, "Initial value of paused state.")
	f.BoolVar(&v.PauseOnFailure, "pause-on-failure", false, "Pause schedule after any workflow failure.")
	f.IntVar(&v.RemainingActions, "remaining-actions", 0, "Total number of actions allowed. Zero (default) means unlimited.")
	f.StringVar(&v.StartTime, "start-time", "", "Overall schedule start time.")
	f.StringVar(&v.TimeZone, "time-zone", "", "Time zone to interpret all calendar specs in (IANA name).")
}

type TemporalScheduleCreateCommand struct {
	Parent  *TemporalScheduleCommand
	Command cobra.Command
	ScheduleConfigurationOptions
	ScheduleIdOptions
	OverlapPolicyOptions
	SharedWorkflowStartOptions
	PayloadInputOptions
}

func NewTemporalScheduleCreateCommand(cctx *CommandContext, parent *TemporalScheduleCommand) *TemporalScheduleCreateCommand {
	var s TemporalScheduleCreateCommand
	s.Parent = parent
	s.Command.DisableFlagsInUseLine = true
	s.Command.Use = "create [flags]"
	s.Command.Short = "Create a new Schedule."
	if hasHighlighting {
		s.Command.Long = "The \x1b[1mtemporal schedule create\x1b[0m command creates a new Schedule.\n\nExample:\n\n\x1b[1m  temporal schedule create                                    \\\n    --schedule-id 'your-schedule-id'                          \\\n    --calendar '{\"dayOfWeek\":\"Fri\",\"hour\":\"3\",\"minute\":\"11\"}' \\\n    --workflow-id 'your-base-workflow-id'                     \\\n    --task-queue 'your-task-queue'                            \\\n    --workflow-type 'YourWorkflowType'\x1b[0m\n\nAny combination of \x1b[1m--calendar\x1b[0m, \x1b[1m--interval\x1b[0m, and \x1b[1m--cron\x1b[0m is supported.\nActions will be executed at any time specified in the Schedule."
	} else {
		s.Command.Long = "The `temporal schedule create` command creates a new Schedule.\n\nExample:\n\n```\n  temporal schedule create                                    \\\n    --schedule-id 'your-schedule-id'                          \\\n    --calendar '{\"dayOfWeek\":\"Fri\",\"hour\":\"3\",\"minute\":\"11\"}' \\\n    --workflow-id 'your-base-workflow-id'                     \\\n    --task-queue 'your-task-queue'                            \\\n    --workflow-type 'YourWorkflowType'\n```\n\nAny combination of `--calendar`, `--interval`, and `--cron` is supported.\nActions will be executed at any time specified in the Schedule."
	}
	s.Command.Args = cobra.NoArgs
	s.ScheduleConfigurationOptions.buildFlags(cctx, s.Command.Flags())
	s.ScheduleIdOptions.buildFlags(cctx, s.Command.Flags())
	s.OverlapPolicyOptions.buildFlags(cctx, s.Command.Flags())
	s.SharedWorkflowStartOptions.buildFlags(cctx, s.Command.Flags())
	s.PayloadInputOptions.buildFlags(cctx, s.Command.Flags())
=======
type TemporalOperatorClusterListCommand struct {
	Parent  *TemporalOperatorClusterCommand
	Command cobra.Command
	Limit   int
}

func NewTemporalOperatorClusterListCommand(cctx *CommandContext, parent *TemporalOperatorClusterCommand) *TemporalOperatorClusterListCommand {
	var s TemporalOperatorClusterListCommand
	s.Parent = parent
	s.Command.DisableFlagsInUseLine = true
	s.Command.Use = "list [flags]"
	s.Command.Short = "List all clusters"
	if hasHighlighting {
		s.Command.Long = "\x1b[1mtemporal operator cluster list\x1b[0m command prints a list of all remote Clusters on the system."
	} else {
		s.Command.Long = "`temporal operator cluster list` command prints a list of all remote Clusters on the system."
	}
	s.Command.Args = cobra.NoArgs
	s.Command.Flags().IntVar(&s.Limit, "limit", 0, "Limit the number of items to print.")
>>>>>>> f51a60ea
	s.Command.Run = func(c *cobra.Command, args []string) {
		if err := s.run(cctx, args); err != nil {
			cctx.Options.Fail(err)
		}
	}
	return &s
}

<<<<<<< HEAD
type TemporalScheduleDeleteCommand struct {
	Parent  *TemporalScheduleCommand
	Command cobra.Command
	ScheduleIdOptions
}

func NewTemporalScheduleDeleteCommand(cctx *CommandContext, parent *TemporalScheduleCommand) *TemporalScheduleDeleteCommand {
	var s TemporalScheduleDeleteCommand
	s.Parent = parent
	s.Command.DisableFlagsInUseLine = true
	s.Command.Use = "delete [flags]"
	s.Command.Short = "Deletes a Schedule."
	if hasHighlighting {
		s.Command.Long = "The \x1b[1mtemporal schedule delete\x1b[0m command deletes a Schedule.\nDeleting a Schedule does not affect any Workflows started by the Schedule.\n\nIf you do also want to cancel or terminate Workflows started by a Schedule, consider using \x1b[1mtemporal\nworkflow delete\x1b[0m with the \x1b[1mTemporalScheduledById\x1b[0m Search Attribute."
	} else {
		s.Command.Long = "The `temporal schedule delete` command deletes a Schedule.\nDeleting a Schedule does not affect any Workflows started by the Schedule.\n\nIf you do also want to cancel or terminate Workflows started by a Schedule, consider using `temporal\nworkflow delete` with the `TemporalScheduledById` Search Attribute."
	}
	s.Command.Args = cobra.NoArgs
	s.ScheduleIdOptions.buildFlags(cctx, s.Command.Flags())
=======
type TemporalOperatorClusterRemoveCommand struct {
	Parent  *TemporalOperatorClusterCommand
	Command cobra.Command
	Name    string
}

func NewTemporalOperatorClusterRemoveCommand(cctx *CommandContext, parent *TemporalOperatorClusterCommand) *TemporalOperatorClusterRemoveCommand {
	var s TemporalOperatorClusterRemoveCommand
	s.Parent = parent
	s.Command.DisableFlagsInUseLine = true
	s.Command.Use = "remove [flags]"
	s.Command.Short = "Remove a cluster"
	if hasHighlighting {
		s.Command.Long = "\x1b[1mtemporal operator cluster remove\x1b[0m command removes a remote Cluster from the system."
	} else {
		s.Command.Long = "`temporal operator cluster remove` command removes a remote Cluster from the system."
	}
	s.Command.Args = cobra.NoArgs
	s.Command.Flags().StringVar(&s.Name, "name", "", "Name of cluster.")
	_ = cobra.MarkFlagRequired(s.Command.Flags(), "name")
>>>>>>> f51a60ea
	s.Command.Run = func(c *cobra.Command, args []string) {
		if err := s.run(cctx, args); err != nil {
			cctx.Options.Fail(err)
		}
	}
	return &s
}

<<<<<<< HEAD
type TemporalScheduleDescribeCommand struct {
	Parent  *TemporalScheduleCommand
	Command cobra.Command
	ScheduleIdOptions
}

func NewTemporalScheduleDescribeCommand(cctx *CommandContext, parent *TemporalScheduleCommand) *TemporalScheduleDescribeCommand {
	var s TemporalScheduleDescribeCommand
	s.Parent = parent
	s.Command.DisableFlagsInUseLine = true
	s.Command.Use = "describe [flags]"
	s.Command.Short = "Get Schedule configuration and current state."
	if hasHighlighting {
		s.Command.Long = "The \x1b[1mtemporal schedule describe\x1b[0m command shows the current configuration of one Schedule,\nincluding information about past, current, and future Workflow Runs."
	} else {
		s.Command.Long = "The `temporal schedule describe` command shows the current configuration of one Schedule,\nincluding information about past, current, and future Workflow Runs."
	}
	s.Command.Args = cobra.NoArgs
	s.ScheduleIdOptions.buildFlags(cctx, s.Command.Flags())
=======
type TemporalOperatorClusterSystemCommand struct {
	Parent  *TemporalOperatorClusterCommand
	Command cobra.Command
}

func NewTemporalOperatorClusterSystemCommand(cctx *CommandContext, parent *TemporalOperatorClusterCommand) *TemporalOperatorClusterSystemCommand {
	var s TemporalOperatorClusterSystemCommand
	s.Parent = parent
	s.Command.DisableFlagsInUseLine = true
	s.Command.Use = "system [flags]"
	s.Command.Short = "Provide system info"
	if hasHighlighting {
		s.Command.Long = "\x1b[1mtemporal operator cluster system\x1b[0m command provides information about the system the Cluster is running on. This information can be used to diagnose problems occurring in the Temporal Server."
	} else {
		s.Command.Long = "`temporal operator cluster system` command provides information about the system the Cluster is running on. This information can be used to diagnose problems occurring in the Temporal Server."
	}
	s.Command.Args = cobra.NoArgs
	s.Command.Run = func(c *cobra.Command, args []string) {
		if err := s.run(cctx, args); err != nil {
			cctx.Options.Fail(err)
		}
	}
	return &s
}

type TemporalOperatorClusterUpsertCommand struct {
	Parent           *TemporalOperatorClusterCommand
	Command          cobra.Command
	FrontendAddress  string
	EnableConnection bool
}

func NewTemporalOperatorClusterUpsertCommand(cctx *CommandContext, parent *TemporalOperatorClusterCommand) *TemporalOperatorClusterUpsertCommand {
	var s TemporalOperatorClusterUpsertCommand
	s.Parent = parent
	s.Command.DisableFlagsInUseLine = true
	s.Command.Use = "upsert [flags]"
	s.Command.Short = "Add a remote"
	if hasHighlighting {
		s.Command.Long = "\x1b[1mtemporal operator cluster upsert\x1b[0m command allows the user to add or update a remote Cluster."
	} else {
		s.Command.Long = "`temporal operator cluster upsert` command allows the user to add or update a remote Cluster."
	}
	s.Command.Args = cobra.NoArgs
	s.Command.Flags().StringVar(&s.FrontendAddress, "frontend-address", "", "IP address to bind the frontend service to.")
	_ = cobra.MarkFlagRequired(s.Command.Flags(), "frontend-address")
	s.Command.Flags().BoolVar(&s.EnableConnection, "enable-connection", false, "enable cross cluster connection.")
>>>>>>> f51a60ea
	s.Command.Run = func(c *cobra.Command, args []string) {
		if err := s.run(cctx, args); err != nil {
			cctx.Options.Fail(err)
		}
	}
	return &s
}

<<<<<<< HEAD
type TemporalScheduleListCommand struct {
	Parent  *TemporalScheduleCommand
	Command cobra.Command
}

func NewTemporalScheduleListCommand(cctx *CommandContext, parent *TemporalScheduleCommand) *TemporalScheduleListCommand {
	var s TemporalScheduleListCommand
	s.Parent = parent
	s.Command.DisableFlagsInUseLine = true
	s.Command.Use = "list [flags]"
	s.Command.Short = "Lists Schedules."
	if hasHighlighting {
		s.Command.Long = "The \x1b[1mtemporal schedule list\x1b[0m command lists all Schedules in a namespace."
	} else {
		s.Command.Long = "The `temporal schedule list` command lists all Schedules in a namespace."
	}
=======
type TemporalOperatorNamespaceCommand struct {
	Parent  *TemporalOperatorCommand
	Command cobra.Command
}

func NewTemporalOperatorNamespaceCommand(cctx *CommandContext, parent *TemporalOperatorCommand) *TemporalOperatorNamespaceCommand {
	var s TemporalOperatorNamespaceCommand
	s.Parent = parent
	s.Command.Use = "namespace"
	s.Command.Short = "Operations performed on Namespaces."
	if hasHighlighting {
		s.Command.Long = "Namespace commands perform operations on Namespaces contained in the Temporal Cluster.\n\nCluster commands follow this syntax: \x1b[1mtemporal operator namespace [command] [command options]\x1b[0m"
	} else {
		s.Command.Long = "Namespace commands perform operations on Namespaces contained in the Temporal Cluster.\n\nCluster commands follow this syntax: `temporal operator namespace [command] [command options]`"
	}
	s.Command.Args = cobra.NoArgs
	s.Command.AddCommand(&NewTemporalOperatorNamespaceCreateCommand(cctx, &s).Command)
	s.Command.AddCommand(&NewTemporalOperatorNamespaceDeleteCommand(cctx, &s).Command)
	s.Command.AddCommand(&NewTemporalOperatorNamespaceDescribeCommand(cctx, &s).Command)
	s.Command.AddCommand(&NewTemporalOperatorNamespaceListCommand(cctx, &s).Command)
	s.Command.AddCommand(&NewTemporalOperatorNamespaceUpdateCommand(cctx, &s).Command)
	return &s
}

type TemporalOperatorNamespaceCreateCommand struct {
	Parent                  *TemporalOperatorNamespaceCommand
	Command                 cobra.Command
	ActiveCluster           string
	Cluster                 []string
	Data                    string
	Description             string
	Email                   string
	Global                  bool
	HistoryArchivalState    StringEnum
	HistoryUri              string
	Retention               time.Duration
	VisibilityArchivalState StringEnum
	VisibilityUri           string
}

func NewTemporalOperatorNamespaceCreateCommand(cctx *CommandContext, parent *TemporalOperatorNamespaceCommand) *TemporalOperatorNamespaceCreateCommand {
	var s TemporalOperatorNamespaceCreateCommand
	s.Parent = parent
	s.Command.DisableFlagsInUseLine = true
	s.Command.Use = "create [flags] [namespace]"
	s.Command.Short = "Registers a new Namespace."
	if hasHighlighting {
		s.Command.Long = "The temporal operator namespace create command creates a new Namespace on the Server.\nNamespaces can be created on the active Cluster, or any named Cluster.\n\x1b[1mtemporal operator namespace create --cluster=MyCluster example-1\x1b[0m\n\nGlobal Namespaces can also be created.\n\x1b[1mtemporal operator namespace create --global example-2\x1b[0m\n\nOther settings, such as retention and Visibility Archival State, can be configured as needed.\nFor example, the Visibility Archive can be set on a separate URI.\n\x1b[1mtemporal operator namespace create --retention=5 --visibility-archival-state=enabled --visibility-uri=some-uri example-3\x1b[0m"
	} else {
		s.Command.Long = "The temporal operator namespace create command creates a new Namespace on the Server.\nNamespaces can be created on the active Cluster, or any named Cluster.\n`temporal operator namespace create --cluster=MyCluster example-1`\n\nGlobal Namespaces can also be created.\n`temporal operator namespace create --global example-2`\n\nOther settings, such as retention and Visibility Archival State, can be configured as needed.\nFor example, the Visibility Archive can be set on a separate URI.\n`temporal operator namespace create --retention=5 --visibility-archival-state=enabled --visibility-uri=some-uri example-3`"
	}
	s.Command.Args = cobra.ExactArgs(1)
	s.Command.Flags().StringVar(&s.ActiveCluster, "active-cluster", "", "Active cluster name.")
	s.Command.Flags().StringArrayVar(&s.Cluster, "cluster", nil, "Cluster names.")
	s.Command.Flags().StringVar(&s.Data, "data", "", "Namespace data in key=value format. Use JSON for values.")
	s.Command.Flags().StringVar(&s.Description, "description", "", "Namespace description.")
	s.Command.Flags().StringVar(&s.Email, "email", "", "Owner email.")
	s.Command.Flags().BoolVar(&s.Global, "global", false, "Whether the namespace is a global namespace.")
	s.HistoryArchivalState = NewStringEnum([]string{"disabled", "enabled"}, "disabled")
	s.Command.Flags().Var(&s.HistoryArchivalState, "history-archival-state", "History archival state. Accepted values: disabled, enabled.")
	s.Command.Flags().StringVar(&s.HistoryUri, "history-uri", "", "Optionally specify history archival URI (cannot be changed after first time archival is enabled).")
	s.Command.Flags().DurationVar(&s.Retention, "retention", 259200000*time.Millisecond, "Length of time a closed Workflow is preserved before deletion.")
	s.VisibilityArchivalState = NewStringEnum([]string{"disabled", "enabled"}, "disabled")
	s.Command.Flags().Var(&s.VisibilityArchivalState, "visibility-archival-state", "Visibility archival state. Accepted values: disabled, enabled.")
	s.Command.Flags().StringVar(&s.VisibilityUri, "visibility-uri", "", "Optionally specify visibility archival URI (cannot be changed after first time archival is enabled).")
	s.Command.Run = func(c *cobra.Command, args []string) {
		if err := s.run(cctx, args); err != nil {
			cctx.Options.Fail(err)
		}
	}
	return &s
}

type TemporalOperatorNamespaceDeleteCommand struct {
	Parent  *TemporalOperatorNamespaceCommand
	Command cobra.Command
	Yes     bool
}

func NewTemporalOperatorNamespaceDeleteCommand(cctx *CommandContext, parent *TemporalOperatorNamespaceCommand) *TemporalOperatorNamespaceDeleteCommand {
	var s TemporalOperatorNamespaceDeleteCommand
	s.Parent = parent
	s.Command.DisableFlagsInUseLine = true
	s.Command.Use = "delete [flags] [namespace]"
	s.Command.Short = "Deletes an existing Namespace."
	s.Command.Long = "The temporal operator namespace delete command deletes a given Namespace from the system."
	s.Command.Args = cobra.ExactArgs(1)
	s.Command.Flags().BoolVarP(&s.Yes, "yes", "y", false, "Confirm prompt to perform deletion.")
	s.Command.Run = func(c *cobra.Command, args []string) {
		if err := s.run(cctx, args); err != nil {
			cctx.Options.Fail(err)
		}
	}
	return &s
}

type TemporalOperatorNamespaceDescribeCommand struct {
	Parent      *TemporalOperatorNamespaceCommand
	Command     cobra.Command
	NamespaceId string
}

func NewTemporalOperatorNamespaceDescribeCommand(cctx *CommandContext, parent *TemporalOperatorNamespaceCommand) *TemporalOperatorNamespaceDescribeCommand {
	var s TemporalOperatorNamespaceDescribeCommand
	s.Parent = parent
	s.Command.DisableFlagsInUseLine = true
	s.Command.Use = "describe [flags] [namespace]"
	s.Command.Short = "Describe a Namespace by its name or ID."
	if hasHighlighting {
		s.Command.Long = "The temporal operator namespace describe command provides Namespace information.\nNamespaces are identified by Namespace ID.\n\n\x1b[1mtemporal operator namespace describe --namespace-id=some-namespace-id\x1b[0m\n\x1b[1mtemporal operator namespace describe example-namespace-name\x1b[0m"
	} else {
		s.Command.Long = "The temporal operator namespace describe command provides Namespace information.\nNamespaces are identified by Namespace ID.\n\n`temporal operator namespace describe --namespace-id=some-namespace-id`\n`temporal operator namespace describe example-namespace-name`"
	}
	s.Command.Args = cobra.MaximumNArgs(1)
	s.Command.Flags().StringVar(&s.NamespaceId, "namespace-id", "", "Namespace ID.")
	s.Command.Run = func(c *cobra.Command, args []string) {
		if err := s.run(cctx, args); err != nil {
			cctx.Options.Fail(err)
		}
	}
	return &s
}

type TemporalOperatorNamespaceListCommand struct {
	Parent  *TemporalOperatorNamespaceCommand
	Command cobra.Command
}

func NewTemporalOperatorNamespaceListCommand(cctx *CommandContext, parent *TemporalOperatorNamespaceCommand) *TemporalOperatorNamespaceListCommand {
	var s TemporalOperatorNamespaceListCommand
	s.Parent = parent
	s.Command.DisableFlagsInUseLine = true
	s.Command.Use = "list [flags]"
	s.Command.Short = "List all Namespaces."
	s.Command.Long = "The temporal operator namespace list command lists all Namespaces on the Server."
>>>>>>> f51a60ea
	s.Command.Args = cobra.NoArgs
	s.Command.Run = func(c *cobra.Command, args []string) {
		if err := s.run(cctx, args); err != nil {
			cctx.Options.Fail(err)
		}
	}
	return &s
}

<<<<<<< HEAD
type TemporalScheduleToggleCommand struct {
	Parent  *TemporalScheduleCommand
	Command cobra.Command
	ScheduleIdOptions
	Pause   bool
	Reason  string
	Unpause bool
}

func NewTemporalScheduleToggleCommand(cctx *CommandContext, parent *TemporalScheduleCommand) *TemporalScheduleToggleCommand {
	var s TemporalScheduleToggleCommand
	s.Parent = parent
	s.Command.DisableFlagsInUseLine = true
	s.Command.Use = "toggle [flags]"
	s.Command.Short = "Pauses or unpauses a Schedule."
	if hasHighlighting {
		s.Command.Long = "The \x1b[1mtemporal schedule toggle\x1b[0m command can pause and unpause a Schedule.\n\nToggling a Schedule takes a reason. The reason will be set as the \x1b[1mnotes\x1b[0m field of the Schedule,\nto help with operations communication.\n\nExamples:\n\n* \x1b[1mtemporal schedule toggle --schedule-id 'your-schedule-id' --pause --reason \"paused because the database is down\"\x1b[0m\n* \x1b[1mtemporal schedule toggle --schedule-id 'your-schedule-id' --unpause --reason \"the database is back up\"\x1b[0m"
	} else {
		s.Command.Long = "The `temporal schedule toggle` command can pause and unpause a Schedule.\n\nToggling a Schedule takes a reason. The reason will be set as the `notes` field of the Schedule,\nto help with operations communication.\n\nExamples:\n\n* `temporal schedule toggle --schedule-id 'your-schedule-id' --pause --reason \"paused because the database is down\"`\n* `temporal schedule toggle --schedule-id 'your-schedule-id' --unpause --reason \"the database is back up\"`"
	}
	s.Command.Args = cobra.NoArgs
	s.ScheduleIdOptions.buildFlags(cctx, s.Command.Flags())
	s.Command.Flags().BoolVar(&s.Pause, "pause", false, "Pauses the schedule.")
	s.Command.Flags().StringVar(&s.Reason, "reason", "\"(no reason provided)\"", "Reason for pausing/unpausing.")
	s.Command.Flags().BoolVar(&s.Unpause, "unpause", false, "Pauses the schedule.")
=======
type TemporalOperatorNamespaceUpdateCommand struct {
	Parent                  *TemporalOperatorNamespaceCommand
	Command                 cobra.Command
	ActiveCluster           string
	Cluster                 []string
	Data                    []string
	Description             string
	Email                   string
	PromoteGlobal           bool
	HistoryArchivalState    StringEnum
	HistoryUri              string
	Retention               time.Duration
	VisibilityArchivalState StringEnum
	VisibilityUri           string
}

func NewTemporalOperatorNamespaceUpdateCommand(cctx *CommandContext, parent *TemporalOperatorNamespaceCommand) *TemporalOperatorNamespaceUpdateCommand {
	var s TemporalOperatorNamespaceUpdateCommand
	s.Parent = parent
	s.Command.DisableFlagsInUseLine = true
	s.Command.Use = "update [flags] [namespace]"
	s.Command.Short = "Updates a Namespace."
	if hasHighlighting {
		s.Command.Long = "The temporal operator namespace update command updates a Namespace.\n\nNamespaces can be assigned a different active Cluster.\n\x1b[1mtemporal operator namespace update --active-cluster=NewActiveCluster\x1b[0m\n\nNamespaces can also be promoted to global Namespaces.\n\x1b[1mtemporal operator namespace update --promote-global\x1b[0m\n\nAny Archives that were previously enabled or disabled can be changed through this command.\nHowever, URI values for archival states cannot be changed after the states are enabled.\n\x1b[1mtemporal operator namespace update --history-archival-state=enabled --visibility-archival-state=disabled\x1b[0m"
	} else {
		s.Command.Long = "The temporal operator namespace update command updates a Namespace.\n\nNamespaces can be assigned a different active Cluster.\n`temporal operator namespace update --active-cluster=NewActiveCluster`\n\nNamespaces can also be promoted to global Namespaces.\n`temporal operator namespace update --promote-global`\n\nAny Archives that were previously enabled or disabled can be changed through this command.\nHowever, URI values for archival states cannot be changed after the states are enabled.\n`temporal operator namespace update --history-archival-state=enabled --visibility-archival-state=disabled`"
	}
	s.Command.Args = cobra.ExactArgs(1)
	s.Command.Flags().StringVar(&s.ActiveCluster, "active-cluster", "", "Active cluster name.")
	s.Command.Flags().StringArrayVar(&s.Cluster, "cluster", nil, "Cluster names.")
	s.Command.Flags().StringArrayVar(&s.Data, "data", nil, "Namespace data in key=value format. Use JSON for values.")
	s.Command.Flags().StringVar(&s.Description, "description", "", "Namespace description.")
	s.Command.Flags().StringVar(&s.Email, "email", "", "Owner email.")
	s.Command.Flags().BoolVar(&s.PromoteGlobal, "promote-global", false, "Promote local namespace to global namespace.")
	s.HistoryArchivalState = NewStringEnum([]string{"disabled", "enabled"}, "")
	s.Command.Flags().Var(&s.HistoryArchivalState, "history-archival-state", "History archival state. Accepted values: disabled, enabled.")
	s.Command.Flags().StringVar(&s.HistoryUri, "history-uri", "", "Optionally specify history archival URI (cannot be changed after first time archival is enabled).")
	s.Command.Flags().DurationVar(&s.Retention, "retention", 0, "Length of time a closed Workflow is preserved before deletion.")
	s.VisibilityArchivalState = NewStringEnum([]string{"disabled", "enabled"}, "")
	s.Command.Flags().Var(&s.VisibilityArchivalState, "visibility-archival-state", "Visibility archival state. Accepted values: disabled, enabled.")
	s.Command.Flags().StringVar(&s.VisibilityUri, "visibility-uri", "", "Optionally specify visibility archival URI (cannot be changed after first time archival is enabled).")
	s.Command.Run = func(c *cobra.Command, args []string) {
		if err := s.run(cctx, args); err != nil {
			cctx.Options.Fail(err)
		}
	}
	return &s
}

type TemporalOperatorSearchAttributeCommand struct {
	Parent  *TemporalOperatorCommand
	Command cobra.Command
}

func NewTemporalOperatorSearchAttributeCommand(cctx *CommandContext, parent *TemporalOperatorCommand) *TemporalOperatorSearchAttributeCommand {
	var s TemporalOperatorSearchAttributeCommand
	s.Parent = parent
	s.Command.Use = "search-attribute"
	s.Command.Short = "Operations applying to Search Attributes"
	s.Command.Long = "Search Attribute commands enable operations for the creation, listing, and removal of Search Attributes."
	s.Command.Args = cobra.NoArgs
	s.Command.AddCommand(&NewTemporalOperatorSearchAttributeCreateCommand(cctx, &s).Command)
	s.Command.AddCommand(&NewTemporalOperatorSearchAttributeListCommand(cctx, &s).Command)
	s.Command.AddCommand(&NewTemporalOperatorSearchAttributeRemoveCommand(cctx, &s).Command)
	return &s
}

type TemporalOperatorSearchAttributeCreateCommand struct {
	Parent  *TemporalOperatorSearchAttributeCommand
	Command cobra.Command
	Name    []string
	Type    []string
}

func NewTemporalOperatorSearchAttributeCreateCommand(cctx *CommandContext, parent *TemporalOperatorSearchAttributeCommand) *TemporalOperatorSearchAttributeCreateCommand {
	var s TemporalOperatorSearchAttributeCreateCommand
	s.Parent = parent
	s.Command.DisableFlagsInUseLine = true
	s.Command.Use = "create [flags]"
	s.Command.Short = "Adds one or more custom Search Attributes"
	if hasHighlighting {
		s.Command.Long = "\x1b[1mtemporal operator search-attribute create\x1b[0m command adds one or more custom Search Attributes."
	} else {
		s.Command.Long = "`temporal operator search-attribute create` command adds one or more custom Search Attributes."
	}
	s.Command.Args = cobra.NoArgs
	s.Command.Flags().StringArrayVar(&s.Name, "name", nil, "Search Attribute name.")
	_ = cobra.MarkFlagRequired(s.Command.Flags(), "name")
	s.Command.Flags().StringArrayVar(&s.Type, "type", nil, "Search Attribute type. Accepted values: Text, Keyword, Int, Double, Bool, Datetime, KeywordList.")
	_ = cobra.MarkFlagRequired(s.Command.Flags(), "type")
>>>>>>> f51a60ea
	s.Command.Run = func(c *cobra.Command, args []string) {
		if err := s.run(cctx, args); err != nil {
			cctx.Options.Fail(err)
		}
	}
	return &s
}

<<<<<<< HEAD
type TemporalScheduleTriggerCommand struct {
	Parent  *TemporalScheduleCommand
	Command cobra.Command
	ScheduleIdOptions
	OverlapPolicyOptions
}

func NewTemporalScheduleTriggerCommand(cctx *CommandContext, parent *TemporalScheduleCommand) *TemporalScheduleTriggerCommand {
	var s TemporalScheduleTriggerCommand
	s.Parent = parent
	s.Command.DisableFlagsInUseLine = true
	s.Command.Use = "trigger [flags]"
	s.Command.Short = "Triggers a schedule to take an action immediately."
	s.Command.Long = ""
	s.Command.Args = cobra.NoArgs
	s.ScheduleIdOptions.buildFlags(cctx, s.Command.Flags())
	s.OverlapPolicyOptions.buildFlags(cctx, s.Command.Flags())
=======
type TemporalOperatorSearchAttributeListCommand struct {
	Parent  *TemporalOperatorSearchAttributeCommand
	Command cobra.Command
}

func NewTemporalOperatorSearchAttributeListCommand(cctx *CommandContext, parent *TemporalOperatorSearchAttributeCommand) *TemporalOperatorSearchAttributeListCommand {
	var s TemporalOperatorSearchAttributeListCommand
	s.Parent = parent
	s.Command.DisableFlagsInUseLine = true
	s.Command.Use = "list [flags]"
	s.Command.Short = "Lists all Search Attributes that can be used in list Workflow Queries"
	if hasHighlighting {
		s.Command.Long = "\x1b[1mtemporal operator search-attribute list\x1b[0m displays a list of all Search Attributes."
	} else {
		s.Command.Long = "`temporal operator search-attribute list` displays a list of all Search Attributes."
	}
	s.Command.Args = cobra.NoArgs
>>>>>>> f51a60ea
	s.Command.Run = func(c *cobra.Command, args []string) {
		if err := s.run(cctx, args); err != nil {
			cctx.Options.Fail(err)
		}
	}
	return &s
}

<<<<<<< HEAD
type TemporalScheduleUpdateCommand struct {
	Parent  *TemporalScheduleCommand
	Command cobra.Command
	ScheduleConfigurationOptions
	ScheduleIdOptions
	OverlapPolicyOptions
	SharedWorkflowStartOptions
	PayloadInputOptions
}

func NewTemporalScheduleUpdateCommand(cctx *CommandContext, parent *TemporalScheduleCommand) *TemporalScheduleUpdateCommand {
	var s TemporalScheduleUpdateCommand
	s.Parent = parent
	s.Command.DisableFlagsInUseLine = true
	s.Command.Use = "update [flags]"
	s.Command.Short = "Updates a Schedule with a new definition."
	s.Command.Long = "The temporal schedule update command updates an existing Schedule. It replaces the entire\nconfiguration of the schedule, including spec, action, and policies."
	s.Command.Args = cobra.NoArgs
	s.ScheduleConfigurationOptions.buildFlags(cctx, s.Command.Flags())
	s.ScheduleIdOptions.buildFlags(cctx, s.Command.Flags())
	s.OverlapPolicyOptions.buildFlags(cctx, s.Command.Flags())
	s.SharedWorkflowStartOptions.buildFlags(cctx, s.Command.Flags())
	s.PayloadInputOptions.buildFlags(cctx, s.Command.Flags())
=======
type TemporalOperatorSearchAttributeRemoveCommand struct {
	Parent  *TemporalOperatorSearchAttributeCommand
	Command cobra.Command
	Name    []string
	Yes     bool
}

func NewTemporalOperatorSearchAttributeRemoveCommand(cctx *CommandContext, parent *TemporalOperatorSearchAttributeCommand) *TemporalOperatorSearchAttributeRemoveCommand {
	var s TemporalOperatorSearchAttributeRemoveCommand
	s.Parent = parent
	s.Command.DisableFlagsInUseLine = true
	s.Command.Use = "remove [flags]"
	s.Command.Short = "Removes custom search attribute metadata only"
	if hasHighlighting {
		s.Command.Long = "\x1b[1mtemporal operator search-attribute remove\x1b[0m command removes custom Search Attribute metadata."
	} else {
		s.Command.Long = "`temporal operator search-attribute remove` command removes custom Search Attribute metadata."
	}
	s.Command.Args = cobra.NoArgs
	s.Command.Flags().StringArrayVar(&s.Name, "name", nil, "Search Attribute name.")
	_ = cobra.MarkFlagRequired(s.Command.Flags(), "name")
	s.Command.Flags().BoolVarP(&s.Yes, "yes", "y", false, "Confirm prompt to perform deletion.")
>>>>>>> f51a60ea
	s.Command.Run = func(c *cobra.Command, args []string) {
		if err := s.run(cctx, args); err != nil {
			cctx.Options.Fail(err)
		}
	}
	return &s
}

type TemporalServerCommand struct {
	Parent  *TemporalCommand
	Command cobra.Command
}

func NewTemporalServerCommand(cctx *CommandContext, parent *TemporalCommand) *TemporalServerCommand {
	var s TemporalServerCommand
	s.Parent = parent
	s.Command.Use = "server"
	s.Command.Short = "Run Temporal Server."
	if hasHighlighting {
		s.Command.Long = "Start a development version of Temporal Server:\n\n\x1b[1mtemporal server start-dev\x1b[0m"
	} else {
		s.Command.Long = "Start a development version of Temporal Server:\n\n`temporal server start-dev`"
	}
	s.Command.Args = cobra.NoArgs
	s.Command.AddCommand(&NewTemporalServerStartDevCommand(cctx, &s).Command)
	return &s
}

type TemporalServerStartDevCommand struct {
	Parent             *TemporalServerCommand
	Command            cobra.Command
	DbFilename         string
	Namespace          []string
	Port               int
	HttpPort           int
	MetricsPort        int
	UiPort             int
	Headless           bool
	Ip                 string
	UiIp               string
	UiAssetPath        string
	UiCodecEndpoint    string
	SqlitePragma       []string
	DynamicConfigValue []string
	LogConfig          bool
	LogLevelServer     StringEnum
}

func NewTemporalServerStartDevCommand(cctx *CommandContext, parent *TemporalServerCommand) *TemporalServerStartDevCommand {
	var s TemporalServerStartDevCommand
	s.Parent = parent
	s.Command.DisableFlagsInUseLine = true
	s.Command.Use = "start-dev [flags]"
	s.Command.Short = "Start Temporal development server."
	if hasHighlighting {
		s.Command.Long = "Start Temporal Server on \x1b[1mlocalhost:7233\x1b[0m with:\n\n\x1b[1mtemporal server start-dev\x1b[0m\n\nView the UI at http://localhost:8233\n\nTo persist Workflows across runs, use:\n\n\x1b[1mtemporal server start-dev --db-filename temporal.db\x1b[0m"
	} else {
		s.Command.Long = "Start Temporal Server on `localhost:7233` with:\n\n`temporal server start-dev`\n\nView the UI at http://localhost:8233\n\nTo persist Workflows across runs, use:\n\n`temporal server start-dev --db-filename temporal.db`"
	}
	s.Command.Args = cobra.NoArgs
	s.Command.Flags().StringVarP(&s.DbFilename, "db-filename", "f", "", "File in which to persist Temporal state (by default, Workflows are lost when the process dies).")
	s.Command.Flags().StringArrayVarP(&s.Namespace, "namespace", "n", nil, "Specify namespaces that should be pre-created (namespace \"default\" is always created).")
	s.Command.Flags().IntVarP(&s.Port, "port", "p", 7233, "Port for the frontend gRPC service.")
	s.Command.Flags().IntVar(&s.HttpPort, "http-port", 0, "Port for the frontend HTTP API service. Default is off.")
	s.Command.Flags().IntVar(&s.MetricsPort, "metrics-port", 0, "Port for /metrics. Default is off.")
	s.Command.Flags().IntVar(&s.UiPort, "ui-port", 0, "Port for the Web UI. Default is --port + 1000.")
	s.Command.Flags().BoolVar(&s.Headless, "headless", false, "Disable the Web UI.")
	s.Command.Flags().StringVar(&s.Ip, "ip", "localhost", "IP address to bind the frontend service to.")
	s.Command.Flags().StringVar(&s.UiIp, "ui-ip", "", "IP address to bind the Web UI to. Default is same as --ip.")
	s.Command.Flags().StringVar(&s.UiAssetPath, "ui-asset-path", "", "UI custom assets path.")
	s.Command.Flags().StringVar(&s.UiCodecEndpoint, "ui-codec-endpoint", "", "UI remote codec HTTP endpoint.")
	s.Command.Flags().StringArrayVar(&s.SqlitePragma, "sqlite-pragma", nil, "Specify SQLite pragma statements in pragma=value format.")
	s.Command.Flags().StringArrayVar(&s.DynamicConfigValue, "dynamic-config-value", nil, "Dynamic config value, as KEY=JSON_VALUE (string values need quotes).")
	s.Command.Flags().BoolVar(&s.LogConfig, "log-config", false, "Log the server config being used in stderr.")
	s.LogLevelServer = NewStringEnum([]string{"debug", "info", "warn", "error", "never"}, "warn")
	s.Command.Flags().Var(&s.LogLevelServer, "log-level-server", "Log level for the server only. Accepted values: debug, info, warn, error, never.")
	s.Command.Run = func(c *cobra.Command, args []string) {
		if err := s.run(cctx, args); err != nil {
			cctx.Options.Fail(err)
		}
	}
	return &s
}

type TemporalTaskQueueCommand struct {
	Parent  *TemporalCommand
	Command cobra.Command
	ClientOptions
}

func NewTemporalTaskQueueCommand(cctx *CommandContext, parent *TemporalCommand) *TemporalTaskQueueCommand {
	var s TemporalTaskQueueCommand
	s.Parent = parent
	s.Command.Use = "task-queue"
	s.Command.Short = "Manage Task Queues."
	if hasHighlighting {
		s.Command.Long = "Task Queue commands allow operations to be performed on Task Queues. To run a Task\nQueue command, run \x1b[1mtemporal task-queue [command] [command options]\x1b[0m."
	} else {
		s.Command.Long = "Task Queue commands allow operations to be performed on Task Queues. To run a Task\nQueue command, run `temporal task-queue [command] [command options]`."
	}
	s.Command.Args = cobra.NoArgs
	s.Command.AddCommand(&NewTemporalTaskQueueDescribeCommand(cctx, &s).Command)
	s.Command.AddCommand(&NewTemporalTaskQueueGetBuildIdReachabilityCommand(cctx, &s).Command)
	s.Command.AddCommand(&NewTemporalTaskQueueGetBuildIdsCommand(cctx, &s).Command)
	s.Command.AddCommand(&NewTemporalTaskQueueListPartitionCommand(cctx, &s).Command)
	s.Command.AddCommand(&NewTemporalTaskQueueUpdateBuildIdsCommand(cctx, &s).Command)
	s.ClientOptions.buildFlags(cctx, s.Command.PersistentFlags())
	return &s
}

type TemporalTaskQueueDescribeCommand struct {
	Parent        *TemporalTaskQueueCommand
	Command       cobra.Command
	TaskQueue     string
	TaskQueueType StringEnum
	Partitions    int
}

func NewTemporalTaskQueueDescribeCommand(cctx *CommandContext, parent *TemporalTaskQueueCommand) *TemporalTaskQueueDescribeCommand {
	var s TemporalTaskQueueDescribeCommand
	s.Parent = parent
	s.Command.DisableFlagsInUseLine = true
	s.Command.Use = "describe [flags]"
	s.Command.Short = "Provides information for Workers that have recently polled on this Task Queue."
	if hasHighlighting {
		s.Command.Long = "The \x1b[1mtemporal task-queue describe\x1b[0m command provides poller\ninformation for a given Task Queue.\n\nThe Server records the last time of each poll request. A \x1b[1mLastAccessTime\x1b[0m value\nin excess of one minute can indicate the Worker is at capacity (all Workflow and Activity slots are full) or that the\nWorker has shut down. Workers are removed if 5 minutes have passed since the last poll\nrequest.\n\nInformation about the Task Queue can be returned to troubleshoot server issues.\n\n\x1b[1mtemporal task-queue describe --task-queue=MyTaskQueue --task-queue-type=\"activity\"\x1b[0m\n\nUse the options listed below to modify what this command returns."
	} else {
		s.Command.Long = "The `temporal task-queue describe` command provides poller\ninformation for a given Task Queue.\n\nThe Server records the last time of each poll request. A `LastAccessTime` value\nin excess of one minute can indicate the Worker is at capacity (all Workflow and Activity slots are full) or that the\nWorker has shut down. Workers are removed if 5 minutes have passed since the last poll\nrequest.\n\nInformation about the Task Queue can be returned to troubleshoot server issues.\n\n`temporal task-queue describe --task-queue=MyTaskQueue --task-queue-type=\"activity\"`\n\nUse the options listed below to modify what this command returns."
	}
	s.Command.Args = cobra.NoArgs
	s.Command.Flags().StringVarP(&s.TaskQueue, "task-queue", "t", "", "Task queue name.")
	_ = cobra.MarkFlagRequired(s.Command.Flags(), "task-queue")
	s.TaskQueueType = NewStringEnum([]string{"workflow", "activity"}, "workflow")
	s.Command.Flags().Var(&s.TaskQueueType, "task-queue-type", "Task Queue type. Accepted values: workflow, activity.")
	s.Command.Flags().IntVar(&s.Partitions, "partitions", 1, "Query for all partitions up to this number (experimental+temporary feature).")
	s.Command.Run = func(c *cobra.Command, args []string) {
		if err := s.run(cctx, args); err != nil {
			cctx.Options.Fail(err)
		}
	}
	return &s
}

type TemporalTaskQueueGetBuildIdReachabilityCommand struct {
	Parent           *TemporalTaskQueueCommand
	Command          cobra.Command
	BuildId          []string
	ReachabilityType StringEnum
	TaskQueue        []string
}

func NewTemporalTaskQueueGetBuildIdReachabilityCommand(cctx *CommandContext, parent *TemporalTaskQueueCommand) *TemporalTaskQueueGetBuildIdReachabilityCommand {
	var s TemporalTaskQueueGetBuildIdReachabilityCommand
	s.Parent = parent
	s.Command.DisableFlagsInUseLine = true
	s.Command.Use = "get-build-id-reachability [flags]"
	s.Command.Short = "Retrieves information about the reachability of Build IDs on one or more Task Queues."
	s.Command.Long = "This command can tell you whether or not Build IDs may be used for for new, existing, or closed workflows. Both the '--build-id' and '--task-queue' flags may be specified multiple times. If you do not provide a task queue, reachability for the provided Build IDs will be checked against all task queues."
	s.Command.Args = cobra.NoArgs
	s.Command.Flags().StringArrayVar(&s.BuildId, "build-id", nil, "Which Build ID to get reachability information for. May be specified multiple times.")
	s.ReachabilityType = NewStringEnum([]string{"open", "closed", "existing"}, "existing")
	s.Command.Flags().Var(&s.ReachabilityType, "reachability-type", "Specify how you'd like to filter the reachability of Build IDs. Valid choices are `open` (reachable by one or more open workflows), `closed` (reachable by one or more closed workflows), or `existing` (reachable by either). If a Build ID is reachable by new workflows, that is always reported. Accepted values: open, closed, existing.")
	s.Command.Flags().StringArrayVarP(&s.TaskQueue, "task-queue", "t", nil, "Which Task Queue(s) to constrain the reachability search to. May be specified multiple times.")
	s.Command.Run = func(c *cobra.Command, args []string) {
		if err := s.run(cctx, args); err != nil {
			cctx.Options.Fail(err)
		}
	}
	return &s
}

type TemporalTaskQueueGetBuildIdsCommand struct {
	Parent    *TemporalTaskQueueCommand
	Command   cobra.Command
	TaskQueue string
	MaxSets   int
}

func NewTemporalTaskQueueGetBuildIdsCommand(cctx *CommandContext, parent *TemporalTaskQueueCommand) *TemporalTaskQueueGetBuildIdsCommand {
	var s TemporalTaskQueueGetBuildIdsCommand
	s.Parent = parent
	s.Command.DisableFlagsInUseLine = true
	s.Command.Use = "get-build-ids [flags]"
	s.Command.Short = "Fetch the sets of worker Build ID versions on the Task Queue."
	s.Command.Long = "Fetch the sets of compatible build IDs associated with a Task Queue and associated information."
	s.Command.Args = cobra.NoArgs
	s.Command.Flags().StringVarP(&s.TaskQueue, "task-queue", "t", "", "Task queue name.")
	_ = cobra.MarkFlagRequired(s.Command.Flags(), "task-queue")
	s.Command.Flags().IntVar(&s.MaxSets, "max-sets", 0, "Limits how many compatible sets will be returned. Specify 1 to only return the current default major version set. 0 returns all sets. (default: 0).")
	s.Command.Run = func(c *cobra.Command, args []string) {
		if err := s.run(cctx, args); err != nil {
			cctx.Options.Fail(err)
		}
	}
	return &s
}

type TemporalTaskQueueListPartitionCommand struct {
	Parent    *TemporalTaskQueueCommand
	Command   cobra.Command
	TaskQueue string
}

func NewTemporalTaskQueueListPartitionCommand(cctx *CommandContext, parent *TemporalTaskQueueCommand) *TemporalTaskQueueListPartitionCommand {
	var s TemporalTaskQueueListPartitionCommand
	s.Parent = parent
	s.Command.DisableFlagsInUseLine = true
	s.Command.Use = "list-partition [flags]"
	s.Command.Short = "Lists the Task Queue's partitions and the matching nodes they are assigned to."
	s.Command.Long = "The temporal task-queue list-partition command displays the partitions of a Task Queue, along with the matching node they are assigned to."
	s.Command.Args = cobra.NoArgs
	s.Command.Flags().StringVarP(&s.TaskQueue, "task-queue", "t", "", "Task queue name.")
	_ = cobra.MarkFlagRequired(s.Command.Flags(), "task-queue")
	s.Command.Run = func(c *cobra.Command, args []string) {
		if err := s.run(cctx, args); err != nil {
			cctx.Options.Fail(err)
		}
	}
	return &s
}

type TemporalTaskQueueUpdateBuildIdsCommand struct {
	Parent  *TemporalTaskQueueCommand
	Command cobra.Command
}

func NewTemporalTaskQueueUpdateBuildIdsCommand(cctx *CommandContext, parent *TemporalTaskQueueCommand) *TemporalTaskQueueUpdateBuildIdsCommand {
	var s TemporalTaskQueueUpdateBuildIdsCommand
	s.Parent = parent
	s.Command.Use = "update-build-ids"
	s.Command.Short = "Operations to update the sets of worker Build ID versions on the Task Queue."
	s.Command.Long = "Provides various commands for adding or changing the sets of compatible build IDs associated with a Task Queue. See the help of each sub-command for more."
	s.Command.Args = cobra.NoArgs
	s.Command.AddCommand(&NewTemporalTaskQueueUpdateBuildIdsAddNewCompatibleCommand(cctx, &s).Command)
	s.Command.AddCommand(&NewTemporalTaskQueueUpdateBuildIdsAddNewDefaultCommand(cctx, &s).Command)
	s.Command.AddCommand(&NewTemporalTaskQueueUpdateBuildIdsPromoteIdInSetCommand(cctx, &s).Command)
	s.Command.AddCommand(&NewTemporalTaskQueueUpdateBuildIdsPromoteSetCommand(cctx, &s).Command)
	return &s
}

type TemporalTaskQueueUpdateBuildIdsAddNewCompatibleCommand struct {
	Parent                    *TemporalTaskQueueUpdateBuildIdsCommand
	Command                   cobra.Command
	BuildId                   string
	TaskQueue                 string
	ExistingCompatibleBuildId string
	SetAsDefault              bool
}

func NewTemporalTaskQueueUpdateBuildIdsAddNewCompatibleCommand(cctx *CommandContext, parent *TemporalTaskQueueUpdateBuildIdsCommand) *TemporalTaskQueueUpdateBuildIdsAddNewCompatibleCommand {
	var s TemporalTaskQueueUpdateBuildIdsAddNewCompatibleCommand
	s.Parent = parent
	s.Command.DisableFlagsInUseLine = true
	s.Command.Use = "add-new-compatible [flags]"
	s.Command.Short = "Add a new build ID compatible with an existing ID to the Task Queue version sets."
	s.Command.Long = "The new build ID will become the default for the set containing the existing ID. See per-flag help for more."
	s.Command.Args = cobra.NoArgs
	s.Command.Flags().StringVar(&s.BuildId, "build-id", "", "The new build id to be added.")
	_ = cobra.MarkFlagRequired(s.Command.Flags(), "build-id")
	s.Command.Flags().StringVarP(&s.TaskQueue, "task-queue", "t", "", "Name of the Task Queue.")
	_ = cobra.MarkFlagRequired(s.Command.Flags(), "task-queue")
	s.Command.Flags().StringVar(&s.ExistingCompatibleBuildId, "existing-compatible-build-id", "", "A build id which must already exist in the version sets known by the task queue. The new id will be stored in the set containing this id, marking it as compatible with the versions within.")
	_ = cobra.MarkFlagRequired(s.Command.Flags(), "existing-compatible-build-id")
	s.Command.Flags().BoolVar(&s.SetAsDefault, "set-as-default", false, "When set, establishes the compatible set being targeted as the overall default for the queue. If a different set was the current default, the targeted set will replace it as the new default. Defaults to false.")
	s.Command.Run = func(c *cobra.Command, args []string) {
		if err := s.run(cctx, args); err != nil {
			cctx.Options.Fail(err)
		}
	}
	return &s
}

type TemporalTaskQueueUpdateBuildIdsAddNewDefaultCommand struct {
	Parent    *TemporalTaskQueueUpdateBuildIdsCommand
	Command   cobra.Command
	BuildId   string
	TaskQueue string
}

func NewTemporalTaskQueueUpdateBuildIdsAddNewDefaultCommand(cctx *CommandContext, parent *TemporalTaskQueueUpdateBuildIdsCommand) *TemporalTaskQueueUpdateBuildIdsAddNewDefaultCommand {
	var s TemporalTaskQueueUpdateBuildIdsAddNewDefaultCommand
	s.Parent = parent
	s.Command.DisableFlagsInUseLine = true
	s.Command.Use = "add-new-default [flags]"
	s.Command.Short = "Add a new default (incompatible) build ID to the Task Queue version sets."
	s.Command.Long = "Creates a new build id set which will become the new overall default for the queue with the provided build id as its only member. This new set is incompatible with all previous sets/versions."
	s.Command.Args = cobra.NoArgs
	s.Command.Flags().StringVar(&s.BuildId, "build-id", "", "The new build id to be added.")
	_ = cobra.MarkFlagRequired(s.Command.Flags(), "build-id")
	s.Command.Flags().StringVarP(&s.TaskQueue, "task-queue", "t", "", "Name of the Task Queue.")
	_ = cobra.MarkFlagRequired(s.Command.Flags(), "task-queue")
	s.Command.Run = func(c *cobra.Command, args []string) {
		if err := s.run(cctx, args); err != nil {
			cctx.Options.Fail(err)
		}
	}
	return &s
}

type TemporalTaskQueueUpdateBuildIdsPromoteIdInSetCommand struct {
	Parent    *TemporalTaskQueueUpdateBuildIdsCommand
	Command   cobra.Command
	BuildId   string
	TaskQueue string
}

func NewTemporalTaskQueueUpdateBuildIdsPromoteIdInSetCommand(cctx *CommandContext, parent *TemporalTaskQueueUpdateBuildIdsCommand) *TemporalTaskQueueUpdateBuildIdsPromoteIdInSetCommand {
	var s TemporalTaskQueueUpdateBuildIdsPromoteIdInSetCommand
	s.Parent = parent
	s.Command.DisableFlagsInUseLine = true
	s.Command.Use = "promote-id-in-set [flags]"
	s.Command.Short = "Promote an existing build ID to become the default for its containing set."
	s.Command.Long = "New tasks compatible with the the set will be dispatched to the default id."
	s.Command.Args = cobra.NoArgs
	s.Command.Flags().StringVar(&s.BuildId, "build-id", "", "An existing build id which will be promoted to be the default inside its containing set.")
	_ = cobra.MarkFlagRequired(s.Command.Flags(), "build-id")
	s.Command.Flags().StringVarP(&s.TaskQueue, "task-queue", "t", "", "Name of the Task Queue.")
	_ = cobra.MarkFlagRequired(s.Command.Flags(), "task-queue")
	s.Command.Run = func(c *cobra.Command, args []string) {
		if err := s.run(cctx, args); err != nil {
			cctx.Options.Fail(err)
		}
	}
	return &s
}

type TemporalTaskQueueUpdateBuildIdsPromoteSetCommand struct {
	Parent    *TemporalTaskQueueUpdateBuildIdsCommand
	Command   cobra.Command
	BuildId   string
	TaskQueue string
}

func NewTemporalTaskQueueUpdateBuildIdsPromoteSetCommand(cctx *CommandContext, parent *TemporalTaskQueueUpdateBuildIdsCommand) *TemporalTaskQueueUpdateBuildIdsPromoteSetCommand {
	var s TemporalTaskQueueUpdateBuildIdsPromoteSetCommand
	s.Parent = parent
	s.Command.DisableFlagsInUseLine = true
	s.Command.Use = "promote-set [flags]"
	s.Command.Short = "Promote an existing build ID set to become the default for the Task Queue."
	s.Command.Long = "If the set is already the default, this command has no effect."
	s.Command.Args = cobra.NoArgs
	s.Command.Flags().StringVar(&s.BuildId, "build-id", "", "An existing build id whose containing set will be promoted.")
	_ = cobra.MarkFlagRequired(s.Command.Flags(), "build-id")
	s.Command.Flags().StringVarP(&s.TaskQueue, "task-queue", "t", "", "Name of the Task Queue.")
	_ = cobra.MarkFlagRequired(s.Command.Flags(), "task-queue")
	s.Command.Run = func(c *cobra.Command, args []string) {
		if err := s.run(cctx, args); err != nil {
			cctx.Options.Fail(err)
		}
	}
	return &s
}

type ClientOptions struct {
	Address                    string
	Namespace                  string
	GrpcMeta                   []string
	Tls                        bool
	TlsCertPath                string
	TlsKeyPath                 string
	TlsCaPath                  string
	TlsCertData                string
	TlsKeyData                 string
	TlsCaData                  string
	TlsDisableHostVerification bool
	TlsServerName              string
	CodecEndpoint              string
	CodecAuth                  string
}

func (v *ClientOptions) buildFlags(cctx *CommandContext, f *pflag.FlagSet) {
	f.StringVar(&v.Address, "address", "127.0.0.1:7233", "Temporal server address.")
	cctx.BindFlagEnvVar(f.Lookup("address"), "TEMPORAL_ADDRESS")
	f.StringVarP(&v.Namespace, "namespace", "n", "default", "Temporal server namespace.")
	cctx.BindFlagEnvVar(f.Lookup("namespace"), "TEMPORAL_NAMESPACE")
	f.StringArrayVar(&v.GrpcMeta, "grpc-meta", nil, "HTTP headers to send with requests (formatted as key=value).")
	f.BoolVar(&v.Tls, "tls", false, "Enable TLS encryption without additional options such as mTLS or client certificates.")
	cctx.BindFlagEnvVar(f.Lookup("tls"), "TEMPORAL_TLS")
	f.StringVar(&v.TlsCertPath, "tls-cert-path", "", "Path to x509 certificate.")
	cctx.BindFlagEnvVar(f.Lookup("tls-cert-path"), "TEMPORAL_TLS_CERT")
	f.StringVar(&v.TlsKeyPath, "tls-key-path", "", "Path to private certificate key.")
	cctx.BindFlagEnvVar(f.Lookup("tls-key-path"), "TEMPORAL_TLS_KEY")
	f.StringVar(&v.TlsCaPath, "tls-ca-path", "", "Path to server CA certificate.")
	cctx.BindFlagEnvVar(f.Lookup("tls-ca-path"), "TEMPORAL_TLS_CA")
	f.StringVar(&v.TlsCertData, "tls-cert-data", "", "Data for x509 certificate. Exclusive with -path variant.")
	cctx.BindFlagEnvVar(f.Lookup("tls-cert-data"), "TEMPORAL_TLS_CERT_DATA")
	f.StringVar(&v.TlsKeyData, "tls-key-data", "", "Data for private certificate key. Exclusive with -path variant.")
	cctx.BindFlagEnvVar(f.Lookup("tls-key-data"), "TEMPORAL_TLS_KEY_DATA")
	f.StringVar(&v.TlsCaData, "tls-ca-data", "", "Data for server CA certificate. Exclusive with -path variant.")
	cctx.BindFlagEnvVar(f.Lookup("tls-ca-data"), "TEMPORAL_TLS_CA_DATA")
	f.BoolVar(&v.TlsDisableHostVerification, "tls-disable-host-verification", false, "Disables TLS host-name verification.")
	cctx.BindFlagEnvVar(f.Lookup("tls-disable-host-verification"), "TEMPORAL_TLS_DISABLE_HOST_VERIFICATION")
	f.StringVar(&v.TlsServerName, "tls-server-name", "", "Overrides target TLS server name.")
	cctx.BindFlagEnvVar(f.Lookup("tls-server-name"), "TEMPORAL_TLS_SERVER_NAME")
	f.StringVar(&v.CodecEndpoint, "codec-endpoint", "", "Endpoint for a remote Codec Server.")
	cctx.BindFlagEnvVar(f.Lookup("codec-endpoint"), "TEMPORAL_CODEC_ENDPOINT")
	f.StringVar(&v.CodecAuth, "codec-auth", "", "Sets the authorization header on requests to the Codec Server.")
	cctx.BindFlagEnvVar(f.Lookup("codec-auth"), "TEMPORAL_CODEC_AUTH")
}

type TemporalWorkflowCommand struct {
	Parent  *TemporalCommand
	Command cobra.Command
	ClientOptions
}

func NewTemporalWorkflowCommand(cctx *CommandContext, parent *TemporalCommand) *TemporalWorkflowCommand {
	var s TemporalWorkflowCommand
	s.Parent = parent
	s.Command.Use = "workflow"
	s.Command.Short = "Start, list, and operate on Workflows."
	if hasHighlighting {
		s.Command.Long = "Workflow commands perform operations on Workflow Executions.\n\nWorkflow commands use this syntax: \x1b[1mtemporal workflow COMMAND [ARGS]\x1b[0m."
	} else {
		s.Command.Long = "Workflow commands perform operations on Workflow Executions.\n\nWorkflow commands use this syntax: `temporal workflow COMMAND [ARGS]`."
	}
	s.Command.Args = cobra.NoArgs
	s.Command.AddCommand(&NewTemporalWorkflowCancelCommand(cctx, &s).Command)
	s.Command.AddCommand(&NewTemporalWorkflowCountCommand(cctx, &s).Command)
	s.Command.AddCommand(&NewTemporalWorkflowDeleteCommand(cctx, &s).Command)
	s.Command.AddCommand(&NewTemporalWorkflowDescribeCommand(cctx, &s).Command)
	s.Command.AddCommand(&NewTemporalWorkflowExecuteCommand(cctx, &s).Command)
	s.Command.AddCommand(&NewTemporalWorkflowListCommand(cctx, &s).Command)
	s.Command.AddCommand(&NewTemporalWorkflowQueryCommand(cctx, &s).Command)
	s.Command.AddCommand(&NewTemporalWorkflowResetCommand(cctx, &s).Command)
	s.Command.AddCommand(&NewTemporalWorkflowShowCommand(cctx, &s).Command)
	s.Command.AddCommand(&NewTemporalWorkflowSignalCommand(cctx, &s).Command)
	s.Command.AddCommand(&NewTemporalWorkflowStackCommand(cctx, &s).Command)
	s.Command.AddCommand(&NewTemporalWorkflowStartCommand(cctx, &s).Command)
	s.Command.AddCommand(&NewTemporalWorkflowTerminateCommand(cctx, &s).Command)
	s.Command.AddCommand(&NewTemporalWorkflowTraceCommand(cctx, &s).Command)
	s.Command.AddCommand(&NewTemporalWorkflowUpdateCommand(cctx, &s).Command)
	s.ClientOptions.buildFlags(cctx, s.Command.PersistentFlags())
	return &s
}

type TemporalWorkflowCancelCommand struct {
	Parent  *TemporalWorkflowCommand
	Command cobra.Command
	SingleWorkflowOrBatchOptions
}

func NewTemporalWorkflowCancelCommand(cctx *CommandContext, parent *TemporalWorkflowCommand) *TemporalWorkflowCancelCommand {
	var s TemporalWorkflowCancelCommand
	s.Parent = parent
	s.Command.DisableFlagsInUseLine = true
	s.Command.Use = "cancel [flags]"
	s.Command.Short = "Cancel a Workflow Execution."
	if hasHighlighting {
		s.Command.Long = "The \x1b[1mtemporal workflow cancel\x1b[0m command is used to cancel a Workflow Execution.\nCanceling a running Workflow Execution records a \x1b[1mWorkflowExecutionCancelRequested\x1b[0m event in the Event History. A new\nCommand Task will be scheduled, and the Workflow Execution will perform cleanup work.\n\nExecutions may be cancelled by ID:\n\x1b[1mtemporal workflow cancel --workflow-id MyWorkflowId\x1b[0m\n\n...or in bulk via a visibility query list filter:\n\x1b[1mtemporal workflow cancel --query=MyQuery\x1b[0m\n\nUse the options listed below to change the behavior of this command."
	} else {
		s.Command.Long = "The `temporal workflow cancel` command is used to cancel a Workflow Execution.\nCanceling a running Workflow Execution records a `WorkflowExecutionCancelRequested` event in the Event History. A new\nCommand Task will be scheduled, and the Workflow Execution will perform cleanup work.\n\nExecutions may be cancelled by ID:\n```\ntemporal workflow cancel --workflow-id MyWorkflowId\n```\n\n...or in bulk via a visibility query list filter:\n```\ntemporal workflow cancel --query=MyQuery\n```\n\nUse the options listed below to change the behavior of this command."
	}
	s.Command.Args = cobra.NoArgs
	s.SingleWorkflowOrBatchOptions.buildFlags(cctx, s.Command.Flags())
	s.Command.Run = func(c *cobra.Command, args []string) {
		if err := s.run(cctx, args); err != nil {
			cctx.Options.Fail(err)
		}
	}
	return &s
}

type TemporalWorkflowCountCommand struct {
	Parent  *TemporalWorkflowCommand
	Command cobra.Command
}

func NewTemporalWorkflowCountCommand(cctx *CommandContext, parent *TemporalWorkflowCommand) *TemporalWorkflowCountCommand {
	var s TemporalWorkflowCountCommand
	s.Parent = parent
	s.Command.DisableFlagsInUseLine = true
	s.Command.Use = "count [flags]"
	s.Command.Short = "Count Workflow Executions."
	s.Command.Long = "TODO"
	s.Command.Args = cobra.NoArgs
	s.Command.Run = func(c *cobra.Command, args []string) {
		if err := s.run(cctx, args); err != nil {
			cctx.Options.Fail(err)
		}
	}
	return &s
}

type TemporalWorkflowDeleteCommand struct {
	Parent  *TemporalWorkflowCommand
	Command cobra.Command
	SingleWorkflowOrBatchOptions
}

func NewTemporalWorkflowDeleteCommand(cctx *CommandContext, parent *TemporalWorkflowCommand) *TemporalWorkflowDeleteCommand {
	var s TemporalWorkflowDeleteCommand
	s.Parent = parent
	s.Command.DisableFlagsInUseLine = true
	s.Command.Use = "delete [flags]"
	s.Command.Short = "Deletes a Workflow Execution."
	if hasHighlighting {
		s.Command.Long = "The \x1b[1mtemporal workflow delete\x1b[0m command is used to delete a specific Workflow Execution.\nThis asynchronously deletes a workflow's Event History.\nIf the Workflow Execution is Running, it will be terminated before deletion.\n\n\x1b[1mtemporal workflow delete \\\n\t\t--workflow-id MyWorkflowId \\\x1b[0m\n\nUse the options listed below to change the command's behavior."
	} else {
		s.Command.Long = "The `temporal workflow delete` command is used to delete a specific Workflow Execution.\nThis asynchronously deletes a workflow's Event History.\nIf the Workflow Execution is Running, it will be terminated before deletion.\n\n```\ntemporal workflow delete \\\n\t\t--workflow-id MyWorkflowId \\\n```\n\nUse the options listed below to change the command's behavior."
	}
	s.Command.Args = cobra.NoArgs
	s.SingleWorkflowOrBatchOptions.buildFlags(cctx, s.Command.Flags())
	s.Command.Run = func(c *cobra.Command, args []string) {
		if err := s.run(cctx, args); err != nil {
			cctx.Options.Fail(err)
		}
	}
	return &s
}

type WorkflowReferenceOptions struct {
	WorkflowId string
	RunId      string
}

func (v *WorkflowReferenceOptions) buildFlags(cctx *CommandContext, f *pflag.FlagSet) {
	f.StringVarP(&v.WorkflowId, "workflow-id", "w", "", "Workflow Id.")
	_ = cobra.MarkFlagRequired(f, "workflow-id")
	f.StringVarP(&v.RunId, "run-id", "r", "", "Run Id.")
}

type TemporalWorkflowDescribeCommand struct {
	Parent  *TemporalWorkflowCommand
	Command cobra.Command
	WorkflowReferenceOptions
	ResetPoints bool
	Raw         bool
}

func NewTemporalWorkflowDescribeCommand(cctx *CommandContext, parent *TemporalWorkflowCommand) *TemporalWorkflowDescribeCommand {
	var s TemporalWorkflowDescribeCommand
	s.Parent = parent
	s.Command.DisableFlagsInUseLine = true
	s.Command.Use = "describe [flags]"
	s.Command.Short = "Show information about a Workflow Execution."
	if hasHighlighting {
		s.Command.Long = "The \x1b[1mtemporal workflow describe\x1b[0m command shows information about a given\nWorkflow Execution.\n\nThis information can be used to locate Workflow Executions that weren't able to run successfully.\n\n\x1b[1mtemporal workflow describe --workflow-id=meaningful-business-id\x1b[0m\n\nOutput can be shown as printed ('raw') or formatted to only show the Workflow Execution's auto-reset points.\n\n\x1b[1mtemporal workflow describe --workflow-id=meaningful-business-id --raw=true --reset-points=true\x1b[0m\n\nUse the command options below to change the information returned by this command."
	} else {
		s.Command.Long = "The `temporal workflow describe` command shows information about a given\nWorkflow Execution.\n\nThis information can be used to locate Workflow Executions that weren't able to run successfully.\n\n`temporal workflow describe --workflow-id=meaningful-business-id`\n\nOutput can be shown as printed ('raw') or formatted to only show the Workflow Execution's auto-reset points.\n\n`temporal workflow describe --workflow-id=meaningful-business-id --raw=true --reset-points=true`\n\nUse the command options below to change the information returned by this command."
	}
	s.Command.Args = cobra.NoArgs
	s.WorkflowReferenceOptions.buildFlags(cctx, s.Command.Flags())
	s.Command.Flags().BoolVar(&s.ResetPoints, "reset-points", false, "Only show auto-reset points.")
	s.Command.Flags().BoolVar(&s.Raw, "raw", false, "Print properties without changing their format.")
	s.Command.Run = func(c *cobra.Command, args []string) {
		if err := s.run(cctx, args); err != nil {
			cctx.Options.Fail(err)
		}
	}
	return &s
}

type TemporalWorkflowExecuteCommand struct {
	Parent  *TemporalWorkflowCommand
	Command cobra.Command
	SharedWorkflowStartOptions
	WorkflowStartOptions
	PayloadInputOptions
	EventDetails bool
}

func NewTemporalWorkflowExecuteCommand(cctx *CommandContext, parent *TemporalWorkflowCommand) *TemporalWorkflowExecuteCommand {
	var s TemporalWorkflowExecuteCommand
	s.Parent = parent
	s.Command.DisableFlagsInUseLine = true
	s.Command.Use = "execute [flags]"
	s.Command.Short = "Start a new Workflow Execution and prints its progress."
	if hasHighlighting {
		s.Command.Long = "The \x1b[1mtemporal workflow execute\x1b[0m command starts a new Workflow Execution and\nprints its progress. The command completes when the Workflow Execution completes.\n\nSingle quotes('') are used to wrap input as JSON.\n\n\x1b[1mtemporal workflow execute\n\t\t--workflow-id meaningful-business-id \\\n\t\t--type MyWorkflow \\\n\t\t--task-queue MyTaskQueue \\\n\t\t--input '{\"Input\": \"As-JSON\"}'\x1b[0m"
	} else {
		s.Command.Long = "The `temporal workflow execute` command starts a new Workflow Execution and\nprints its progress. The command completes when the Workflow Execution completes.\n\nSingle quotes('') are used to wrap input as JSON.\n\n```\ntemporal workflow execute\n\t\t--workflow-id meaningful-business-id \\\n\t\t--type MyWorkflow \\\n\t\t--task-queue MyTaskQueue \\\n\t\t--input '{\"Input\": \"As-JSON\"}'\n```"
	}
	s.Command.Args = cobra.NoArgs
	s.SharedWorkflowStartOptions.buildFlags(cctx, s.Command.Flags())
	s.WorkflowStartOptions.buildFlags(cctx, s.Command.Flags())
	s.PayloadInputOptions.buildFlags(cctx, s.Command.Flags())
	s.Command.Flags().BoolVar(&s.EventDetails, "event-details", false, "If set when using text output, this will print the event details instead of just the event during workflow progress. If set when using JSON output, this will include the entire \"history\" JSON key of the started run (does not follow runs).")
	s.Command.Run = func(c *cobra.Command, args []string) {
		if err := s.run(cctx, args); err != nil {
			cctx.Options.Fail(err)
		}
	}
	return &s
}

type TemporalWorkflowListCommand struct {
	Parent   *TemporalWorkflowCommand
	Command  cobra.Command
	Query    string
	Archived bool
	Limit    int
}

func NewTemporalWorkflowListCommand(cctx *CommandContext, parent *TemporalWorkflowCommand) *TemporalWorkflowListCommand {
	var s TemporalWorkflowListCommand
	s.Parent = parent
	s.Command.DisableFlagsInUseLine = true
	s.Command.Use = "list [flags]"
	s.Command.Short = "List Workflow Executions based on a Query."
	if hasHighlighting {
		s.Command.Long = "The \x1b[1mtemporal workflow list\x1b[0m command provides a list of Workflow Executions\nthat meet the criteria of a given Query.\nBy default, this command returns up to 10 closed Workflow Executions.\n\n\x1b[1mtemporal workflow list --query=MyQuery\x1b[0m\n\nThe command can also return a list of archived Workflow Executions.\n\n\x1b[1mtemporal workflow list --archived\x1b[0m\n\nUse the command options below to change the information returned by this command."
	} else {
		s.Command.Long = "The `temporal workflow list` command provides a list of Workflow Executions\nthat meet the criteria of a given Query.\nBy default, this command returns up to 10 closed Workflow Executions.\n\n`temporal workflow list --query=MyQuery`\n\nThe command can also return a list of archived Workflow Executions.\n\n`temporal workflow list --archived`\n\nUse the command options below to change the information returned by this command."
	}
	s.Command.Args = cobra.NoArgs
	s.Command.Flags().StringVarP(&s.Query, "query", "q", "", "Filter results using a SQL-like query.")
	s.Command.Flags().BoolVar(&s.Archived, "archived", false, "If set, will only query and list archived workflows instead of regular workflows.")
	s.Command.Flags().IntVar(&s.Limit, "limit", 0, "Limit the number of items to print.")
	s.Command.Run = func(c *cobra.Command, args []string) {
		if err := s.run(cctx, args); err != nil {
			cctx.Options.Fail(err)
		}
	}
	return &s
}

type TemporalWorkflowQueryCommand struct {
	Parent  *TemporalWorkflowCommand
	Command cobra.Command
	PayloadInputOptions
	WorkflowReferenceOptions
	Type            string
	RejectCondition StringEnum
}

func NewTemporalWorkflowQueryCommand(cctx *CommandContext, parent *TemporalWorkflowCommand) *TemporalWorkflowQueryCommand {
	var s TemporalWorkflowQueryCommand
	s.Parent = parent
	s.Command.DisableFlagsInUseLine = true
	s.Command.Use = "query [flags]"
	s.Command.Short = "Query a Workflow Execution."
	if hasHighlighting {
		s.Command.Long = "The \x1b[1mtemporal workflow query\x1b[0m command is used to Query a\nWorkflow Execution\nby ID.\n\n\x1b[1mtemporal workflow query \\\n\t\t--workflow-id MyWorkflowId \\\n\t\t--name MyQuery \\\n\t\t--input '{\"MyInputKey\": \"MyInputValue\"}'\x1b[0m\n\nUse the options listed below to change the command's behavior."
	} else {
		s.Command.Long = "The `temporal workflow query` command is used to Query a\nWorkflow Execution\nby ID.\n\n```\ntemporal workflow query \\\n\t\t--workflow-id MyWorkflowId \\\n\t\t--name MyQuery \\\n\t\t--input '{\"MyInputKey\": \"MyInputValue\"}'\n```\n\nUse the options listed below to change the command's behavior."
	}
	s.Command.Args = cobra.NoArgs
	s.PayloadInputOptions.buildFlags(cctx, s.Command.Flags())
	s.WorkflowReferenceOptions.buildFlags(cctx, s.Command.Flags())
	s.Command.Flags().StringVar(&s.Type, "type", "", "Query Type/Name.")
	_ = cobra.MarkFlagRequired(s.Command.Flags(), "type")
	s.RejectCondition = NewStringEnum([]string{"not_open", "not_completed_cleanly"}, "")
	s.Command.Flags().Var(&s.RejectCondition, "reject-condition", "Optional flag for rejecting Queries based on Workflow state. Accepted values: not_open, not_completed_cleanly.")
	s.Command.Run = func(c *cobra.Command, args []string) {
		if err := s.run(cctx, args); err != nil {
			cctx.Options.Fail(err)
		}
	}
	return &s
}

type TemporalWorkflowResetCommand struct {
	Parent      *TemporalWorkflowCommand
	Command     cobra.Command
	WorkflowId  string
	RunId       string
	EventId     int
	Reason      string
	ReapplyType StringEnum
	Type        StringEnum
	BuildId     string
	Query       string
	Yes         bool
}

func NewTemporalWorkflowResetCommand(cctx *CommandContext, parent *TemporalWorkflowCommand) *TemporalWorkflowResetCommand {
	var s TemporalWorkflowResetCommand
	s.Parent = parent
	s.Command.DisableFlagsInUseLine = true
	s.Command.Use = "reset [flags]"
	s.Command.Short = "Resets a Workflow Execution by Event ID or reset type."
	if hasHighlighting {
		s.Command.Long = "The temporal workflow reset command resets a Workflow Execution.\nA reset allows the Workflow to resume from a certain point without losing its parameters or Event History.\n\nThe Workflow Execution can be set to a given Event Type:\n\x1b[1mtemporal workflow reset --workflow-id=meaningful-business-id --type=LastContinuedAsNew\x1b[0m\n\n...or a specific any Event after \x1b[1mWorkflowTaskStarted\x1b[0m.\n\x1b[1mtemporal workflow reset --workflow-id=meaningful-business-id --event-id=MyLastEvent\x1b[0m\nFor batch reset only FirstWorkflowTask, LastWorkflowTask or BuildId can be used. Workflow Id, run Id and event Id \nshould not be set.\nUse the options listed below to change reset behavior."
	} else {
		s.Command.Long = "The temporal workflow reset command resets a Workflow Execution.\nA reset allows the Workflow to resume from a certain point without losing its parameters or Event History.\n\nThe Workflow Execution can be set to a given Event Type:\n```\ntemporal workflow reset --workflow-id=meaningful-business-id --type=LastContinuedAsNew\n```\n\n...or a specific any Event after `WorkflowTaskStarted`.\n```\ntemporal workflow reset --workflow-id=meaningful-business-id --event-id=MyLastEvent\n```\nFor batch reset only FirstWorkflowTask, LastWorkflowTask or BuildId can be used. Workflow Id, run Id and event Id \nshould not be set.\nUse the options listed below to change reset behavior."
	}
	s.Command.Args = cobra.NoArgs
	s.Command.Flags().StringVarP(&s.WorkflowId, "workflow-id", "w", "", "Workflow Id. Required for non-batch reset operations.")
	s.Command.Flags().StringVarP(&s.RunId, "run-id", "r", "", "Run Id.")
	s.Command.Flags().IntVarP(&s.EventId, "event-id", "e", 0, "The Event Id for any Event after `WorkflowTaskStarted` you want to reset to (exclusive). It can be `WorkflowTaskCompleted`, `WorkflowTaskFailed` or others.")
	s.Command.Flags().StringVar(&s.Reason, "reason", "", "The reason why this workflow is being reset.")
	_ = cobra.MarkFlagRequired(s.Command.Flags(), "reason")
	s.ReapplyType = NewStringEnum([]string{"All", "Signal", "None"}, "All")
	s.Command.Flags().Var(&s.ReapplyType, "reapply-type", "Event types to reapply after the reset point. Accepted values: All, Signal, None.")
	s.Type = NewStringEnum([]string{"FirstWorkflowTask", "LastWorkflowTask", "LastContinuedAsNew", "BuildId"}, "")
	s.Command.Flags().VarP(&s.Type, "type", "t", "Event type to which you want to reset. Accepted values: FirstWorkflowTask, LastWorkflowTask, LastContinuedAsNew, BuildId.")
	s.Command.Flags().StringVar(&s.BuildId, "build-id", "", "Only used if type is BuildId. Reset the first workflow task processed by this build id. Note that by default, this reset is allowed to be to a prior run in a chain of continue-as-new.")
	s.Command.Flags().StringVarP(&s.Query, "query", "q", "", "Start a batch reset to operate on Workflow Executions with given List Filter.")
	s.Command.Flags().BoolVarP(&s.Yes, "yes", "y", false, "Confirm prompt to perform batch. Only allowed if query is present.")
	s.Command.Run = func(c *cobra.Command, args []string) {
		if err := s.run(cctx, args); err != nil {
			cctx.Options.Fail(err)
		}
	}
	return &s
}

type TemporalWorkflowShowCommand struct {
	Parent  *TemporalWorkflowCommand
	Command cobra.Command
	WorkflowReferenceOptions
	Follow bool
}

func NewTemporalWorkflowShowCommand(cctx *CommandContext, parent *TemporalWorkflowCommand) *TemporalWorkflowShowCommand {
	var s TemporalWorkflowShowCommand
	s.Parent = parent
	s.Command.DisableFlagsInUseLine = true
	s.Command.Use = "show [flags]"
	s.Command.Short = "Show Event History for a Workflow Execution."
	if hasHighlighting {
		s.Command.Long = "The \x1b[1mtemporal workflow show\x1b[0m command provides the Event History for a\nWorkflow Execution.\n\nUse the options listed below to change the command's behavior."
	} else {
		s.Command.Long = "The `temporal workflow show` command provides the Event History for a\nWorkflow Execution.\n\nUse the options listed below to change the command's behavior."
	}
	s.Command.Args = cobra.NoArgs
	s.WorkflowReferenceOptions.buildFlags(cctx, s.Command.Flags())
	s.Command.Flags().BoolVarP(&s.Follow, "follow", "f", false, "Follow the progress of a Workflow Execution in real time (does not apply to JSON output).")
	s.Command.Run = func(c *cobra.Command, args []string) {
		if err := s.run(cctx, args); err != nil {
			cctx.Options.Fail(err)
		}
	}
	return &s
}

type SingleWorkflowOrBatchOptions struct {
	WorkflowId string
	RunId      string
	Query      string
	Reason     string
	Yes        bool
}

func (v *SingleWorkflowOrBatchOptions) buildFlags(cctx *CommandContext, f *pflag.FlagSet) {
	f.StringVarP(&v.WorkflowId, "workflow-id", "w", "", "Workflow Id. Either this or query must be set.")
	f.StringVarP(&v.RunId, "run-id", "r", "", "Run Id. Cannot be set when query is set.")
	f.StringVarP(&v.Query, "query", "q", "", "Start a batch to operate on Workflow Executions with given List Filter. Either this or Workflow Id must be set.")
	f.StringVar(&v.Reason, "reason", "", "Reason to perform batch. Only allowed if query is present unless the command specifies otherwise. Defaults to message with the current user's name.")
	f.BoolVarP(&v.Yes, "yes", "y", false, "Confirm prompt to perform batch. Only allowed if query is present.")
}

type TemporalWorkflowSignalCommand struct {
	Parent  *TemporalWorkflowCommand
	Command cobra.Command
	PayloadInputOptions
	Name string
	SingleWorkflowOrBatchOptions
}

func NewTemporalWorkflowSignalCommand(cctx *CommandContext, parent *TemporalWorkflowCommand) *TemporalWorkflowSignalCommand {
	var s TemporalWorkflowSignalCommand
	s.Parent = parent
	s.Command.DisableFlagsInUseLine = true
	s.Command.Use = "signal [flags]"
	s.Command.Short = "Signal Workflow Execution by Id."
	if hasHighlighting {
		s.Command.Long = "The \x1b[1mtemporal workflow signal\x1b[0m command is used to Signal a\nWorkflow Execution by ID.\n\n\x1b[1mtemporal workflow signal \\\n\t\t--workflow-id MyWorkflowId \\\n\t\t--name MySignal \\\n\t\t--input '{\"MyInputKey\": \"MyInputValue\"}'\x1b[0m\n\nUse the options listed below to change the command's behavior."
	} else {
		s.Command.Long = "The `temporal workflow signal` command is used to Signal a\nWorkflow Execution by ID.\n\n```\ntemporal workflow signal \\\n\t\t--workflow-id MyWorkflowId \\\n\t\t--name MySignal \\\n\t\t--input '{\"MyInputKey\": \"MyInputValue\"}'\n```\n\nUse the options listed below to change the command's behavior."
	}
	s.Command.Args = cobra.NoArgs
	s.PayloadInputOptions.buildFlags(cctx, s.Command.Flags())
	s.Command.Flags().StringVar(&s.Name, "name", "", "Signal Name.")
	_ = cobra.MarkFlagRequired(s.Command.Flags(), "name")
	s.SingleWorkflowOrBatchOptions.buildFlags(cctx, s.Command.Flags())
	s.Command.Run = func(c *cobra.Command, args []string) {
		if err := s.run(cctx, args); err != nil {
			cctx.Options.Fail(err)
		}
	}
	return &s
}

type TemporalWorkflowStackCommand struct {
	Parent  *TemporalWorkflowCommand
	Command cobra.Command
	WorkflowReferenceOptions
	RejectCondition StringEnum
}

func NewTemporalWorkflowStackCommand(cctx *CommandContext, parent *TemporalWorkflowCommand) *TemporalWorkflowStackCommand {
	var s TemporalWorkflowStackCommand
	s.Parent = parent
	s.Command.DisableFlagsInUseLine = true
	s.Command.Use = "stack [flags]"
	s.Command.Short = "Query a Workflow Execution for its stack trace."
	if hasHighlighting {
		s.Command.Long = "The \x1b[1mtemporal workflow stack\x1b[0m command Queries a\nWorkflow Execution with \x1b[1m__stack_trace\x1b[0m as the query type.\nThis returns a stack trace of all the threads or routines currently used by the workflow, and is\nuseful for troubleshooting.\n\n\x1b[1mtemporal workflow stack --workflow-id MyWorkflowId\x1b[0m\n\nUse the options listed below to change the command's behavior."
	} else {
		s.Command.Long = "The `temporal workflow stack` command Queries a\nWorkflow Execution with `__stack_trace` as the query type.\nThis returns a stack trace of all the threads or routines currently used by the workflow, and is\nuseful for troubleshooting.\n\n```\ntemporal workflow stack --workflow-id MyWorkflowId\n```\n\nUse the options listed below to change the command's behavior."
	}
	s.Command.Args = cobra.NoArgs
	s.WorkflowReferenceOptions.buildFlags(cctx, s.Command.Flags())
	s.RejectCondition = NewStringEnum([]string{"not_open", "not_completed_cleanly"}, "")
	s.Command.Flags().Var(&s.RejectCondition, "reject-condition", "Optional flag for rejecting Queries based on Workflow state. Accepted values: not_open, not_completed_cleanly.")
	s.Command.Run = func(c *cobra.Command, args []string) {
		if err := s.run(cctx, args); err != nil {
			cctx.Options.Fail(err)
		}
	}
	return &s
}

type SharedWorkflowStartOptions struct {
	WorkflowId       string
	Type             string
	TaskQueue        string
	RunTimeout       time.Duration
	ExecutionTimeout time.Duration
	TaskTimeout      time.Duration
	SearchAttribute  []string
	Memo             []string
}

func (v *SharedWorkflowStartOptions) buildFlags(cctx *CommandContext, f *pflag.FlagSet) {
	f.StringVarP(&v.WorkflowId, "workflow-id", "w", "", "Workflow Id.")
	f.StringVar(&v.Type, "type", "", "Workflow Type name.")
	_ = cobra.MarkFlagRequired(f, "type")
	f.StringVarP(&v.TaskQueue, "task-queue", "t", "", "Workflow Task queue.")
	_ = cobra.MarkFlagRequired(f, "task-queue")
	f.DurationVar(&v.RunTimeout, "run-timeout", 0, "Timeout of a Workflow Run.")
	f.DurationVar(&v.ExecutionTimeout, "execution-timeout", 0, "Timeout for a WorkflowExecution, including retries and ContinueAsNew tasks.")
	f.DurationVar(&v.TaskTimeout, "task-timeout", 10000*time.Millisecond, "Start-to-close timeout for a Workflow Task.")
	f.StringArrayVar(&v.SearchAttribute, "search-attribute", nil, "Passes Search Attribute in key=value format. Use valid JSON formats for value.")
	f.StringArrayVar(&v.Memo, "memo", nil, "Passes Memo in key=value format. Use valid JSON formats for value.")
}

type WorkflowStartOptions struct {
	Cron          string
	FailExisting  bool
	StartDelay    time.Duration
	IdReusePolicy string
}

func (v *WorkflowStartOptions) buildFlags(cctx *CommandContext, f *pflag.FlagSet) {
	f.StringVar(&v.Cron, "cron", "", "Cron schedule for the workflow. Deprecated - use schedules instead.")
	f.BoolVar(&v.FailExisting, "fail-existing", false, "Fail if the workflow already exists.")
	f.DurationVar(&v.StartDelay, "start-delay", 0, "Specify a delay before the workflow starts. Cannot be used with a cron schedule. If the workflow receives a signal or update before the delay has elapsed, it will begin immediately.")
	f.StringVar(&v.IdReusePolicy, "id-reuse-policy", "", "Allows the same Workflow Id to be used in a new Workflow Execution. Accepted values: AllowDuplicate, AllowDuplicateFailedOnly, RejectDuplicate, TerminateIfRunning.")
}

type PayloadInputOptions struct {
	Input       []string
	InputFile   []string
	InputMeta   []string
	InputBase64 bool
}

func (v *PayloadInputOptions) buildFlags(cctx *CommandContext, f *pflag.FlagSet) {
	f.StringArrayVarP(&v.Input, "input", "i", nil, "Input value (default JSON unless --input-payload-meta is non-JSON encoding). Can be given multiple times for multiple arguments. Cannot be combined with --input-file.")
	f.StringArrayVar(&v.InputFile, "input-file", nil, "Reads a file as the input (JSON by default unless --input-payload-meta is non-JSON encoding). Can be given multiple times for multiple arguments. Cannot be combined with --input.")
	f.StringArrayVar(&v.InputMeta, "input-meta", nil, "Metadata for the input payload. Expected as key=value. If key is encoding, overrides the default of json/plain.")
	f.BoolVar(&v.InputBase64, "input-base64", false, "If set, assumes --input or --input-file are base64 encoded and attempts to decode.")
}

type TemporalWorkflowStartCommand struct {
	Parent  *TemporalWorkflowCommand
	Command cobra.Command
	SharedWorkflowStartOptions
	WorkflowStartOptions
	PayloadInputOptions
}

func NewTemporalWorkflowStartCommand(cctx *CommandContext, parent *TemporalWorkflowCommand) *TemporalWorkflowStartCommand {
	var s TemporalWorkflowStartCommand
	s.Parent = parent
	s.Command.DisableFlagsInUseLine = true
	s.Command.Use = "start [flags]"
	s.Command.Short = "Starts a new Workflow Execution."
	if hasHighlighting {
		s.Command.Long = "The \x1b[1mtemporal workflow start\x1b[0m command starts a new Workflow Execution. The\nWorkflow and Run IDs are returned after starting the Workflow.\n\n\x1b[1mtemporal workflow start \\\n\t\t--workflow-id meaningful-business-id \\\n\t\t--type MyWorkflow \\\n\t\t--task-queue MyTaskQueue \\\n\t\t--input '{\"Input\": \"As-JSON\"}'\x1b[0m"
	} else {
		s.Command.Long = "The `temporal workflow start` command starts a new Workflow Execution. The\nWorkflow and Run IDs are returned after starting the Workflow.\n\n```\ntemporal workflow start \\\n\t\t--workflow-id meaningful-business-id \\\n\t\t--type MyWorkflow \\\n\t\t--task-queue MyTaskQueue \\\n\t\t--input '{\"Input\": \"As-JSON\"}'\n```"
	}
	s.Command.Args = cobra.NoArgs
	s.SharedWorkflowStartOptions.buildFlags(cctx, s.Command.Flags())
	s.WorkflowStartOptions.buildFlags(cctx, s.Command.Flags())
	s.PayloadInputOptions.buildFlags(cctx, s.Command.Flags())
	s.Command.Run = func(c *cobra.Command, args []string) {
		if err := s.run(cctx, args); err != nil {
			cctx.Options.Fail(err)
		}
	}
	return &s
}

type TemporalWorkflowTerminateCommand struct {
	Parent     *TemporalWorkflowCommand
	Command    cobra.Command
	WorkflowId string
	RunId      string
	Query      string
	Reason     string
	Yes        bool
}

func NewTemporalWorkflowTerminateCommand(cctx *CommandContext, parent *TemporalWorkflowCommand) *TemporalWorkflowTerminateCommand {
	var s TemporalWorkflowTerminateCommand
	s.Parent = parent
	s.Command.DisableFlagsInUseLine = true
	s.Command.Use = "terminate [flags]"
	s.Command.Short = "Terminate Workflow Execution by ID or List Filter."
	if hasHighlighting {
		s.Command.Long = "The \x1b[1mtemporal workflow terminate\x1b[0m command is used to terminate a\nWorkflow Execution. Canceling a running Workflow Execution records a\n\x1b[1mWorkflowExecutionTerminated\x1b[0m event as the closing Event in the workflow's Event History. Workflow code is oblivious to\ntermination. Use \x1b[1mtemporal workflow cancel\x1b[0m if you need to perform cleanup in your workflow.\n\nExecutions may be terminated by ID with an optional reason:\n\x1b[1mtemporal workflow terminate [--reason my-reason] --workflow-id MyWorkflowId\x1b[0m\n\n...or in bulk via a visibility query list filter:\n\x1b[1mtemporal workflow terminate --query=MyQuery\x1b[0m\n\nUse the options listed below to change the behavior of this command."
	} else {
		s.Command.Long = "The `temporal workflow terminate` command is used to terminate a\nWorkflow Execution. Canceling a running Workflow Execution records a\n`WorkflowExecutionTerminated` event as the closing Event in the workflow's Event History. Workflow code is oblivious to\ntermination. Use `temporal workflow cancel` if you need to perform cleanup in your workflow.\n\nExecutions may be terminated by ID with an optional reason:\n```\ntemporal workflow terminate [--reason my-reason] --workflow-id MyWorkflowId\n```\n\n...or in bulk via a visibility query list filter:\n```\ntemporal workflow terminate --query=MyQuery\n```\n\nUse the options listed below to change the behavior of this command."
	}
	s.Command.Args = cobra.NoArgs
	s.Command.Flags().StringVarP(&s.WorkflowId, "workflow-id", "w", "", "Workflow Id. Either this or query must be set.")
	s.Command.Flags().StringVarP(&s.RunId, "run-id", "r", "", "Run Id. Cannot be set when query is set.")
	s.Command.Flags().StringVarP(&s.Query, "query", "q", "", "Start a batch to terminate Workflow Executions with given List Filter. Either this or Workflow Id must be set.")
	s.Command.Flags().StringVar(&s.Reason, "reason", "", "Reason for termination. Defaults to message with the current user's name.")
	s.Command.Flags().BoolVarP(&s.Yes, "yes", "y", false, "Confirm prompt to perform batch. Only allowed if query is present.")
	s.Command.Run = func(c *cobra.Command, args []string) {
		if err := s.run(cctx, args); err != nil {
			cctx.Options.Fail(err)
		}
	}
	return &s
}

type TemporalWorkflowTraceCommand struct {
	Parent  *TemporalWorkflowCommand
	Command cobra.Command
}

func NewTemporalWorkflowTraceCommand(cctx *CommandContext, parent *TemporalWorkflowCommand) *TemporalWorkflowTraceCommand {
	var s TemporalWorkflowTraceCommand
	s.Parent = parent
	s.Command.DisableFlagsInUseLine = true
	s.Command.Use = "trace [flags]"
	s.Command.Short = "Trace progress of a Workflow Execution and its children."
	s.Command.Long = "TODO"
	s.Command.Args = cobra.NoArgs
	s.Command.Run = func(c *cobra.Command, args []string) {
		if err := s.run(cctx, args); err != nil {
			cctx.Options.Fail(err)
		}
	}
	return &s
}

type TemporalWorkflowUpdateCommand struct {
	Parent  *TemporalWorkflowCommand
	Command cobra.Command
	PayloadInputOptions
	Name                string
	WorkflowId          string
	RunId               string
	FirstExecutionRunId string
}

func NewTemporalWorkflowUpdateCommand(cctx *CommandContext, parent *TemporalWorkflowCommand) *TemporalWorkflowUpdateCommand {
	var s TemporalWorkflowUpdateCommand
	s.Parent = parent
	s.Command.DisableFlagsInUseLine = true
	s.Command.Use = "update [flags]"
	s.Command.Short = "Updates a running workflow synchronously."
	if hasHighlighting {
		s.Command.Long = "The \x1b[1mtemporal workflow update\x1b[0m command is used to synchronously Update a \nWorkflowExecution by ID.\n\n\x1b[1mtemporal workflow update \\\n\t\t--workflow-id MyWorkflowId \\\n\t\t--name MyUpdate \\\n\t\t--input '{\"Input\": \"As-JSON\"}'\x1b[0m\n\nUse the options listed below to change the command's behavior."
	} else {
		s.Command.Long = "The `temporal workflow update` command is used to synchronously Update a \nWorkflowExecution by ID.\n\n```\ntemporal workflow update \\\n\t\t--workflow-id MyWorkflowId \\\n\t\t--name MyUpdate \\\n\t\t--input '{\"Input\": \"As-JSON\"}'\n```\n\nUse the options listed below to change the command's behavior."
	}
	s.Command.Args = cobra.NoArgs
	s.PayloadInputOptions.buildFlags(cctx, s.Command.Flags())
	s.Command.Flags().StringVar(&s.Name, "name", "", "Update Name.")
	_ = cobra.MarkFlagRequired(s.Command.Flags(), "name")
	s.Command.Flags().StringVarP(&s.WorkflowId, "workflow-id", "w", "", "Workflow Id.")
	_ = cobra.MarkFlagRequired(s.Command.Flags(), "workflow-id")
	s.Command.Flags().StringVarP(&s.RunId, "run-id", "r", "", "Run Id. If unset, the currently running Workflow Execution receives the Update.")
	s.Command.Flags().StringVar(&s.FirstExecutionRunId, "first-execution-run-id", "", "Send the Update to the last Workflow Execution in the chain that started with this Run Id.")
	s.Command.Run = func(c *cobra.Command, args []string) {
		if err := s.run(cctx, args); err != nil {
			cctx.Options.Fail(err)
		}
	}
	return &s
}<|MERGE_RESOLUTION|>--- conflicted
+++ resolved
@@ -37,11 +37,8 @@
 	s.Command.AddCommand(&NewTemporalActivityCommand(cctx, &s).Command)
 	s.Command.AddCommand(&NewTemporalBatchCommand(cctx, &s).Command)
 	s.Command.AddCommand(&NewTemporalEnvCommand(cctx, &s).Command)
-<<<<<<< HEAD
+	s.Command.AddCommand(&NewTemporalOperatorCommand(cctx, &s).Command)
 	s.Command.AddCommand(&NewTemporalScheduleCommand(cctx, &s).Command)
-=======
-	s.Command.AddCommand(&NewTemporalOperatorCommand(cctx, &s).Command)
->>>>>>> f51a60ea
 	s.Command.AddCommand(&NewTemporalServerCommand(cctx, &s).Command)
 	s.Command.AddCommand(&NewTemporalTaskQueueCommand(cctx, &s).Command)
 	s.Command.AddCommand(&NewTemporalWorkflowCommand(cctx, &s).Command)
@@ -374,33 +371,12 @@
 	return &s
 }
 
-<<<<<<< HEAD
-type TemporalScheduleCommand struct {
-=======
 type TemporalOperatorCommand struct {
->>>>>>> f51a60ea
 	Parent  *TemporalCommand
 	Command cobra.Command
 	ClientOptions
 }
 
-<<<<<<< HEAD
-func NewTemporalScheduleCommand(cctx *CommandContext, parent *TemporalCommand) *TemporalScheduleCommand {
-	var s TemporalScheduleCommand
-	s.Parent = parent
-	s.Command.Use = "schedule"
-	s.Command.Short = "Perform operations on Schedules."
-	s.Command.Long = "Schedule commands allow the user to create, use, and update Schedules.\nSchedules allow starting Workflow Execution at regular times."
-	s.Command.Args = cobra.NoArgs
-	s.Command.AddCommand(&NewTemporalScheduleBackfillCommand(cctx, &s).Command)
-	s.Command.AddCommand(&NewTemporalScheduleCreateCommand(cctx, &s).Command)
-	s.Command.AddCommand(&NewTemporalScheduleDeleteCommand(cctx, &s).Command)
-	s.Command.AddCommand(&NewTemporalScheduleDescribeCommand(cctx, &s).Command)
-	s.Command.AddCommand(&NewTemporalScheduleListCommand(cctx, &s).Command)
-	s.Command.AddCommand(&NewTemporalScheduleToggleCommand(cctx, &s).Command)
-	s.Command.AddCommand(&NewTemporalScheduleTriggerCommand(cctx, &s).Command)
-	s.Command.AddCommand(&NewTemporalScheduleUpdateCommand(cctx, &s).Command)
-=======
 func NewTemporalOperatorCommand(cctx *CommandContext, parent *TemporalCommand) *TemporalOperatorCommand {
 	var s TemporalOperatorCommand
 	s.Parent = parent
@@ -415,58 +391,10 @@
 	s.Command.AddCommand(&NewTemporalOperatorClusterCommand(cctx, &s).Command)
 	s.Command.AddCommand(&NewTemporalOperatorNamespaceCommand(cctx, &s).Command)
 	s.Command.AddCommand(&NewTemporalOperatorSearchAttributeCommand(cctx, &s).Command)
->>>>>>> f51a60ea
 	s.ClientOptions.buildFlags(cctx, s.Command.PersistentFlags())
 	return &s
 }
 
-<<<<<<< HEAD
-type OverlapPolicyOptions struct {
-	OverlapPolicy StringEnum
-}
-
-func (v *OverlapPolicyOptions) buildFlags(cctx *CommandContext, f *pflag.FlagSet) {
-	v.OverlapPolicy = NewStringEnum([]string{"Skip", "BufferOne", "BufferAll", "CancelOther", "TerminateOther", "AllowAll"}, "")
-	f.Var(&v.OverlapPolicy, "overlap-policy", "Overlap policy. Accepted values: Skip, BufferOne, BufferAll, CancelOther, TerminateOther, AllowAll.")
-}
-
-type ScheduleIdOptions struct {
-	ScheduleId string
-}
-
-func (v *ScheduleIdOptions) buildFlags(cctx *CommandContext, f *pflag.FlagSet) {
-	f.StringVarP(&v.ScheduleId, "schedule-id", "s", "", "Schedule id.")
-	_ = cobra.MarkFlagRequired(f, "schedule-id")
-}
-
-type TemporalScheduleBackfillCommand struct {
-	Parent  *TemporalScheduleCommand
-	Command cobra.Command
-	OverlapPolicyOptions
-	ScheduleIdOptions
-	EndTime   string
-	StartTime string
-}
-
-func NewTemporalScheduleBackfillCommand(cctx *CommandContext, parent *TemporalScheduleCommand) *TemporalScheduleBackfillCommand {
-	var s TemporalScheduleBackfillCommand
-	s.Parent = parent
-	s.Command.DisableFlagsInUseLine = true
-	s.Command.Use = "backfill [flags]"
-	s.Command.Short = "Backfills a past time range of actions."
-	if hasHighlighting {
-		s.Command.Long = "The \x1b[1mtemporal schedule backfill\x1b[0m command runs the Actions that would have been run in a given time\ninterval, all at once.\n\n You can use backfill to fill in Workflow Runs from a time period when the Schedule was paused, from\nbefore the Schedule was created, from the future, or to re-process an interval that was processed.\n\nSchedule backfills require a Schedule ID, along with the time in which to run the Schedule. You can\noptionally override the overlap policy. It usually only makes sense to run backfills with either\n\x1b[1mBufferAll\x1b[0m or \x1b[1mAllowAll\x1b[0m (other policies will only let one or two runs actually happen).\n\nExample:\n\n\x1b[1m  temporal schedule backfill           \\\n    --schedule-id 'your-schedule-id'   \\\n    --overlap-policy BufferAll         \\\n    --start-time 2022-05-01T00:00:00Z  \\\n    --end-time   2022-05-31T23:59:59Z\x1b[0m"
-	} else {
-		s.Command.Long = "The `temporal schedule backfill` command runs the Actions that would have been run in a given time\ninterval, all at once.\n\n You can use backfill to fill in Workflow Runs from a time period when the Schedule was paused, from\nbefore the Schedule was created, from the future, or to re-process an interval that was processed.\n\nSchedule backfills require a Schedule ID, along with the time in which to run the Schedule. You can\noptionally override the overlap policy. It usually only makes sense to run backfills with either\n`BufferAll` or `AllowAll` (other policies will only let one or two runs actually happen).\n\nExample:\n\n```\n  temporal schedule backfill           \\\n    --schedule-id 'your-schedule-id'   \\\n    --overlap-policy BufferAll         \\\n    --start-time 2022-05-01T00:00:00Z  \\\n    --end-time   2022-05-31T23:59:59Z\n```"
-	}
-	s.Command.Args = cobra.NoArgs
-	s.OverlapPolicyOptions.buildFlags(cctx, s.Command.Flags())
-	s.ScheduleIdOptions.buildFlags(cctx, s.Command.Flags())
-	s.Command.Flags().StringVar(&s.EndTime, "end-time", "", "Backfill end time.")
-	_ = cobra.MarkFlagRequired(s.Command.Flags(), "end-time")
-	s.Command.Flags().StringVar(&s.StartTime, "start-time", "", "Backfill start time.")
-	_ = cobra.MarkFlagRequired(s.Command.Flags(), "start-time")
-=======
 type TemporalOperatorClusterCommand struct {
 	Parent  *TemporalOperatorCommand
 	Command cobra.Command
@@ -536,74 +464,14 @@
 		s.Command.Long = "`temporal operator cluster health` command checks the health of the Frontend Service."
 	}
 	s.Command.Args = cobra.NoArgs
->>>>>>> f51a60ea
-	s.Command.Run = func(c *cobra.Command, args []string) {
-		if err := s.run(cctx, args); err != nil {
-			cctx.Options.Fail(err)
-		}
-	}
-	return &s
-}
-
-<<<<<<< HEAD
-type ScheduleConfigurationOptions struct {
-	Calendar         string
-	CatchupWindow    time.Duration
-	Cron             string
-	EndTime          string
-	Interval         string
-	Jitter           time.Duration
-	Notes            string
-	Pause            bool
-	PauseOnFailure   bool
-	RemainingActions int
-	StartTime        string
-	TimeZone         string
-}
-
-func (v *ScheduleConfigurationOptions) buildFlags(cctx *CommandContext, f *pflag.FlagSet) {
-	f.StringVar(&v.Calendar, "calendar", "", "Calendar specification in JSON, e.g. `{\"dayOfWeek\":\"Fri\",\"hour\":\"17\",\"minute\":\"5\"}`.")
-	f.DurationVar(&v.CatchupWindow, "catchup-window", 0, "Maximum allowed catch-up time if server is down.")
-	f.StringVar(&v.Cron, "cron", "", "Calendar spec in cron string format, e.g. `3 11 * * Fri`.")
-	f.StringVar(&v.EndTime, "end-time", "", "Overall schedule end time.")
-	f.StringVar(&v.Interval, "interval", "", "Interval duration, e.g. 90m, or 90m/13m to include phase offset.")
-	f.DurationVar(&v.Jitter, "jitter", 0, "Per-action jitter range.")
-	f.StringVar(&v.Notes, "notes", "", "Initial value of notes field.")
-	f.BoolVar(&v.Pause, "pause", false, "Initial value of paused state.")
-	f.BoolVar(&v.PauseOnFailure, "pause-on-failure", false, "Pause schedule after any workflow failure.")
-	f.IntVar(&v.RemainingActions, "remaining-actions", 0, "Total number of actions allowed. Zero (default) means unlimited.")
-	f.StringVar(&v.StartTime, "start-time", "", "Overall schedule start time.")
-	f.StringVar(&v.TimeZone, "time-zone", "", "Time zone to interpret all calendar specs in (IANA name).")
-}
-
-type TemporalScheduleCreateCommand struct {
-	Parent  *TemporalScheduleCommand
-	Command cobra.Command
-	ScheduleConfigurationOptions
-	ScheduleIdOptions
-	OverlapPolicyOptions
-	SharedWorkflowStartOptions
-	PayloadInputOptions
-}
-
-func NewTemporalScheduleCreateCommand(cctx *CommandContext, parent *TemporalScheduleCommand) *TemporalScheduleCreateCommand {
-	var s TemporalScheduleCreateCommand
-	s.Parent = parent
-	s.Command.DisableFlagsInUseLine = true
-	s.Command.Use = "create [flags]"
-	s.Command.Short = "Create a new Schedule."
-	if hasHighlighting {
-		s.Command.Long = "The \x1b[1mtemporal schedule create\x1b[0m command creates a new Schedule.\n\nExample:\n\n\x1b[1m  temporal schedule create                                    \\\n    --schedule-id 'your-schedule-id'                          \\\n    --calendar '{\"dayOfWeek\":\"Fri\",\"hour\":\"3\",\"minute\":\"11\"}' \\\n    --workflow-id 'your-base-workflow-id'                     \\\n    --task-queue 'your-task-queue'                            \\\n    --workflow-type 'YourWorkflowType'\x1b[0m\n\nAny combination of \x1b[1m--calendar\x1b[0m, \x1b[1m--interval\x1b[0m, and \x1b[1m--cron\x1b[0m is supported.\nActions will be executed at any time specified in the Schedule."
-	} else {
-		s.Command.Long = "The `temporal schedule create` command creates a new Schedule.\n\nExample:\n\n```\n  temporal schedule create                                    \\\n    --schedule-id 'your-schedule-id'                          \\\n    --calendar '{\"dayOfWeek\":\"Fri\",\"hour\":\"3\",\"minute\":\"11\"}' \\\n    --workflow-id 'your-base-workflow-id'                     \\\n    --task-queue 'your-task-queue'                            \\\n    --workflow-type 'YourWorkflowType'\n```\n\nAny combination of `--calendar`, `--interval`, and `--cron` is supported.\nActions will be executed at any time specified in the Schedule."
-	}
-	s.Command.Args = cobra.NoArgs
-	s.ScheduleConfigurationOptions.buildFlags(cctx, s.Command.Flags())
-	s.ScheduleIdOptions.buildFlags(cctx, s.Command.Flags())
-	s.OverlapPolicyOptions.buildFlags(cctx, s.Command.Flags())
-	s.SharedWorkflowStartOptions.buildFlags(cctx, s.Command.Flags())
-	s.PayloadInputOptions.buildFlags(cctx, s.Command.Flags())
-=======
+	s.Command.Run = func(c *cobra.Command, args []string) {
+		if err := s.run(cctx, args); err != nil {
+			cctx.Options.Fail(err)
+		}
+	}
+	return &s
+}
+
 type TemporalOperatorClusterListCommand struct {
 	Parent  *TemporalOperatorClusterCommand
 	Command cobra.Command
@@ -623,36 +491,14 @@
 	}
 	s.Command.Args = cobra.NoArgs
 	s.Command.Flags().IntVar(&s.Limit, "limit", 0, "Limit the number of items to print.")
->>>>>>> f51a60ea
-	s.Command.Run = func(c *cobra.Command, args []string) {
-		if err := s.run(cctx, args); err != nil {
-			cctx.Options.Fail(err)
-		}
-	}
-	return &s
-}
-
-<<<<<<< HEAD
-type TemporalScheduleDeleteCommand struct {
-	Parent  *TemporalScheduleCommand
-	Command cobra.Command
-	ScheduleIdOptions
-}
-
-func NewTemporalScheduleDeleteCommand(cctx *CommandContext, parent *TemporalScheduleCommand) *TemporalScheduleDeleteCommand {
-	var s TemporalScheduleDeleteCommand
-	s.Parent = parent
-	s.Command.DisableFlagsInUseLine = true
-	s.Command.Use = "delete [flags]"
-	s.Command.Short = "Deletes a Schedule."
-	if hasHighlighting {
-		s.Command.Long = "The \x1b[1mtemporal schedule delete\x1b[0m command deletes a Schedule.\nDeleting a Schedule does not affect any Workflows started by the Schedule.\n\nIf you do also want to cancel or terminate Workflows started by a Schedule, consider using \x1b[1mtemporal\nworkflow delete\x1b[0m with the \x1b[1mTemporalScheduledById\x1b[0m Search Attribute."
-	} else {
-		s.Command.Long = "The `temporal schedule delete` command deletes a Schedule.\nDeleting a Schedule does not affect any Workflows started by the Schedule.\n\nIf you do also want to cancel or terminate Workflows started by a Schedule, consider using `temporal\nworkflow delete` with the `TemporalScheduledById` Search Attribute."
-	}
-	s.Command.Args = cobra.NoArgs
-	s.ScheduleIdOptions.buildFlags(cctx, s.Command.Flags())
-=======
+	s.Command.Run = func(c *cobra.Command, args []string) {
+		if err := s.run(cctx, args); err != nil {
+			cctx.Options.Fail(err)
+		}
+	}
+	return &s
+}
+
 type TemporalOperatorClusterRemoveCommand struct {
 	Parent  *TemporalOperatorClusterCommand
 	Command cobra.Command
@@ -673,36 +519,14 @@
 	s.Command.Args = cobra.NoArgs
 	s.Command.Flags().StringVar(&s.Name, "name", "", "Name of cluster.")
 	_ = cobra.MarkFlagRequired(s.Command.Flags(), "name")
->>>>>>> f51a60ea
-	s.Command.Run = func(c *cobra.Command, args []string) {
-		if err := s.run(cctx, args); err != nil {
-			cctx.Options.Fail(err)
-		}
-	}
-	return &s
-}
-
-<<<<<<< HEAD
-type TemporalScheduleDescribeCommand struct {
-	Parent  *TemporalScheduleCommand
-	Command cobra.Command
-	ScheduleIdOptions
-}
-
-func NewTemporalScheduleDescribeCommand(cctx *CommandContext, parent *TemporalScheduleCommand) *TemporalScheduleDescribeCommand {
-	var s TemporalScheduleDescribeCommand
-	s.Parent = parent
-	s.Command.DisableFlagsInUseLine = true
-	s.Command.Use = "describe [flags]"
-	s.Command.Short = "Get Schedule configuration and current state."
-	if hasHighlighting {
-		s.Command.Long = "The \x1b[1mtemporal schedule describe\x1b[0m command shows the current configuration of one Schedule,\nincluding information about past, current, and future Workflow Runs."
-	} else {
-		s.Command.Long = "The `temporal schedule describe` command shows the current configuration of one Schedule,\nincluding information about past, current, and future Workflow Runs."
-	}
-	s.Command.Args = cobra.NoArgs
-	s.ScheduleIdOptions.buildFlags(cctx, s.Command.Flags())
-=======
+	s.Command.Run = func(c *cobra.Command, args []string) {
+		if err := s.run(cctx, args); err != nil {
+			cctx.Options.Fail(err)
+		}
+	}
+	return &s
+}
+
 type TemporalOperatorClusterSystemCommand struct {
 	Parent  *TemporalOperatorClusterCommand
 	Command cobra.Command
@@ -750,33 +574,14 @@
 	s.Command.Flags().StringVar(&s.FrontendAddress, "frontend-address", "", "IP address to bind the frontend service to.")
 	_ = cobra.MarkFlagRequired(s.Command.Flags(), "frontend-address")
 	s.Command.Flags().BoolVar(&s.EnableConnection, "enable-connection", false, "enable cross cluster connection.")
->>>>>>> f51a60ea
-	s.Command.Run = func(c *cobra.Command, args []string) {
-		if err := s.run(cctx, args); err != nil {
-			cctx.Options.Fail(err)
-		}
-	}
-	return &s
-}
-
-<<<<<<< HEAD
-type TemporalScheduleListCommand struct {
-	Parent  *TemporalScheduleCommand
-	Command cobra.Command
-}
-
-func NewTemporalScheduleListCommand(cctx *CommandContext, parent *TemporalScheduleCommand) *TemporalScheduleListCommand {
-	var s TemporalScheduleListCommand
-	s.Parent = parent
-	s.Command.DisableFlagsInUseLine = true
-	s.Command.Use = "list [flags]"
-	s.Command.Short = "Lists Schedules."
-	if hasHighlighting {
-		s.Command.Long = "The \x1b[1mtemporal schedule list\x1b[0m command lists all Schedules in a namespace."
-	} else {
-		s.Command.Long = "The `temporal schedule list` command lists all Schedules in a namespace."
-	}
-=======
+	s.Command.Run = func(c *cobra.Command, args []string) {
+		if err := s.run(cctx, args); err != nil {
+			cctx.Options.Fail(err)
+		}
+	}
+	return &s
+}
+
 type TemporalOperatorNamespaceCommand struct {
 	Parent  *TemporalOperatorCommand
 	Command cobra.Command
@@ -912,43 +717,15 @@
 	s.Command.Use = "list [flags]"
 	s.Command.Short = "List all Namespaces."
 	s.Command.Long = "The temporal operator namespace list command lists all Namespaces on the Server."
->>>>>>> f51a60ea
-	s.Command.Args = cobra.NoArgs
-	s.Command.Run = func(c *cobra.Command, args []string) {
-		if err := s.run(cctx, args); err != nil {
-			cctx.Options.Fail(err)
-		}
-	}
-	return &s
-}
-
-<<<<<<< HEAD
-type TemporalScheduleToggleCommand struct {
-	Parent  *TemporalScheduleCommand
-	Command cobra.Command
-	ScheduleIdOptions
-	Pause   bool
-	Reason  string
-	Unpause bool
-}
-
-func NewTemporalScheduleToggleCommand(cctx *CommandContext, parent *TemporalScheduleCommand) *TemporalScheduleToggleCommand {
-	var s TemporalScheduleToggleCommand
-	s.Parent = parent
-	s.Command.DisableFlagsInUseLine = true
-	s.Command.Use = "toggle [flags]"
-	s.Command.Short = "Pauses or unpauses a Schedule."
-	if hasHighlighting {
-		s.Command.Long = "The \x1b[1mtemporal schedule toggle\x1b[0m command can pause and unpause a Schedule.\n\nToggling a Schedule takes a reason. The reason will be set as the \x1b[1mnotes\x1b[0m field of the Schedule,\nto help with operations communication.\n\nExamples:\n\n* \x1b[1mtemporal schedule toggle --schedule-id 'your-schedule-id' --pause --reason \"paused because the database is down\"\x1b[0m\n* \x1b[1mtemporal schedule toggle --schedule-id 'your-schedule-id' --unpause --reason \"the database is back up\"\x1b[0m"
-	} else {
-		s.Command.Long = "The `temporal schedule toggle` command can pause and unpause a Schedule.\n\nToggling a Schedule takes a reason. The reason will be set as the `notes` field of the Schedule,\nto help with operations communication.\n\nExamples:\n\n* `temporal schedule toggle --schedule-id 'your-schedule-id' --pause --reason \"paused because the database is down\"`\n* `temporal schedule toggle --schedule-id 'your-schedule-id' --unpause --reason \"the database is back up\"`"
-	}
-	s.Command.Args = cobra.NoArgs
-	s.ScheduleIdOptions.buildFlags(cctx, s.Command.Flags())
-	s.Command.Flags().BoolVar(&s.Pause, "pause", false, "Pauses the schedule.")
-	s.Command.Flags().StringVar(&s.Reason, "reason", "\"(no reason provided)\"", "Reason for pausing/unpausing.")
-	s.Command.Flags().BoolVar(&s.Unpause, "unpause", false, "Pauses the schedule.")
-=======
+	s.Command.Args = cobra.NoArgs
+	s.Command.Run = func(c *cobra.Command, args []string) {
+		if err := s.run(cctx, args); err != nil {
+			cctx.Options.Fail(err)
+		}
+	}
+	return &s
+}
+
 type TemporalOperatorNamespaceUpdateCommand struct {
 	Parent                  *TemporalOperatorNamespaceCommand
 	Command                 cobra.Command
@@ -1039,34 +816,14 @@
 	_ = cobra.MarkFlagRequired(s.Command.Flags(), "name")
 	s.Command.Flags().StringArrayVar(&s.Type, "type", nil, "Search Attribute type. Accepted values: Text, Keyword, Int, Double, Bool, Datetime, KeywordList.")
 	_ = cobra.MarkFlagRequired(s.Command.Flags(), "type")
->>>>>>> f51a60ea
-	s.Command.Run = func(c *cobra.Command, args []string) {
-		if err := s.run(cctx, args); err != nil {
-			cctx.Options.Fail(err)
-		}
-	}
-	return &s
-}
-
-<<<<<<< HEAD
-type TemporalScheduleTriggerCommand struct {
-	Parent  *TemporalScheduleCommand
-	Command cobra.Command
-	ScheduleIdOptions
-	OverlapPolicyOptions
-}
-
-func NewTemporalScheduleTriggerCommand(cctx *CommandContext, parent *TemporalScheduleCommand) *TemporalScheduleTriggerCommand {
-	var s TemporalScheduleTriggerCommand
-	s.Parent = parent
-	s.Command.DisableFlagsInUseLine = true
-	s.Command.Use = "trigger [flags]"
-	s.Command.Short = "Triggers a schedule to take an action immediately."
-	s.Command.Long = ""
-	s.Command.Args = cobra.NoArgs
-	s.ScheduleIdOptions.buildFlags(cctx, s.Command.Flags())
-	s.OverlapPolicyOptions.buildFlags(cctx, s.Command.Flags())
-=======
+	s.Command.Run = func(c *cobra.Command, args []string) {
+		if err := s.run(cctx, args); err != nil {
+			cctx.Options.Fail(err)
+		}
+	}
+	return &s
+}
+
 type TemporalOperatorSearchAttributeListCommand struct {
 	Parent  *TemporalOperatorSearchAttributeCommand
 	Command cobra.Command
@@ -1084,17 +841,153 @@
 		s.Command.Long = "`temporal operator search-attribute list` displays a list of all Search Attributes."
 	}
 	s.Command.Args = cobra.NoArgs
->>>>>>> f51a60ea
-	s.Command.Run = func(c *cobra.Command, args []string) {
-		if err := s.run(cctx, args); err != nil {
-			cctx.Options.Fail(err)
-		}
-	}
-	return &s
-}
-
-<<<<<<< HEAD
-type TemporalScheduleUpdateCommand struct {
+	s.Command.Run = func(c *cobra.Command, args []string) {
+		if err := s.run(cctx, args); err != nil {
+			cctx.Options.Fail(err)
+		}
+	}
+	return &s
+}
+
+type TemporalOperatorSearchAttributeRemoveCommand struct {
+	Parent  *TemporalOperatorSearchAttributeCommand
+	Command cobra.Command
+	Name    []string
+	Yes     bool
+}
+
+func NewTemporalOperatorSearchAttributeRemoveCommand(cctx *CommandContext, parent *TemporalOperatorSearchAttributeCommand) *TemporalOperatorSearchAttributeRemoveCommand {
+	var s TemporalOperatorSearchAttributeRemoveCommand
+	s.Parent = parent
+	s.Command.DisableFlagsInUseLine = true
+	s.Command.Use = "remove [flags]"
+	s.Command.Short = "Removes custom search attribute metadata only"
+	if hasHighlighting {
+		s.Command.Long = "\x1b[1mtemporal operator search-attribute remove\x1b[0m command removes custom Search Attribute metadata."
+	} else {
+		s.Command.Long = "`temporal operator search-attribute remove` command removes custom Search Attribute metadata."
+	}
+	s.Command.Args = cobra.NoArgs
+	s.Command.Flags().StringArrayVar(&s.Name, "name", nil, "Search Attribute name.")
+	_ = cobra.MarkFlagRequired(s.Command.Flags(), "name")
+	s.Command.Flags().BoolVarP(&s.Yes, "yes", "y", false, "Confirm prompt to perform deletion.")
+	s.Command.Run = func(c *cobra.Command, args []string) {
+		if err := s.run(cctx, args); err != nil {
+			cctx.Options.Fail(err)
+		}
+	}
+	return &s
+}
+
+type TemporalScheduleCommand struct {
+	Parent  *TemporalCommand
+	Command cobra.Command
+	ClientOptions
+}
+
+func NewTemporalScheduleCommand(cctx *CommandContext, parent *TemporalCommand) *TemporalScheduleCommand {
+	var s TemporalScheduleCommand
+	s.Parent = parent
+	s.Command.Use = "schedule"
+	s.Command.Short = "Perform operations on Schedules."
+	s.Command.Long = "Schedule commands allow the user to create, use, and update Schedules.\nSchedules allow starting Workflow Execution at regular times."
+	s.Command.Args = cobra.NoArgs
+	s.Command.AddCommand(&NewTemporalScheduleBackfillCommand(cctx, &s).Command)
+	s.Command.AddCommand(&NewTemporalScheduleCreateCommand(cctx, &s).Command)
+	s.Command.AddCommand(&NewTemporalScheduleDeleteCommand(cctx, &s).Command)
+	s.Command.AddCommand(&NewTemporalScheduleDescribeCommand(cctx, &s).Command)
+	s.Command.AddCommand(&NewTemporalScheduleListCommand(cctx, &s).Command)
+	s.Command.AddCommand(&NewTemporalScheduleToggleCommand(cctx, &s).Command)
+	s.Command.AddCommand(&NewTemporalScheduleTriggerCommand(cctx, &s).Command)
+	s.Command.AddCommand(&NewTemporalScheduleUpdateCommand(cctx, &s).Command)
+	s.ClientOptions.buildFlags(cctx, s.Command.PersistentFlags())
+	return &s
+}
+
+type OverlapPolicyOptions struct {
+	OverlapPolicy StringEnum
+}
+
+func (v *OverlapPolicyOptions) buildFlags(cctx *CommandContext, f *pflag.FlagSet) {
+	v.OverlapPolicy = NewStringEnum([]string{"Skip", "BufferOne", "BufferAll", "CancelOther", "TerminateOther", "AllowAll"}, "")
+	f.Var(&v.OverlapPolicy, "overlap-policy", "Overlap policy. Accepted values: Skip, BufferOne, BufferAll, CancelOther, TerminateOther, AllowAll.")
+}
+
+type ScheduleIdOptions struct {
+	ScheduleId string
+}
+
+func (v *ScheduleIdOptions) buildFlags(cctx *CommandContext, f *pflag.FlagSet) {
+	f.StringVarP(&v.ScheduleId, "schedule-id", "s", "", "Schedule id.")
+	_ = cobra.MarkFlagRequired(f, "schedule-id")
+}
+
+type TemporalScheduleBackfillCommand struct {
+	Parent  *TemporalScheduleCommand
+	Command cobra.Command
+	OverlapPolicyOptions
+	ScheduleIdOptions
+	EndTime   string
+	StartTime string
+}
+
+func NewTemporalScheduleBackfillCommand(cctx *CommandContext, parent *TemporalScheduleCommand) *TemporalScheduleBackfillCommand {
+	var s TemporalScheduleBackfillCommand
+	s.Parent = parent
+	s.Command.DisableFlagsInUseLine = true
+	s.Command.Use = "backfill [flags]"
+	s.Command.Short = "Backfills a past time range of actions."
+	if hasHighlighting {
+		s.Command.Long = "The \x1b[1mtemporal schedule backfill\x1b[0m command runs the Actions that would have been run in a given time\ninterval, all at once.\n\n You can use backfill to fill in Workflow Runs from a time period when the Schedule was paused, from\nbefore the Schedule was created, from the future, or to re-process an interval that was processed.\n\nSchedule backfills require a Schedule ID, along with the time in which to run the Schedule. You can\noptionally override the overlap policy. It usually only makes sense to run backfills with either\n\x1b[1mBufferAll\x1b[0m or \x1b[1mAllowAll\x1b[0m (other policies will only let one or two runs actually happen).\n\nExample:\n\n\x1b[1m  temporal schedule backfill           \\\n    --schedule-id 'your-schedule-id'   \\\n    --overlap-policy BufferAll         \\\n    --start-time 2022-05-01T00:00:00Z  \\\n    --end-time   2022-05-31T23:59:59Z\x1b[0m"
+	} else {
+		s.Command.Long = "The `temporal schedule backfill` command runs the Actions that would have been run in a given time\ninterval, all at once.\n\n You can use backfill to fill in Workflow Runs from a time period when the Schedule was paused, from\nbefore the Schedule was created, from the future, or to re-process an interval that was processed.\n\nSchedule backfills require a Schedule ID, along with the time in which to run the Schedule. You can\noptionally override the overlap policy. It usually only makes sense to run backfills with either\n`BufferAll` or `AllowAll` (other policies will only let one or two runs actually happen).\n\nExample:\n\n```\n  temporal schedule backfill           \\\n    --schedule-id 'your-schedule-id'   \\\n    --overlap-policy BufferAll         \\\n    --start-time 2022-05-01T00:00:00Z  \\\n    --end-time   2022-05-31T23:59:59Z\n```"
+	}
+	s.Command.Args = cobra.NoArgs
+	s.OverlapPolicyOptions.buildFlags(cctx, s.Command.Flags())
+	s.ScheduleIdOptions.buildFlags(cctx, s.Command.Flags())
+	s.Command.Flags().StringVar(&s.EndTime, "end-time", "", "Backfill end time.")
+	_ = cobra.MarkFlagRequired(s.Command.Flags(), "end-time")
+	s.Command.Flags().StringVar(&s.StartTime, "start-time", "", "Backfill start time.")
+	_ = cobra.MarkFlagRequired(s.Command.Flags(), "start-time")
+	s.Command.Run = func(c *cobra.Command, args []string) {
+		if err := s.run(cctx, args); err != nil {
+			cctx.Options.Fail(err)
+		}
+	}
+	return &s
+}
+
+type ScheduleConfigurationOptions struct {
+	Calendar         string
+	CatchupWindow    time.Duration
+	Cron             string
+	EndTime          string
+	Interval         string
+	Jitter           time.Duration
+	Notes            string
+	Pause            bool
+	PauseOnFailure   bool
+	RemainingActions int
+	StartTime        string
+	TimeZone         string
+}
+
+func (v *ScheduleConfigurationOptions) buildFlags(cctx *CommandContext, f *pflag.FlagSet) {
+	f.StringVar(&v.Calendar, "calendar", "", "Calendar specification in JSON, e.g. `{\"dayOfWeek\":\"Fri\",\"hour\":\"17\",\"minute\":\"5\"}`.")
+	f.DurationVar(&v.CatchupWindow, "catchup-window", 0, "Maximum allowed catch-up time if server is down.")
+	f.StringVar(&v.Cron, "cron", "", "Calendar spec in cron string format, e.g. `3 11 * * Fri`.")
+	f.StringVar(&v.EndTime, "end-time", "", "Overall schedule end time.")
+	f.StringVar(&v.Interval, "interval", "", "Interval duration, e.g. 90m, or 90m/13m to include phase offset.")
+	f.DurationVar(&v.Jitter, "jitter", 0, "Per-action jitter range.")
+	f.StringVar(&v.Notes, "notes", "", "Initial value of notes field.")
+	f.BoolVar(&v.Pause, "pause", false, "Initial value of paused state.")
+	f.BoolVar(&v.PauseOnFailure, "pause-on-failure", false, "Pause schedule after any workflow failure.")
+	f.IntVar(&v.RemainingActions, "remaining-actions", 0, "Total number of actions allowed. Zero (default) means unlimited.")
+	f.StringVar(&v.StartTime, "start-time", "", "Overall schedule start time.")
+	f.StringVar(&v.TimeZone, "time-zone", "", "Time zone to interpret all calendar specs in (IANA name).")
+}
+
+type TemporalScheduleCreateCommand struct {
 	Parent  *TemporalScheduleCommand
 	Command cobra.Command
 	ScheduleConfigurationOptions
@@ -1104,43 +997,191 @@
 	PayloadInputOptions
 }
 
-func NewTemporalScheduleUpdateCommand(cctx *CommandContext, parent *TemporalScheduleCommand) *TemporalScheduleUpdateCommand {
-	var s TemporalScheduleUpdateCommand
-	s.Parent = parent
-	s.Command.DisableFlagsInUseLine = true
-	s.Command.Use = "update [flags]"
-	s.Command.Short = "Updates a Schedule with a new definition."
-	s.Command.Long = "The temporal schedule update command updates an existing Schedule. It replaces the entire\nconfiguration of the schedule, including spec, action, and policies."
+func NewTemporalScheduleCreateCommand(cctx *CommandContext, parent *TemporalScheduleCommand) *TemporalScheduleCreateCommand {
+	var s TemporalScheduleCreateCommand
+	s.Parent = parent
+	s.Command.DisableFlagsInUseLine = true
+	s.Command.Use = "create [flags]"
+	s.Command.Short = "Create a new Schedule."
+	if hasHighlighting {
+		s.Command.Long = "The \x1b[1mtemporal schedule create\x1b[0m command creates a new Schedule.\n\nExample:\n\n\x1b[1m  temporal schedule create                                    \\\n    --schedule-id 'your-schedule-id'                          \\\n    --calendar '{\"dayOfWeek\":\"Fri\",\"hour\":\"3\",\"minute\":\"11\"}' \\\n    --workflow-id 'your-base-workflow-id'                     \\\n    --task-queue 'your-task-queue'                            \\\n    --workflow-type 'YourWorkflowType'\x1b[0m\n\nAny combination of \x1b[1m--calendar\x1b[0m, \x1b[1m--interval\x1b[0m, and \x1b[1m--cron\x1b[0m is supported.\nActions will be executed at any time specified in the Schedule."
+	} else {
+		s.Command.Long = "The `temporal schedule create` command creates a new Schedule.\n\nExample:\n\n```\n  temporal schedule create                                    \\\n    --schedule-id 'your-schedule-id'                          \\\n    --calendar '{\"dayOfWeek\":\"Fri\",\"hour\":\"3\",\"minute\":\"11\"}' \\\n    --workflow-id 'your-base-workflow-id'                     \\\n    --task-queue 'your-task-queue'                            \\\n    --workflow-type 'YourWorkflowType'\n```\n\nAny combination of `--calendar`, `--interval`, and `--cron` is supported.\nActions will be executed at any time specified in the Schedule."
+	}
 	s.Command.Args = cobra.NoArgs
 	s.ScheduleConfigurationOptions.buildFlags(cctx, s.Command.Flags())
 	s.ScheduleIdOptions.buildFlags(cctx, s.Command.Flags())
 	s.OverlapPolicyOptions.buildFlags(cctx, s.Command.Flags())
 	s.SharedWorkflowStartOptions.buildFlags(cctx, s.Command.Flags())
 	s.PayloadInputOptions.buildFlags(cctx, s.Command.Flags())
-=======
-type TemporalOperatorSearchAttributeRemoveCommand struct {
-	Parent  *TemporalOperatorSearchAttributeCommand
-	Command cobra.Command
-	Name    []string
-	Yes     bool
-}
-
-func NewTemporalOperatorSearchAttributeRemoveCommand(cctx *CommandContext, parent *TemporalOperatorSearchAttributeCommand) *TemporalOperatorSearchAttributeRemoveCommand {
-	var s TemporalOperatorSearchAttributeRemoveCommand
-	s.Parent = parent
-	s.Command.DisableFlagsInUseLine = true
-	s.Command.Use = "remove [flags]"
-	s.Command.Short = "Removes custom search attribute metadata only"
-	if hasHighlighting {
-		s.Command.Long = "\x1b[1mtemporal operator search-attribute remove\x1b[0m command removes custom Search Attribute metadata."
-	} else {
-		s.Command.Long = "`temporal operator search-attribute remove` command removes custom Search Attribute metadata."
-	}
-	s.Command.Args = cobra.NoArgs
-	s.Command.Flags().StringArrayVar(&s.Name, "name", nil, "Search Attribute name.")
-	_ = cobra.MarkFlagRequired(s.Command.Flags(), "name")
-	s.Command.Flags().BoolVarP(&s.Yes, "yes", "y", false, "Confirm prompt to perform deletion.")
->>>>>>> f51a60ea
+	s.Command.Run = func(c *cobra.Command, args []string) {
+		if err := s.run(cctx, args); err != nil {
+			cctx.Options.Fail(err)
+		}
+	}
+	return &s
+}
+
+type TemporalScheduleDeleteCommand struct {
+	Parent  *TemporalScheduleCommand
+	Command cobra.Command
+	ScheduleIdOptions
+}
+
+func NewTemporalScheduleDeleteCommand(cctx *CommandContext, parent *TemporalScheduleCommand) *TemporalScheduleDeleteCommand {
+	var s TemporalScheduleDeleteCommand
+	s.Parent = parent
+	s.Command.DisableFlagsInUseLine = true
+	s.Command.Use = "delete [flags]"
+	s.Command.Short = "Deletes a Schedule."
+	if hasHighlighting {
+		s.Command.Long = "The \x1b[1mtemporal schedule delete\x1b[0m command deletes a Schedule.\nDeleting a Schedule does not affect any Workflows started by the Schedule.\n\nIf you do also want to cancel or terminate Workflows started by a Schedule, consider using \x1b[1mtemporal\nworkflow delete\x1b[0m with the \x1b[1mTemporalScheduledById\x1b[0m Search Attribute."
+	} else {
+		s.Command.Long = "The `temporal schedule delete` command deletes a Schedule.\nDeleting a Schedule does not affect any Workflows started by the Schedule.\n\nIf you do also want to cancel or terminate Workflows started by a Schedule, consider using `temporal\nworkflow delete` with the `TemporalScheduledById` Search Attribute."
+	}
+	s.Command.Args = cobra.NoArgs
+	s.ScheduleIdOptions.buildFlags(cctx, s.Command.Flags())
+	s.Command.Run = func(c *cobra.Command, args []string) {
+		if err := s.run(cctx, args); err != nil {
+			cctx.Options.Fail(err)
+		}
+	}
+	return &s
+}
+
+type TemporalScheduleDescribeCommand struct {
+	Parent  *TemporalScheduleCommand
+	Command cobra.Command
+	ScheduleIdOptions
+}
+
+func NewTemporalScheduleDescribeCommand(cctx *CommandContext, parent *TemporalScheduleCommand) *TemporalScheduleDescribeCommand {
+	var s TemporalScheduleDescribeCommand
+	s.Parent = parent
+	s.Command.DisableFlagsInUseLine = true
+	s.Command.Use = "describe [flags]"
+	s.Command.Short = "Get Schedule configuration and current state."
+	if hasHighlighting {
+		s.Command.Long = "The \x1b[1mtemporal schedule describe\x1b[0m command shows the current configuration of one Schedule,\nincluding information about past, current, and future Workflow Runs."
+	} else {
+		s.Command.Long = "The `temporal schedule describe` command shows the current configuration of one Schedule,\nincluding information about past, current, and future Workflow Runs."
+	}
+	s.Command.Args = cobra.NoArgs
+	s.ScheduleIdOptions.buildFlags(cctx, s.Command.Flags())
+	s.Command.Run = func(c *cobra.Command, args []string) {
+		if err := s.run(cctx, args); err != nil {
+			cctx.Options.Fail(err)
+		}
+	}
+	return &s
+}
+
+type TemporalScheduleListCommand struct {
+	Parent  *TemporalScheduleCommand
+	Command cobra.Command
+}
+
+func NewTemporalScheduleListCommand(cctx *CommandContext, parent *TemporalScheduleCommand) *TemporalScheduleListCommand {
+	var s TemporalScheduleListCommand
+	s.Parent = parent
+	s.Command.DisableFlagsInUseLine = true
+	s.Command.Use = "list [flags]"
+	s.Command.Short = "Lists Schedules."
+	if hasHighlighting {
+		s.Command.Long = "The \x1b[1mtemporal schedule list\x1b[0m command lists all Schedules in a namespace."
+	} else {
+		s.Command.Long = "The `temporal schedule list` command lists all Schedules in a namespace."
+	}
+	s.Command.Args = cobra.NoArgs
+	s.Command.Run = func(c *cobra.Command, args []string) {
+		if err := s.run(cctx, args); err != nil {
+			cctx.Options.Fail(err)
+		}
+	}
+	return &s
+}
+
+type TemporalScheduleToggleCommand struct {
+	Parent  *TemporalScheduleCommand
+	Command cobra.Command
+	ScheduleIdOptions
+	Pause   bool
+	Reason  string
+	Unpause bool
+}
+
+func NewTemporalScheduleToggleCommand(cctx *CommandContext, parent *TemporalScheduleCommand) *TemporalScheduleToggleCommand {
+	var s TemporalScheduleToggleCommand
+	s.Parent = parent
+	s.Command.DisableFlagsInUseLine = true
+	s.Command.Use = "toggle [flags]"
+	s.Command.Short = "Pauses or unpauses a Schedule."
+	if hasHighlighting {
+		s.Command.Long = "The \x1b[1mtemporal schedule toggle\x1b[0m command can pause and unpause a Schedule.\n\nToggling a Schedule takes a reason. The reason will be set as the \x1b[1mnotes\x1b[0m field of the Schedule,\nto help with operations communication.\n\nExamples:\n\n* \x1b[1mtemporal schedule toggle --schedule-id 'your-schedule-id' --pause --reason \"paused because the database is down\"\x1b[0m\n* \x1b[1mtemporal schedule toggle --schedule-id 'your-schedule-id' --unpause --reason \"the database is back up\"\x1b[0m"
+	} else {
+		s.Command.Long = "The `temporal schedule toggle` command can pause and unpause a Schedule.\n\nToggling a Schedule takes a reason. The reason will be set as the `notes` field of the Schedule,\nto help with operations communication.\n\nExamples:\n\n* `temporal schedule toggle --schedule-id 'your-schedule-id' --pause --reason \"paused because the database is down\"`\n* `temporal schedule toggle --schedule-id 'your-schedule-id' --unpause --reason \"the database is back up\"`"
+	}
+	s.Command.Args = cobra.NoArgs
+	s.ScheduleIdOptions.buildFlags(cctx, s.Command.Flags())
+	s.Command.Flags().BoolVar(&s.Pause, "pause", false, "Pauses the schedule.")
+	s.Command.Flags().StringVar(&s.Reason, "reason", "\"(no reason provided)\"", "Reason for pausing/unpausing.")
+	s.Command.Flags().BoolVar(&s.Unpause, "unpause", false, "Pauses the schedule.")
+	s.Command.Run = func(c *cobra.Command, args []string) {
+		if err := s.run(cctx, args); err != nil {
+			cctx.Options.Fail(err)
+		}
+	}
+	return &s
+}
+
+type TemporalScheduleTriggerCommand struct {
+	Parent  *TemporalScheduleCommand
+	Command cobra.Command
+	ScheduleIdOptions
+	OverlapPolicyOptions
+}
+
+func NewTemporalScheduleTriggerCommand(cctx *CommandContext, parent *TemporalScheduleCommand) *TemporalScheduleTriggerCommand {
+	var s TemporalScheduleTriggerCommand
+	s.Parent = parent
+	s.Command.DisableFlagsInUseLine = true
+	s.Command.Use = "trigger [flags]"
+	s.Command.Short = "Triggers a schedule to take an action immediately."
+	s.Command.Long = ""
+	s.Command.Args = cobra.NoArgs
+	s.ScheduleIdOptions.buildFlags(cctx, s.Command.Flags())
+	s.OverlapPolicyOptions.buildFlags(cctx, s.Command.Flags())
+	s.Command.Run = func(c *cobra.Command, args []string) {
+		if err := s.run(cctx, args); err != nil {
+			cctx.Options.Fail(err)
+		}
+	}
+	return &s
+}
+
+type TemporalScheduleUpdateCommand struct {
+	Parent  *TemporalScheduleCommand
+	Command cobra.Command
+	ScheduleConfigurationOptions
+	ScheduleIdOptions
+	OverlapPolicyOptions
+	SharedWorkflowStartOptions
+	PayloadInputOptions
+}
+
+func NewTemporalScheduleUpdateCommand(cctx *CommandContext, parent *TemporalScheduleCommand) *TemporalScheduleUpdateCommand {
+	var s TemporalScheduleUpdateCommand
+	s.Parent = parent
+	s.Command.DisableFlagsInUseLine = true
+	s.Command.Use = "update [flags]"
+	s.Command.Short = "Updates a Schedule with a new definition."
+	s.Command.Long = "The temporal schedule update command updates an existing Schedule. It replaces the entire\nconfiguration of the schedule, including spec, action, and policies."
+	s.Command.Args = cobra.NoArgs
+	s.ScheduleConfigurationOptions.buildFlags(cctx, s.Command.Flags())
+	s.ScheduleIdOptions.buildFlags(cctx, s.Command.Flags())
+	s.OverlapPolicyOptions.buildFlags(cctx, s.Command.Flags())
+	s.SharedWorkflowStartOptions.buildFlags(cctx, s.Command.Flags())
+	s.PayloadInputOptions.buildFlags(cctx, s.Command.Flags())
 	s.Command.Run = func(c *cobra.Command, args []string) {
 		if err := s.run(cctx, args); err != nil {
 			cctx.Options.Fail(err)

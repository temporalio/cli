--- conflicted
+++ resolved
@@ -3702,11 +3702,7 @@
         required: true
 
   - name: temporal workflow start-update-with-start
-<<<<<<< HEAD
-    summary: Send an Update and wait for it to be accepted or rejected (Experimental)
-=======
     summary: Send an Update-With-Start and wait for it to be accepted or rejected (Experimental)
->>>>>>> 63d2bea9
     description: |
       Send a message to a Workflow Execution to invoke an Update handler, and wait for
       the update to be accepted or rejected. If the Workflow Execution is not running, 
@@ -3789,11 +3785,7 @@
           Assume update inputs are base64-encoded and attempt to decode them.
 
   - name: temporal workflow execute-update-with-start
-<<<<<<< HEAD
-    summary: Send an Update and wait for it to complete (Experimental)
-=======
     summary: Send an Update-With-Start and wait for it to complete (Experimental)
->>>>>>> 63d2bea9
     description: |
       Send a message to a Workflow Execution to invoke an Update handler, and wait for
       the update to complete. If the Workflow Execution is not running, then a new workflow

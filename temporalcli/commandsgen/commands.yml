--- conflicted
+++ resolved
@@ -107,13 +107,8 @@
 #   option-sets: A list of option sets. (string[])
 
 # * name, summary, and descrption are required fields. All other fields are optional.
-<<<<<<< HEAD
-# * Available option types are `bool`, `duration`, `int`, `string`, `string[]`, 
+# * Available option types are `bool`, `duration`, `int`, `float`. `string`, `string[]`, 
 #   `string-enum`, string-enum[], or `timestamp`.
-=======
-# * Available option types are `bool`, `duration`, `int`, `float`, `string`, `string[]`,
-#   `string-enum`, or `timestamp`.
->>>>>>> 5debc1ec
 # * Include a new-line after each command entry.
 
 # OPTION SET OVERVIEW

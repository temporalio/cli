--- conflicted
+++ resolved
@@ -332,13 +332,8 @@
     summary: Update Activity options
     description: |
       Update the options of a running Activity that were passed into it from
-<<<<<<< HEAD
-      a Workflow. Updates are incremental, only changing the specified 
+       a Workflow. Updates are incremental, only changing the specified 
       options.
-=======
-       a Workflow. Updates are incremental, only changing the specified 
-       options.
->>>>>>> 5b3e0790
 
       For example:
 
@@ -355,7 +350,6 @@
           --retry-maximum-interval DURATION \
           --retry-backoff-coefficient NewBackoffCoefficient \
           --retry-maximum-attempts NewMaximumAttempts
-<<<<<<< HEAD
       ```
 
       You may follow this command with `temporal activity reset`, and the new values will apply after the reset.
@@ -370,13 +364,10 @@
           --query 'TemporalPauseInfo="property:activityType=Foo"'
           ...
       ```
-=======
-      ```
 
       You may follow this command with `temporal activity reset`, and the new values will apply after the reset.
->>>>>>> 5b3e0790
-    options:
-      
+    options:
+
       - name: activity-id
         short: a
         type: string
@@ -446,11 +437,7 @@
         type: bool
         description: Restore the original options of the activity.
     option-sets:
-<<<<<<< HEAD
       - single-workflow-or-batch
-=======
-      - workflow-reference
->>>>>>> 5b3e0790
 
   - name: temporal activity pause
     summary: Pause an Activity
@@ -484,17 +471,11 @@
         type: string
         description: The Activity ID to pause. Either `activity-id` or `activity-type` must be provided, but not both.
       - name: activity-type
-<<<<<<< HEAD
-        type: string
-        description: All activities of the Activity Type will be paused. Either `activity-id` or `activity-type` must be provided, but not both.
-=======
-        short: g
         type: string
         description: All activities of the Activity Type will be paused. Either `activity-id` or `activity-type` must be provided, but not both.
       - name: identity
         type: string
         description: The identity of the user or client submitting this request.
->>>>>>> 5b3e0790
     option-sets:
       - workflow-reference
 
@@ -540,21 +521,15 @@
         short: a
         type: string
         description: |
-<<<<<<< HEAD
-          The Activity ID to unpause.  Mutually exclusive with `--query`, `--match-all`, and `--activity-type`. Requires `--workflow-id` to be specified.
-=======
           The Activity ID to unpause. Can only be used without --query or --match-all. Either `activity-id` or `activity-type` must be provided, but not both.
->>>>>>> 5b3e0790
       - name: activity-type
+        short: g
         type: string
         description: |
           Activities of this Type will unpause. Can only be used without --match-all. Either `activity-id` or `activity-type` must be provided, but not both.
-<<<<<<< HEAD
-=======
       - name: identity
         type: string
         description: The identity of the user or client submitting this request.
->>>>>>> 5b3e0790
       - name: reset-attempts
         type: bool
         description: Reset the activity attempts.
@@ -566,7 +541,7 @@
         type: bool
         description: |
           Every paused activity should be unpaused. This flag is ignored if
-          activity-type is provided. 
+          activity-type is provided.
       - name: jitter
         type: duration
         description: |
@@ -630,11 +605,13 @@
       - name: activity-id
         short: a
         type: string
-<<<<<<< HEAD
-        description: The Activity ID to reset.  Mutually exclusive with `--query`, `--match-all`, and `--activity-type`. Requires `--workflow-id` to be specified.
+        description: The Activity ID to reset. Either `activity-id` or `activity-type` must be provided, but not both.
       - name: activity-type
         type: string
-        description: Activities of this Type will be reset. Mutually exclusive with `--match-all` and `activity-id`.
+        description: The Activity Type to reset. Either `activity-id` or `activity-type` must be provided, but not both.
+      - name: identity
+        type: string
+        description: The identity of the user or client submitting this request.
       - name: keep-paused
         type: bool
         description: If the activity was paused, it will stay paused.
@@ -643,41 +620,21 @@
         description: Reset the activity attempts.
       - name: reset-heartbeats
         type: bool
-        description: |
-          Reset the Activity's heartbeats. Only works with --reset-attempts.
+        description: Clear the Activity's heartbeat details.
       - name: match-all
         type: bool
         description: |
           Every activity should be reset. Every activity should be updated. Mutually exclusive with `--activity-id` and `--activity-type`.
       - name: jitter
         type: duration
-        description: |
+        description:
           The activity will reset at random a time within the specified duration.
           Can only be used with --query.
       - name: restore-original-options
         type: bool
-        description: |
-          Restore the original options of the activity.
+        description: Restore the original options of the activity.
     option-sets:
       - single-workflow-or-batch
-=======
-        description: The Activity ID to reset. Either `activity-id` or `activity-type` must be provided, but not both.
-      - name: activity-type
-        short: g
-        type: string
-        description: The Activity Type to reset. Either `activity-id` or `activity-type` must be provided, but not both.
-      - name: identity
-        type: string
-        description: The identity of the user or client submitting this request.
-      - name: keep-paused
-        type: bool
-        description: If the activity was paused, it will stay paused.
-      - name: reset-heartbeats
-        type: bool
-        description: Clear the Activity's heartbeat details.
-    option-sets:
-      - workflow-reference
->>>>>>> 5b3e0790
 
   - name: temporal batch
     summary: Manage running batch jobs

# Temporal CLI Commands

Commands for the Temporal CLI

<!--

<<<<<<< HEAD
This document is automatically parsed.
Follow these rules.

IN-HOUSE STYLE

* Wording and grammar.
  * Run a spell check.
  * Be clear and concise.
  * Don't reword the command in the short description. Use distinct supplementary language.
    * Yes: temporal workflow delete: Remove Workflow Execution
    * No: temporal workflow delete: Delete Workflow
  * Re-use and adapt existing wording and phrases wherever possible.
  * Word command short descriptions as if they began "This command will..."
    Use sentence casing for the short description.
  * ID is fully capitalized in text ("the Workflow ID") and Id in [metasyntax](https://en.wikipedia.org/wiki/Metasyntactic_variable) (YourWorkflowId).
* Avoid parentheticals unless absolutely necessary.

* Wrapping:
  * Assume a user-visible line length of 80 characters max.
  * When declaring Options follow the wrapping style in this file.
    Splitting the items into multiple lines like this improves maintainability.
    It provides clearer diffs for changes.
  * Hand-wrap your long descriptions as they appear for users.
    NOTE: this may change in the future with automatic wrapping.

* Ordering:
  * Commands: Use alphabetical order for commands.
  * Options: Most commonly used options first.

* Punctuation:
  * With the exception of short descriptions and triple-quoted code-fenced samples, end everything with a period.
    Do _not_ use periods for short descriptions.
    Skipping required periods may cause errors in parsing this file.
    Caution: Don't forget the period at the end of "Includes options set" lines.
  * Introduce triple-quoted code-fenced samples with a colons.
    Avoid using 'for example' unless there's no other way to introduce code.

* Code, flags, and keys
  * Demonstrate at least one example invocation of the command in every long description.
  * Include the most commonly used patterns in long descriptions so users don't have to call help at multiple invocation levels.
  * Avoid deprecated period-delineated versions of environment-specific keys.
    * Yes:
          ```
          temporal env set \
              --env prod \
              --key tls-cert-path \
              --value /home/my-user/certs/cluster.cert`
          ```
    * No: `temporal env set prod.tls-cert-path /home/my-user/certs/cluster.cert`.
  * Split invocation samples to multiple lines.
    Use one option or flag per line, as in the above example.
    Use a single space and a backslash to continue the invocation.
    Use 4-space indentation.
  * Always use long options and flags for invocation examples.
    * Yes: `--namespace`
    * No:  `-n`
  * When commands have a single command-level option, include it the mandatory example.
  * Use square bracket overviews to present how complex commands will be used.
    * Yes: temporal operator [command] [subcommand] [options]
    Commands with subcommands can't be run on their own.
    Because of this, always use full command examples.
  * Use square brackets to highlight optional elements, especially when long descriptions would suffer from two very similar command invocations.
    * Yes: temporal operator cluster describe [--detail]
  * Use YourEnvironment, YourNamespace, etc. as unquoted metasyntactic variable stand-ins.
    Respectful metasyntax describes the role of the stand-in.
    * Yes: --workflow-id YourWorkflowId
    * No: --workflow-id your-work-id, --workflow-id "
  * For JSON input, use single quotes to encase interior double quotes.
    Otherwise, in the rare case it is needed, prefer double quotes.
  * When presenting options use a space rather than equal to set them.
    This is more universally supported and consistent with POSIX guidelines.
    * Yes: `temporal command --namespace YourNamespace`.
    * No: `temporal command --namespace=YourNamespace`.
    Note: in this utility's current incarnation, Boolean options must be set with an equal sign.
    Since Booleans can be treated like flags, avoid using assigned values in samples.
    * Yes: `--detail`
    * No: `--detail=true`

For options and flags:

* When options and flags can be passed multiple times, say so explicitly in the usage text: "Can be passed multiple times."
* Never rely on the flag type (e.g. `string`, `bool`, etc.) being shown to the user.
  It is replaced/hidden when a `META-VARIABLE` is used.
* Where possible, use a `META-VARIABLE` (all caps and wrapped in `\``s) to describe/reference content passed to an option.
* Limit `code spans` to meta-variables.
  To reference other options or specify literal values, use double quotes.

COMMAND ENTRY OVERVIEW

A Command entry uses the following format:

    ### <command>: <short-description>

    <long description>

    (optional command implementation configuration)

    #### Options 
    (or)
    #### Options set for options set name:

    * `--<long-option>`( , `-<short-option>`) <data-type> -
      <short-description>.
      ( <extra-attributes>. )
    * `--<long-option>`( , `-<short-option>`) <data-type> -
      <short-description>.
      ( <extra-attributes>. )
    * `--<long-option>`( , `-<short-option>`) <data-type> -
      <short-description>.
      ( <extra-attributes>. )
    * ...

    optional: Includes options set for [<options-set-name>](#options-set-for-<options-set-link-name>).

Note:
* option-set-name is the text after "for " in "#### Options set for ".
* option-set-link-name is the same text with spaces replaced with hyphens.
* End H4 Options set for declarations with a colon.

COMMAND LISTING

* Use H3 `### <command>: <short-description>` headings for each command.
  * One line only. Use the complete command path with parent commands.
  * Short descriptions do not repeat the command literally.
  * Use square-bracketed delimited arguments to document positional arguments.
    For example `temporal operator namespace delete [namespace]`.
  * Everything up to ':' or '[' is the command.
    Square-bracketed positional arguments are not part of the command.
  * Everything following the ':' or '[' is used for the short-description, a concise command explanation.
* A command's long description continues until encountering the H4 (`#### Options`) header.
* At the end of the long description, an optional XML comment configures the command implementation.
  Use one asterisk-delimited bullet per line.
  * `* has-init` - invokes `initCommand` method.
  * `* exact-args=<number>` - Require this exact number of args.
  * `* maximum-args=<number>` - Require this maximum number of args.
  * [space-holder for new element being introduced]

OPTIONS SECTION

* Start the optional Options section with an H4 `#### Options` header line.
* Follow the header declaration with a list of options.
  The individual option definition syntax follows below the header declaration.
* You must include at least one option.
  Otherwise, `gen-commands` will complete but the CLI utility will not run.
* To incorporate an existing options set, add a line below options like this, remembering to end every `Includes options set for` line with a period:

  ```
  Includes options set for [<options-set-name>](#options-set-for-<options-set-link-name>).
  ```

  For example:

  ```
  Includes options set for [client](#options-set-for-client).
  ```
  
  You may include multiple option sets.

  An options set declaration is the equivalent of pasting those options into the bulleted options list.

  * Options that are similar but slightly different don't need to be in option sets.
  * Every "Option Set for" declaration links to the H4 entry that supplies the inherited options.
  * Reserve option sets for when the behavior of the option is the same across commands.
    Otherwise, just use copy/paste.

DEFINING AN OPTION

* List each option separately.
* Start each option definition with an asterisk-delimiting bullet.
* Order the most commonly used options first.
* Use this format:

  ```
  * `--<long-option>`( , `-<short option>`) <data-type> -
    <short-description>.
    ( <extra-attributes>. )
  ```

  This contrived example uses all these features.
  In reality, the short option `-a` does not actually exist with `--address`:

  ```
  * `--address`, `-a` (string) -
    Temporal Service endpoint.
    Connect to the Temporal Service at `HOST:PORT`.
    Default: 127.0.0.1:7233.
    Env: TEMPORAL_ADDRESS.
  ```

* Each option listing includes a long option with a double dash and a meaningful name.
* [Optional] A short option uses a single dash and a short string.
  When used, separate the long and short option with a comma and a space.
* Backtick every option and short description.
  Include the dash or dashes within the ticks.
  For example: `` `--workflow-id`, `-w` ``.
* A data type follows option names indicating the required value type for the option.
  The type is `bool`, `duration`, `int`, `string`, `string[]`, `string-enum`, or `timestamp`. (_TODO: more_.).
  Always parenthesize data types.
  For example: `` `--raw` (bool) ``.
* A dash follows the data type, with a space on either side.
* The short description is free-form text and follows the dash.
  Take care not to match trailing attributes.
  Take care not to parrot the command invocation.
  Newline wrapping and/or two-space indentation condenses to a single space.
* [Optional] extra attributes include:
  * `Required.` - Marks the option as required.
  * `Default: <default-value>.` - Sets the default value of the option.
     No default means zero value of the type.
     Do not include defaults for Boolean values.
  * `Options: <option>, <option>.` - Sets the possible options for a string
     enum type.
  * `Env: <env-var>.` - Binds the environment variable to this flag.
    For example: `Env: TEMPORAL_ADDRESS`.
    Use the variable name without dollar signs, etc.
=======
This document has a specific structure used by a parser. Here are the rules:

* Each command is a `### <command>: <short-description>` heading. Command is full command path including parent
  commands.
  * Heading must be a single line.
  * <command> will have all up until the leading "[" as the name and the bracket-and-post-bracket content as just
    additional "use" info. This would be used to document positional arguments.
  * Contents of each command section up to `#### Options` is the long description of the command.
    * End of long description can have XML comment section that has `*` bulleted attributes (one line per bullet):
      * `* has-init` - Will assume an `initCommand` method is on the command
      * `* exact-args=<number>` - Require this exact number of args
      * `* maximum-args=<number>` - Require this maximum number of args
  * Can have `#### Options` or `#### Options set for <options-set-name>` which can have options.
    * Can have bullets
      * Each bullet is `* <option-names> (<data-type>) - <short-description>. <extra-attributes>`.
      * `<option-names>` is `` `--<option-name>` `` and can optionally be followed by ``, `-<short-name>` ``.
      * `<data-type>` must be one of `bool`, `duration`, `int`, `string`, `string[]`, `string-enum`, `timestamp`, TODO: more
      * `<short-description>` can be just about anything so long as it doesn't match trailing attributes. Any wrap
        around to newlines + two-space indention is trimmed to a single space.
      * `<extra-attributes>` can be:
        * `Required.` - Marks the option as required.
        * `Default: <default-value>.` - Sets the default value of the option. No default means zero value of the type.
        * `Options: <option>, <option>.` - Sets the possible options for a string enum type.
        * `Env: <env-var>.` - Binds the environment variable to this flag.
        * ``Alias: `--<alias>`.`` - Sets a flag as an alias of this one. The flag should not be separately defined.
      * Options should be in order of most commonly used.
    * Also can have single lines below options that say
      `Includes options set for [<options-set-name>](#options-set-for-<options-set-link-name>).` which is the equivalent
      of just having them appended to the bulleted list.
      * Just because a command may have a couple of similar options with another doesn't mean you _have_ to make a
        shareable options set. Copy/paste is acceptable.
* Keep commands in alphabetical order.
* Commands that have subcommands cannot be run on their own.
* Keep lines at 120 chars if possible.
* Add punctuation even at the end of phrases.
>>>>>>> 29b1eb17

-->

### temporal: Temporal command-line interface and development server

The Temporal CLI manages, monitors, and debugs Temporal apps. It lets you run
a local Temporal Service, start Workflow Executions, pass messages to running
Workflows, inspects state, and more.

* Start a local development service:
      `temporal server start-dev`
* View help: pass --help to any command:
      `temporal activity complete --help`

<!--
* has-init
-->

#### Options

* `--env` (string) -
  Active environment name (`ENV`).
  Default: default.
  Env: TEMPORAL_ENV.
* `--env-file` (string) -
  Path to environment settings file.
  (defaults to `$HOME/.config/temporalio/temporal.yaml`).
* `--log-level` (string-enum) -
  Log level.
  Default is "info" for most commands and "warn" for `server start-dev`.
  Options: debug, info, warn, error, never. Default: info.
* `--log-format` (string) -
  Log format.
  Options: text, json.
  Default: text.
* `--output`, `-o` (string-enum) -
  Non-logging data output format.
  Options: text, json, jsonl, none.
  Default: text.
* `--time-format` (string-enum) -
  Time format.
  Options: relative, iso, raw.
  Default: relative.
* `--color` (string-enum) -
  Output coloring.
  Options: always, never, auto.
  Default: auto.
* `--no-json-shorthand-payloads` (bool) -
  Raw payload output, even if they are JSON.

### temporal activity: Complete or fail an Activity

Update an Activity's state to as completed or failed. This marks an Activity
as successfully finished or as having encountered an error:

```
temporal activity complete \
    --activity-id=YourActivityId \
    --workflow-id=YourWorkflowId \
    --result='{"YourResultKey": "YourResultValue"}'
```

#### Options

Includes options set for [client](#options-set-for-client).

### temporal activity complete: Complete an Activity

Complete an Activity, marking it as successfully finished. Specify the
Activity ID and include a JSON result for the returned value:

```
temporal activity complete \
    --activity-id YourActivityId \
    --workflow-id YourWorkflowId \
    --result '{"YourResultKey": "YourResultVal"}'
```

#### Options

* `--activity-id` (string) -
  Activity ID to complete.
  Required.
* `--result` (string) -
  Result `JSON` to return.
  Required.
* `--identity` (string) -
  Identity of the user submitting this request.

Includes options set for [workflow reference](#options-set-for-workflow-reference).

### temporal activity fail: Fail an Activity

Fail an Activity, marking it as having encountered an error. Specify the
Activity and Workflow IDs:

```
temporal activity fail \
    --activity-id YourActivityId \
    --workflow-id YourWorkflowId
```

#### Options

* `--activity-id` (string) -
  Activity ID to fail.
  Required.
* `--detail` (string) -
  Reason for failing the Activity (JSON).
* `--identity` (string) -
  Identity of the user submitting this request.
* `--reason` (string) -
  Reason for failing the Activity.

Includes options set for [workflow reference](#options-set-for-workflow-reference).

### temporal batch: Manage batch jobs

A batch job executes a command on multiple Workflow Executions at once. Use
an SQL-like `--query` to select which Workflow Executions to include:

```
temporal batch workflow cancel \
  --query 'ExecutionStatus = "Running" AND WorkflowType="YourWorkflow"' \
  --reason "Testing"
```

The `batch` keyword is optional when using a `--query`. The following command
is functionally identical to the previous one:

```
temporal workflow cancel \
  --query 'ExecutionStatus = "Running" AND WorkflowType="YourWorkflow"' \
  --reason "Testing"
```

Visit https://docs.temporal.io/visibility to read more about Search Attributes
and Query creation.

#### Options

Includes options set for [client](#options-set-for-client).

### temporal batch describe: Show batch job progress

Show the progress of an ongoing batch job. Pass a valid job ID to display its
information:

```
temporal batch describe \
    --job-id YourJobId
```

#### Options

* `--job-id` (string) -
  Batch job ID.
  Required.

### temporal batch list: List all batch jobs

Return a list of batch jobs on the Service or within a single Namespace. For
example, list the batch jobs for "YourNamespace":

```
temporal batch list \
    --namespace YourNamespace
```

#### Options

* `--limit` (int) -
  Maximum number of batch jobs to display.

### temporal batch terminate: Forcefully end a batch job

Terminate a batch job with the provided job ID. You must provide a reason for
the termination. The Service stores this explanation as metadata for the
termination event for later reference:

```
temporal batch terminate \
    --job-id YourJobId \
    --reason YourTerminationReason
```

#### Options

* `--job-id` (string) -
  Job Id to terminate.
  Required.
* `--reason` (string) -
  Reason for terminating the batch job.
  Required.

### temporal env: Manage environments

Environments manage key-value presets, auto-configuring Temporal CLI options
for you. You can set up distinct environments like "dev" and "prod" for
convenience:

```
temporal env set \
    --env prod \
    --key address \
    --value production.f45a2.tmprl.cloud:7233
```

Each environment is isolated. Changes to "prod" presets won't affect "dev".

For easiest use, set a `TEMPORAL_ENV` environment variable in your shell. The
Temporal CLI checks for an `--env` option first, then checks the shell. If
neither is set, most commands use `default` environment presets if available.

### temporal env delete: Delete an environment or environment property

Remove a presets environment entirely _or_ remove a key-value pair within an
environment. If you don't specify an environment (with `--env` or by setting
the `TEMPORAL_ENV` variable), this command updates the "default" environment:

```
temporal env delete \
    --env YourEnvironment
```

or

```
temporal env delete \
    --env prod \
    --key tls-key-path
```

<!--
* maximum-args=1
-->

#### Options

* `--key`, `-k` (string) -
  Property name.

### temporal env get: Show environment properties

List the properties for a given environment:

```
temporal env get \
    --env YourEnvironment
```

Print a single property:

```
temporal env get \
    --env YourEnvironment \
    --key YourPropertyKey
```

If you don't specify an environment (with `--env` or by setting the
`TEMPORAL_ENV` variable), this command lists properties of the "default"
environment.

<!--
* maximum-args=1
-->

#### Options

* `--key`, `-k` (string) -
  Property name.

### temporal env list: Show environment names

List the environments you have set up on your local computer. Environments are
stored in "$HOME/.config/temporalio/temporal.yaml".

<!--
* ignores-missing-env
-->
<<<<<<< HEAD
=======

### temporal env set: Set environment properties.
>>>>>>> 29b1eb17

### temporal env set: Set environment properties

Assign a value to a property key and store it to an environment:

```
temporal env set \
    --env environment \
    --key property \
    --value value
```

If you don't specify an environment (with `--env` or by setting the
`TEMPORAL_ENV` variable), this command sets properties in the "default"
environment.

Storing keys with CLI option names lets the CLI automatically set those
options for you. This reduces effort and helps avoid typos when issuing
commands.

<!--
* maximum-args=2
* ignores-missing-env
-->

#### Options

* `--key`, `-k` (string) -
  Property name.
  Required.
* `--value`, `-v` (string) -
  Property value.
  Required.

### temporal operator: Manage Temporal deployments

Operator commands manage and fetch information about Namespace, Search
Attributes, and Temporal Services:

```
temporal operator [command] [subcommand] [options]
```

For example, to show information about the Temporal Service at the default
address (localhost):

```
temporal operator cluster describe
```

#### Options

Includes options set for [client](#options-set-for-client).

### temporal operator cluster: Manage a Temporal Cluster

Perform operator actions on Temporal Services (also known as Clusters).

```
temporal operator cluster [subcommand] [options]
```

For example to check Service/Cluster health:

```
temporal operator cluster health
```

### temporal operator cluster describe: Show Temporal Cluster information

View information about a Temporal Cluster (Service), including Cluster Name,
persistence store, and visibility store. Add `--detail` for additional info:

```
temporal operator cluster describe [--detail]
```

#### Options

* `--detail` (bool) -
  Show history shard count and Cluster/Service version information.

### temporal operator cluster health: Check Temporal Service health

View information about the health of a Temporal Service:

```
temporal operator cluster health
```

### temporal operator cluster list: Show Temporal Clusters

Print a list of Temporal Clusters (Services) registered to this system. Report
details include the Cluster's name, ID, address, History Shard count, Failover
version, and availability:

```
temporal operator cluster list [--limit max-count]
```

#### Options

* `--limit` (int) -
    Maximum number of Clusters to display.

### temporal operator cluster remove: Remove a Temporal Cluster

Remove a registered Temporal Cluster (Service) from this system.

```
temporal operator cluster remove \
    --name YourClusterName
```

#### Options

* `--name` (string) -
  Cluster/Service name.
  Required.

### temporal operator cluster system: Show Temporal Cluster info

Show Temporal Server information for Temporal Clusters (Service): Server
version, scheduling support, and more. This information helps diagnose
problems with the Temporal Server.

The command defaults to the local Service. Otherwise, use the
`--frontend-address` option to specify a Cluster (Service) endpoint:

```
temporal operator cluster system \ 
    --frontend-address "YourRemoteEndpoint:YourRemotePort"
``` 

### temporal operator cluster upsert: Add/update a Temporal Cluster

Add, remove, or update a registered ("remote") Temporal Cluster (Service).

```
temporal operator cluster upsert [options]
```

For example:

```
temporal operator cluster upsert \
    --frontend-address "YourRemoteEndpoint:YourRemotePort"
    --enable-connection false
```

#### Options

* `--frontend-address` (string) -
  Remote endpoint.
  Required.
* `--enable-connection` (bool) -
  Set the connection to "enabled".

### temporal operator namespace: Namespace operations

Manage Temporal Cluster (Service) Namespaces:

```
temporal operator namespace [command] [command options]
```

For example:

```
temporal operator namespace create \
    --namespace YourNewNamespaceName
```

### temporal operator namespace create: Register a new Namespace

Create a new Namespace on the Temporal Service:

```
temporal operator namespace create \
    --namespace YourNewNamespaceName \
    [options]
````

Create a Namespace with multi-region data replication:

```
temporal operator namespace create \
    --global \
    --namespace YourNewNamespaceName
```

Configure settings like retention and Visibility Archival State as needed.
For example, the Visibility Archive can be set on a separate URI:

```
temporal operator namespace create \
    --retention 5d \
    --visibility-archival-state enabled \
    --visibility-uri YourURI \
    --namespace YourNewNamespaceName
```

Note: URI values for archival states can't be changed once enabled.

<!--
* maximum-args=1
-->

#### Options

<<<<<<< HEAD
* `--active-cluster` (string) -
  Active Cluster (Service) name.
* `--cluster` (string[]) -
  Cluster (Service) names for Namespace creation.
  Can be passed multiple times.
* `--data` (string) -
  Namespace data.
* `--description` (string) -
  Namespace description.
  Comma-separated 'KEY="VALUE"' string pairs.
* `--email` (string) -
  Owner email.
* `--global` (bool) -
  Enable multi-region data replication.
* `--history-archival-state` (string-enum) -
  History archival state.
  Options: disabled, enabled.
  Default: disabled.
* `--history-uri` (string) -
  Archive history to this `URI`.
  Once enabled, can't be changed.
* `--retention` (duration) -
  Time to preserve closed Workflows before deletion.
  Default: 72h.
* `--visibility-archival-state` (string-enum) -
  Visibility archival state.
  Options: disabled, enabled.
  Default: disabled.
* `--visibility-uri` (string) -
  Archive visibility data to this `URI`.
  Once enabled, can't be changed.

### temporal operator namespace delete [namespace]: Delete a Namespace

Removes a Namespace from the Service.
=======
* `--active-cluster` (string) - Active cluster name.
* `--cluster` (string[]) - Cluster names.
* `--data` (string[]) - Namespace data in key=value format. Use JSON for values.
* `--description` (string) - Namespace description.
* `--email` (string) - Owner email.
* `--global` (bool) - Whether the namespace is a global namespace.
* `--history-archival-state` (string-enum) - History archival state. Options: disabled, enabled. Default: disabled.
* `--history-uri` (string) - Optionally specify history archival URI (cannot be changed after first time archival is enabled).
* `--retention` (duration) - Length of time a closed Workflow is preserved before deletion. Default: 72h.
* `--visibility-archival-state` (string-enum) - Visibility archival state. Options: disabled, enabled. Default: disabled.
* `--visibility-uri` (string) - Optionally specify visibility archival URI (cannot be changed after first time archival is enabled).
>>>>>>> 29b1eb17

```
temporal operator namespace delete [options]
```

For example:

```
temporal operator namespace delete \
    --namespace YourNamespaceName
```

<!--
* maximum-args=1
-->

#### Options

* `--yes`, `-y` (bool) -
  Request confirmation before deletion.

### temporal operator namespace describe [namespace]: Describe a Namespace

Provide long-form information about a Namespace identified by its ID or name:

```
temporal operator namespace describe \
    --namespace-id YourNamespaceId
```

or

```
temporal operator namespace describe \
    --namespace YourNamespaceName
```

<!--
* maximum-args=1
-->

#### Options

* `--namespace-id` (string) -
  Namespace ID.

### temporal operator namespace list: List Namespaces

Display a detailed listing for all Namespaces on the Service:

```
temporal operator namespace list
``` 

### temporal operator namespace update: Update a Namespace

Update a Namespace using properties you specify.

```
temporal operator namespace update [options]
``` 

Assign a Namespace's active Cluster (Service):

```
temporal operator namespace update \
    --namespace YourNamespaceName \
    --active-cluster NewActiveCluster
```

Promote a Namespace for multi-region data replication:

```
temporal operator namespace update \
    --namespace YourNamespaceName \
    --promote-global
```

You may update archives that were previously enabled or disabled. Note: URI
values for archival states can't be changed once enabled.

```
temporal operator namespace update \
    --namespace YourNamespaceName \
    --history-archival-state enabled \
    --visibility-archival-state disabled
```

<!--
* maximum-args=1
-->

#### Options
* `--active-cluster` (string) -
  Active Cluster (Service) name.
* `--cluster` (string[]) -
  Cluster names.
* `--data` (string[]) -
  Set a 'KEY="VALUE"' string pair in Namespace data.
  KEY is a string, VALUE is JSON.
  Can be passed multiple times.
* `--description` (string) -
  Namespace description.
* `--email` (string) -
  Owner email.
* `--promote-global` (bool) -
  Enable multi-region data replication.
* `--history-archival-state` (string-enum) -
  History archival state.
  Options: disabled, enabled.
* `--history-uri` (string) -
  Archive history to this `URI`.
  Once enabled, can't be changed.
* `--retention` (duration) -
  Length of time a closed Workflow is preserved before deletion
* `--visibility-archival-state` (string-enum) -
  Visibility archival state.
  Options: disabled, enabled.
* `--visibility-uri` (string) -
  Archive visibility data to this `URI`.
  Once enabled, can't be changed.

### temporal operator search-attribute: Search Attribute operations

Create, list, or remove Search Attributes fields stored in a Workflow
Execution's metadata:

```
temporal operator search-attribute create \
    --name YourAttributeName \
    --type Keyword
```

Supported types include: Text, Keyword, Int, Double, Bool, Datetime, and
KeywordList.

### temporal operator search-attribute create: Add custom Search Attributes

Add one or more custom Search Attributes:

```
temporal operator search-attribute create \
    --name YourAttributeName \
    --type Keyword
```

#### Options

* `--name` (string[]) -
  Search Attribute name.
  Required.
* `--type` (string[]) -
  Search Attribute type.
  Options: Text, Keyword, Int, Double, Bool, Datetime, KeywordList.
  Required.

### temporal operator search-attribute list: List Search Attributes

Display a list of active Search Attributes that can be assigned or used with
Workflow Queries. You can manage this list and add attributes as needed:

```
temporal operator search-attribute list
```

### temporal operator search-attribute remove: Remove custom Search Attributes

Remove custom Search Attributes from the options that can be assigned or used
with Workflow Queries.

```
temporal operator search-attribute remove \
    --name YourAttributeName
```

Remove attributes without confirmation:

```
temporal operator search-attribute remove \
    --name YourAttributeName \
    --yes
```

#### Options

* `--name` (string[]) -
  Search Attribute name.
  Required.
* `--yes`, `-y` (bool) -
  Don't prompt to confirm removal.
  

### temporal schedule: Perform operations on Schedules

Create, use, and update Schedules that allow Workflow Executions to be created
at specified times:

```
temporal schedule [commands] [options]
```

For example:

```
temporal schedule describe \
    --schedule-id "YourScheduleId"
```

#### Options

Includes options set for [client](#options-set-for-client).

### temporal schedule backfill: Backfill past actions

Batch-execute actions that would have run during a specified time interval.
Use this command to fill in Workflow runs from when a Schedule was paused,
before a Schedule was created, from the future, or to re-process a previously
executed interval.

Backfills require a Schedule ID and the time period covered by the request.
It's best to use the `BufferAll` or `AllowAll` policies to avoid conflicts
and ensure no Workflow Executions are skipped.

For example:

```
  temporal schedule backfill \
    --schedule-id "YourScheduleId" \
    --start-time "2022-05-01T00:00:00Z" \
    --end-time "2022-05-31T23:59:59Z" \
    --overlap-policy BufferAll
```

The policies include:

* **AllowAll**: Allow unlimited concurrent Workflow Executions. This
  significantly speeds up the backfilling process on systems that support
  concurrency. Ensure running Workflow Executions do not interfere with
  each other.
* **BufferAll**: Buffer all incoming Workflow Executions while waiting for
  the running Workflow Execution to complete.
* **Skip**: If a previous Workflow Execution is still running, discard new
  Workflow Executions.
* **BufferOne**: Same as 'Skip' but buffer a single Workflow Execution to be
  run after the previous Execution completes. Discard other Workflow
  Executions.
* **CancelOther**: Cancel the running Workflow Execution and replace it with
  the incoming new Workflow Execution.
* **TerminateOther**: Terminate the running Workflow Execution and replace
  it with the incoming new Workflow Execution.

#### Options set for overlap policy:

* `--overlap-policy` (string-enum) -
  Overlap policy.
  Options: Skip, BufferOne, BufferAll, CancelOther, TerminateOther, AllowAll.
  Default: Skip.

#### Options set for schedule id:

* `--schedule-id`, `-s` (string) -
  Schedule ID.
  Required.

#### Options

* `--end-time` (timestamp) -
  Backfill end time.
  Required.
* `--start-time` (timestamp) -
  Backfill start time.
  Required.

### temporal schedule create: Create a new Schedule

Create a new Schedule on the Temporal Service. A Schedule automatically starts
new Workflow Executions at the times you specify.

For example:

```
  temporal schedule create \
    --schedule-id "YourScheduleId" \
    --calendar '{"dayOfWeek":"Fri","hour":"3","minute":"30"}' \
    --workflow-id "YourBaseWorkflowId" \
    --task-queue "YourTaskQueue" \
    --workflow-type "YourWorkflowType"
```

Schedules support any combination of `--calendar`, `--interval`, and `--cron`:

* Shorthand `--interval` strings.
  For example: 45m (every 45 minutes) or 6h/5h (every 6 hours, at the top of
  the 5th hour).
* JSON `--calendar`, as in the preceding example.
* Unix-style `--cron` strings and robfig declarations 
  (@daily/@weekly/@every X/etc).
  For example, every Friday at 12:30 PM: `30 12 * * Fri`.

#### Options set for schedule configuration:

* `--calendar` (string[]) -
  Calendar specification in JSON.
  For example: `{"dayOfWeek":"Fri","hour":"17","minute":"5"}`.
* `--catchup-window` (duration) -
  Maximum catch-up time for when the Service is unavailable.
* `--cron` (string[]) -
  Calendar specification in cron string format.
  For example: `"30 12 * * Fri"`.
* `--end-time` (timestamp) -
  Schedule end time
* `--interval` (string[]) -
  Interval duration.
  For example, 90m, or 60m/15m to include phase offset.
* `--jitter` (duration) -
  Max difference in time from the specification.
  Vary the start time randomly within this amount.
* `--notes` (string) -
  Initial notes field value.
* `--paused` (bool) -
  Pause the Schedule immediately on creation.
* `--pause-on-failure` (bool) -
  Pause schedule after Workflow failures.
* `--remaining-actions` (int) -
  Total allowed actions. 
  Default is zero (unlimited).
* `--start-time` (timestamp) -
  Schedule start time.
* `--time-zone` (string) -
  Interpret calendar specs with the `TZ` time zone.
  For a list of time zones, see:
  https://en.wikipedia.org/wiki/List_of_tz_database_time_zones.
* `--schedule-search-attribute` (string[]) -
  Set schedule Search Attributes using 'KEY="VALUE"' format.
  KEY is a string, VALUE is JSON.
  Can be passed multiple times.
* `--schedule-memo` (string[]) -
  Set a schedule memo using 'KEY="VALUE"' format.
  KEY is a string, VALUE is JSON.
  Can be passed multiple times.

#### Options

Includes options set for [schedule-id](#options-set-for-schedule-id).
Includes options set for [overlap-policy](#options-set-for-overlap-policy).
Includes options set for [shared-workflow-start](#options-set-for-shared-workflow-start).
Includes options set for [payload-input](#options-set-for-payload-input).

### temporal schedule delete: Remove a Schedule

Deletes a Schedule on the front end Service:

```
temporal schedule delete \
    --schedule-id YourScheduleId
```

Removing a Schedule won't affect the Workflow Executions it started that are
still running. To cancel or terminate these Workflow Executions, use `temporal
workflow delete` with the `TemporalScheduledById` Search Attribute instead.
 
#### Options

Includes options set for [schedule-id](#options-set-for-schedule-id).

### temporal schedule describe: Display Schedule state

Show a Schedule configuration, including information about past, current, and
future Workflow runs:

```
temporal schedule describe \
    --schedule-id YourScheduleId
```

#### Options

Includes options set for [schedule-id](#options-set-for-schedule-id).

### temporal schedule list: Display hosted Schedules

Lists the Schedules hosted by a Namespace:

```
temporal schedule list \
    --namespace YourNamespace
```

#### Options

* `--long`, `-l` (bool) -
  Show detailed information
* `--really-long` (bool) -
  Show extensive information in non-table form.

### temporal schedule toggle: Pause or unpause a Schedule

Pause or unpause a Schedule by passing a flag with your desired state:

```
temporal schedule toggle \
    --schedule-id "YourScheduleId" \
    --pause \
    --reason "YourReason"
```

and

```
temporal schedule toggle
    --schedule-id "YourScheduleId" \
    --unpause \
    --reason "YourReason"
```

The `--reason` text updates the Schedule's `notes` field for operations
communication. It defaults to "(no reason provided)" if omitted. This field is
also visible on the Service Web UI.

#### Options

* `--pause` (bool) -
  Pause the schedule.
* `--reason` (string) -
  Reason for pausing or unpausing a Schedule.
  Default: "(no reason provided)".
* `--unpause` (bool) -
  Unpause the schedule.

Includes options set for [schedule-id](#options-set-for-schedule-id).

### temporal schedule trigger: Immediately run a Schedule

Trigger a Schedule to run immediately:

```
temporal schedule trigger \
    --schedule-id "YourScheduleId"
```

#### Options

Includes options set for [schedule-id](#options-set-for-schedule-id).
Includes options set for [overlap-policy](#options-set-for-overlap-policy).

### temporal schedule update: Update Schedule details

Update an existing Schedule with new configuration details, including spec,
action, and policies:

```
temporal schedule update 
temporal schedule update \  
 --schedule-id "YourScheduleId"   
 --workflow-type "NewWorkflowType"
```

#### Options

Includes options set for [schedule-configuration](#options-set-for-schedule-configuration).
Includes options set for [schedule-id](#options-set-for-schedule-id).
Includes options set for [overlap-policy](#options-set-for-overlap-policy).
Includes options set for [shared-workflow-start](#options-set-for-shared-workflow-start).
Includes options set for [payload-input](#options-set-for-payload-input).

### temporal server: Run Temporal Server

Run a development Temporal Server on your local system. View the Web UI for
the default configuration at http://localhost:8233:

```
temporal server start-dev
```

Add persistence for Workflow Executions across runs:

```
temporal server start-dev \
    --db-filename path-to-your-local-persistent-store
```

Set the port from the front-end gRPC Service (7233 default):

```
temporal server start-dev \
    --port 7234 \
    --ui-port 8234 \
    --metrics-port 57271
```

Use a custom port for the Web UI. The default is the gRPC port (7233 default)
plus 1000 (8233):

```
temporal server start-dev \
    --ui-port 3000
```

### temporal server start-dev: Start Temporal development server

Run a development Temporal Server on your local system. View the Web UI for
the default configuration at http://localhost:8233:

```
temporal server start-dev
```

Add persistence for Workflow Executions across runs:

```
temporal server start-dev \
    --db-filename path-to-your-local-persistent-store
```

Set the port from the front-end gRPC Service (7233 default):

```
temporal server start-dev \
    --port 7000
```

Use a custom port for the Web UI. The default is the gRPC port (7233 default)
plus 1000 (8233):

```
temporal server start-dev \
    --ui-port 3000
```

#### Options

<<<<<<< HEAD
* `--db-filename`, `-f` (string) -
  Path to file for persistent Temporal state store.
  By default, Workflow Executions are lost when the server process dies.
* `--namespace`, `-n` (string[]) -
  Namespaces to be created at launch.
  The "default" Namespace is always created automatically.
* `--port`, `-p` (int) -
  Port for the frontend gRPC Service.
  Default: 7233.
* `--http-port` (int) -
  Port for the HTTP API service.
  Default is off.
* `--metrics-port` (int) -
  Port for '/metrics'.
  Default is off.
* `--ui-port` (int) -
  Port for the Web UI.
  Default is '--port' value + 1000.
* `--headless` (bool) -
  Disable the Web UI.
* `--ip` (string) -
  IP address bound to the frontend Service.
  Default: localhost.
* `--ui-ip` (string) -
  IP address bound to the WebUI.
  Default is same as '--ip' value.
* `--ui-asset-path` (string) -
  UI custom assets path.
* `--ui-codec-endpoint` (string) -
  UI remote codec HTTP endpoint.
* `--sqlite-pragma` (string[]) -
  SQLite pragma statements in "PRAGMA=VALUE" format.
* `--dynamic-config-value` (string[]) -
  Dynamic configuration value in 'KEY="VALUE"' format.
  KEY is a string, VALUE is JSON.
  For example, "YourKey=\"YourStringValue\"".
* `--log-config` (bool) -
  Log the server config to stderr.

### temporal task-queue: Manage Task Queues

Inspect and update Task Queues, the queues that Workers poll for Workflow and
Activity tasks:

```
temporal task-queue [command] [command options]
```

For example:

```
temporal task-queue describe \
    --task-queue "YourTaskQueueName"
```
=======
* `--db-filename`, `-f` (string) - File in which to persist Temporal state (by default, Workflows are lost when the
  process dies).
* `--namespace`, `-n` (string[]) - Specify namespaces that should be pre-created (namespace "default" is always
  created).
* `--port`, `-p` (int) - Port for the frontend gRPC service. Default: 7233.
* `--http-port` (int) - Port for the frontend HTTP API service. Default is off.
* `--metrics-port` (int) - Port for /metrics. Default is off.
* `--ui-port` (int) - Port for the Web UI. Default is --port + 1000.
* `--headless` (bool) - Disable the Web UI.
* `--ip` (string) - IP address to bind the frontend service to. Default: localhost.
* `--ui-ip` (string) - IP address to bind the Web UI to. Default is same as --ip.
* `--ui-asset-path` (string) - UI custom assets path.
* `--ui-codec-endpoint` (string) - UI remote codec HTTP endpoint.
* `--sqlite-pragma` (string[]) - Specify SQLite pragma statements in pragma=value format.
* `--dynamic-config-value` (string[]) - Dynamic config value, as KEY=JSON_VALUE (string values need quotes).
* `--log-config` (bool) - Log the server config being used to stderr.
* `--search-attribute` (string[]) - Search attributes to register, in key=type format.

### temporal task-queue: Manage Task Queues.

Task Queue commands allow operations to be performed on [Task Queues](/concepts/what-is-a-task-queue). To run a Task
Queue command, run `temporal task-queue [command] [command options]`.
>>>>>>> 29b1eb17

#### Options

Includes options set for [client](#options-set-for-client).

<<<<<<< HEAD
### temporal task-queue describe: Show active Workers
=======
### temporal task-queue describe: Provides task reachability and pollers information for Workers on this Task Queue.

The `temporal task-queue describe` command provides task reachability information for the requested versions and all task types,
which can be used to safely retire Workers with old code versions, provided that they were assigned a Build ID.

The reachability states of a Build ID are:
    - `Reachable`: the Build ID may be used by new workflows or activities
(based on versioning rules), or there are open workflows or backlogged activities assigned to it.
    - `ClosedWorkflowsOnly`: the Build ID does not have open workflows, and is not reachable by new workflows, but MAY have closed workflows within the namespace retention period.
    - `Unreachable`: indicates that this Build ID is not used for new executions, nor has been used by any existing execution within the retention period.

Task reachability is eventually consistent; there may be a delay until it converges to the most
accurate value but it is designed in a way to take the more conservative side until it converges.
For example, `Reachable` is more conservative than `ClosedWorkflowsOnly`.

There is a non-trivial cost of computing task reachability, use the flag `--report-reachability` to enable it.

This command also provides [poller](/application-development/worker-performance#poller-count)
information for a given [Task Queue](/concepts/what-is-a-task-queue).
>>>>>>> 29b1eb17

Display a list of active Workers that have recently polled a Task Queue. The
Temporal Server records each poll request time. A `LastAccessTime` over one
minute may indicate the Worker is at capacity or has shut down. Temporal
Workers are removed if 5 minutes have passed since the last poll request:

```
temporal task-queue describe \
   --task-queue "YourTaskQueueName"
```

<<<<<<< HEAD
Workflow and Activity polling use separate Task Queues:

```
temporal task-queue describe \
    --task-queue YourTaskQueue \
    --task-queue-type "activity"`
```
=======
Use the options listed below to modify what this command returns.
>>>>>>> 29b1eb17

Note that without a `--select-*` option the result for the default Build ID will be returned.
The default Build ID is the one mentioned in the first unconditional Assignment Rule.
If there is no default Build ID, the result for the unversioned queue will be returned.

#### Options

<<<<<<< HEAD
* `--task-queue`, `-t` (string) -
  Task queue name.
  Required.
* `--task-queue-type` (string-enum) -
  Task Queue type.
  Options: workflow, activity.
  Default: workflow.
* `--partitions` (int) -
  Query partitions 1 through `N`.
  Experimental/Temporary feature.
  Default: 1.

### temporal task-queue get-build-id-reachability: Show Build ID availability
=======
* `--task-queue`, `-t` (string) - Task queue name. Required.
* `--task-queue-type` (string[]) - Task queue types considered. If not specified, all types are reported. The current valid queue types are workflow, activity, or nexus.
* `--select-build-id` (string[]) - Task queue filter based on Build ID.
* `--select-unversioned` (bool) - Include the unversioned queue.
* `--select-all-active` (bool) - Include all active versions. A version is active if it had new tasks or polls recently.
* `--report-reachability` (bool) - Display task reachability information.
* `--legacy-mode` (bool) - Enable a legacy mode for servers that do not support rules-based worker versioning. This mode only provides pollers info.
* `--task-queue-type-legacy` (string-enum) - Task Queue type (legacy mode only). Options: workflow, activity. Default: workflow.
* `--partitions-legacy` (int) - Query for all partitions up to this number (experimental+temporary feature) (legacy mode only). Default: 1.

### temporal task-queue get-build-id-reachability: Retrieves information about the reachability of Build IDs on one or more Task Queues (Deprecated).
>>>>>>> 29b1eb17

Show if a given Build ID can be used for new, existing, or closed Workflows
in Namespaces that support Worker versioning:

```
temporal task-queue get-build-id-reachability \
    --build-id "2.0"
```

You can specify the `--build-id` and `--task-queue` flags multiple times. If
`--task-queue` is omitted, the command checks Build ID reachability against
all Task Queues.

#### Options

* `--build-id` (string[]) -
  One or more Build ID strings.
  Can be passed multiple times.
* `--reachability-type` (string-enum) -
  Reachability filter.
  `open`: reachable by one or more open workflows.
  `closed`: reachable by one or more closed workflows.
  `existing`: reachable by either.
  New Workflow Executions reachable by a Build ID are always reported.
  Options: open, closed, existing.
  Default: existing.
* `--task-queue`, `-t` (string[]) -
  Search only the specified task queue(s).
  Can be passed multiple times.

### temporal task-queue get-build-ids: Fetch Build ID versions

Fetch sets of compatible Build IDs for specified Task Queues and display their
information:

<<<<<<< HEAD
```
temporal task-queue get-build-ids \
    --task-queue "YourTaskQueue"
```
=======
### temporal task-queue get-build-ids: Fetch the sets of worker Build ID versions on the Task Queue (Deprecated).
>>>>>>> 29b1eb17

This command is limited to Namespaces that enable Worker versioning.

#### Options

* `--task-queue`, `-t` (string) -
  Task queue name.
  Required.
* `--max-sets` (int) -
  Max return count.
  Use 1 for default major version.
  Use 0 for all sets.
  Default: 0.

### temporal task-queue list-partition: List Task Queue partitions

Display a Task Queue's partition list with assigned matching nodes:

```
temporal task-queue list-partition \
    --task-queue "YourTaskQueue"
```

#### Options

* `--task-queue`, `-t` (string) -
  Task Queue name.
  Required.

<<<<<<< HEAD
### temporal task-queue update-build-ids: Manage Build IDs
=======
### temporal task-queue update-build-ids: Operations to update the sets of worker Build ID versions on the Task Queue (Deprecated).
>>>>>>> 29b1eb17

Add or change a Task Queue's compatible Build IDs for Namespaces using Worker
versioning:


```
temporal task-queue update-build-ids [subcommands] [options]
```

### temporal task-queue update-build-ids add-new-compatible: Add compatible Build ID

Add a compatible Build ID to a Task Queue's existing version set. Provide an
existing Build ID and a new Build ID:

```
temporal task-queue update-build-ids add-new-compatible \
    --task-queue YourTaskQueue \
    --existing-compatible-build-id YourExistingBuildId \
    --build-id YourNewBuildId
```

The new ID is stored in the set containing the existing ID and becomes the new
default for that set.

This command is limited to Namespaces that support Worker versioning.

#### Options

* `--build-id` (string) -
  Build ID to be added.
  Required.
* `--task-queue`, `-t` (string) -
  Task Queue name.
  Required.
* `--existing-compatible-build-id` (string) -
  Pre-existing Build ID in this Task Queue.
  Required.
* `--set-as-default` (bool) -
  Set the expanded Build ID set as the Task Queue default.
  Defaults to false.

### temporal task-queue update-build-ids add-new-default: Set new default Build ID set

Create a new Task Queue Build ID set, add a Build ID to it, and make it the
overall Task Queue default. The new set will be incompatible with previous
sets and versions.

```
temporal task-queue update-build-ids add-new-default \
    --task-queue YourTaskQueue \
    --build-id YourNewBuildId
```

This command is limited to Namespaces that support Worker versioning.

#### Options

* `--build-id` (string) -
  Build ID to be added.
  Required.
* `--task-queue`, `-t` (string) -
  Task Queue name.
  Required.

### temporal task-queue update-build-ids promote-id-in-set: Set Build ID as set default

Establish an existing Build ID as the default in its Task Queue set. New tasks
compatible with this set will now be dispatched to this ID:

```
temporal task-queue update-build-ids promote-id-in-set \
    --task-queue YourTaskQueue \
    --build-id YourBuildId
```

This command is limited to Namespaces that support Worker versioning.

#### Options

* `--build-id` (string) -
  Build ID to set as default.
  Required.
* `--task-queue`, `-t` (string) -
  Task Queue name.
  Required.

<<<<<<< HEAD
### temporal task-queue update-build-ids promote-set: Promote Build ID set
=======
### temporal task-queue versioning: Updates or retrieves the worker Build ID assignment and redirect rules on the Task Queue.

Provides various commands for adding, listing, removing, or replacing worker Build ID assignment and redirect rules associated with a Task Queue. See the help of each sub-command for more.

#### Options

* `--task-queue`, `-t` (string) - Task queue name. Required.

### temporal task-queue versioning add-redirect-rule: Adds the rule to the list of redirect rules for this Task Queue.

Adds a new redirect rule for this Task Queue. There can be at most one redirect rule for each distinct source build ID.

#### Options

* `--source-build-id` (string) - The source build ID for this redirect rule. Required.
* `--target-build-id` (string) - The target build ID for this redirect rule. Required.
* `--yes`, `-y` (bool) - Skip confirmation.

### temporal task-queue versioning commit-build-id: Completes the rollout of a Build ID for this Task Queue.

Completes  the rollout of a BuildID and cleanup unnecessary rules possibly
created during a gradual rollout. Specifically, this command will make the
following changes atomically:
	1. Adds an unconditional assignment rule for the target Build ID at the end of the list.
	2. Removes all previously added assignment rules to the given target Build ID.
	3. Removes any unconditional assignment rules for other Build IDs.

To prevent committing invalid Build IDs, we reject the request if no pollers
have been seen recently for this Build ID. Use the `force` option to disable this validation.


#### Options

* `--build-id` (string) - The target build ID to be committed. Required.
* `--force` (bool) - Bypass the validation that pollers have been recently seen for this build ID.
* `--yes`, `-y` (bool) - Skip confirmation.

### temporal task-queue versioning delete-assignment-rule: Deletes the rule at a given index in the list of assignment rules for this Task Queue.

Deletes an assignment rule for this Task Queue. By default presence of one
unconditional rule, i.e., no hint filter or percentage, is enforced, otherwise
the delete operation will be rejected. Set `force` to true to bypass this
validation.

#### Options

* `--rule-index`, `-i` (int) - Position of the assignment rule to be replaced. Required.
* `--yes`, `-y` (bool) - Skip confirmation.
* `--force` (bool) - Bypass the validation that one unconditional rule remains.

### temporal task-queue versioning delete-redirect-rule: Deletes the rule with the given build ID for this Task Queue.

Deletes the routing rule with the given source Build ID.

#### Options

* `--source-build-id` (string) - The source build ID for this redirect rule. Required.
* `--yes`, `-y` (bool) - Skip confirmation.

### temporal task-queue versioning get-rules: Retrieves the worker Build ID assignment and redirect rules on the Task Queue.

Fetch the worker build ID assignment and redirect rules associated with a Task Queue.

### temporal task-queue versioning insert-assignment-rule: Inserts the rule to the list of assignment rules for this Task Queue.

Inserts a new assignment rule for this Task Queue. The rules are evaluated in order, starting from index 0. The first applicable rule will be applied and the rest will be ignored.

#### Options

* `--build-id` (string) - The target build ID for this assignment rule. Required.
* `--rule-index`, `-i` (int) - Insertion position in the assignment rule list. An index 0 means insert at the beginning of the list. If the given index is larger than the list size, the rule will be appended at the end of the list. Default: 0.
* `--percentage` (int) - Percentage of traffic sent to the target build ID. Default: 100.
* `--yes`, `-y` (bool) - Skip confirmation.

### temporal task-queue versioning replace-assignment-rule: Replaces the rule at a given index in the list of assignment rules for this Task Queue.

Replaces an assignment rule for this Task Queue. By default presence of one
unconditional rule, i.e., no hint filter or percentage, is enforced, otherwise
the delete operation will be rejected. Set `force` to true to bypass this
validation.

#### Options

* `--build-id` (string) - The target build ID for this assignment rule. Required.
* `--rule-index`, `-i` (int) - Position of the assignment rule to be replaced. Required.
* `--percentage` (int) - Percentage of traffic sent to the target build ID. Default: 100.
* `--yes`, `-y` (bool) - Skip confirmation.
* `--force` (bool) - Bypass the validation that one unconditional rule remains.

### temporal task-queue versioning replace-redirect-rule: Replaces the redirect rule with the given source build ID for this Task Queue.

Replaces the redirect rule with the given source build ID for this Task Queue.

#### Options

* `--source-build-id` (string) - The source build ID for this redirect rule. Required.
* `--target-build-id` (string) - The target build ID for this redirect rule. Required.
* `--yes`, `-y` (bool) - Skip confirmation.
>>>>>>> 29b1eb17

Promote a Build ID set to be the default on a Task Queue. Identify the set by
providing a Build ID within it. If the set is already the default, this
command has no effect:

```
temporal task-queue update-build-ids promote-set \
    --task-queue YourTaskQueue \
    --build-id YourBuildId
```

This command is limited to Namespaces that support Worker versioning.

#### Options

* `--build-id` (string) -
  Build ID within the promoted set.
  Required.
* `--task-queue`, `-t` (string) -
  Task Queue name.
  Required.

### temporal workflow: Start, list, and operate on Workflows

Workflow commands perform operations on Workflow Executions:

```
temporal workflow [command] [options]
```

For example:

```
temporal workflow list
```

#### Options set for client:

* `--address` (string) -
  Temporal Service gRPC endpoint.
  Default: 127.0.0.1:7233.
  Env: TEMPORAL_ADDRESS.
* `--namespace`, `-n` (string) -
  Temporal Service Namespace.
  Default: default.
  Env: TEMPORAL_NAMESPACE.
* `--api-key` (string) -
  API key for request.
  Env: TEMPORAL_API_KEY.
* `--grpc-meta` (string[]) -
  HTTP headers for requests.
  Format as comma-separated "KEY=VALUE" pairs.
* `--tls` (bool) -
  Enable base TLS encryption.
  Does not have additional options like mTLS or client certs. 
  Env: TEMPORAL_TLS.
* `--tls-cert-path` (string) -
  Path to x509 certificate.
  Can't be used with --tls-cert-data.
  Env: TEMPORAL_TLS_CERT.
* `--tls-cert-data` (string) -
  Data for x509 certificate.
  Can't be used with --tls-cert-path.
  Env: TEMPORAL_TLS_CERT_DATA.
* `--tls-key-path` (string) -
  Path to x509 private key.
  Can't be used with --tls-key-data.
  Env: TEMPORAL_TLS_KEY.
* `--tls-key-data` (string) -
  Private certificate key data.
  Can't be used with --tls-key-path.
  Env: TEMPORAL_TLS_KEY_DATA.
* `--tls-ca-path` (string) -
  Path to server CA certificate.
  Can't be used with --tls-ca-data.
  Env: TEMPORAL_TLS_CA.
* `--tls-ca-data` (string) -
  Data for server CA certificate.
  Can't be used with --tls-ca-path.
  Env: TEMPORAL_TLS_CA_DATA.
* `--tls-disable-host-verification` (bool) -
  Disable TLS host-name verification.
  Env: TEMPORAL_TLS_DISABLE_HOST_VERIFICATION.
* `--tls-server-name` (string) -
  Override target TLS server name.
  Env: TEMPORAL_TLS_SERVER_NAME.
* `--codec-endpoint` (string) -
  Remote Codec Server endpoint.
  Env: TEMPORAL_CODEC_ENDPOINT.
* `--codec-auth` (string) -
  Authorization header for Codec Server requests.
  Env: TEMPORAL_CODEC_AUTH.

### temporal workflow cancel: Send cancellation to Workflow Execution

Canceling a running Workflow Execution records a
`WorkflowExecutionCancelRequested` event in the Event History. The Service
schedules a new Command Task, and the Workflow Execution performs any cleanup
work supported by its implementation.

Use the Workflow ID to cancel an Execution:

```
temporal workflow cancel \
    --workflow-id YourWorkflowId
```

A visibility Query lets you send bulk cancellations to Workflow Executions
matching the results:

```
temporal workflow cancel \
    --query YourQuery
```

Visit https://docs.temporal.io/visibility to read more about Search Attributes
and Query creation.

#### Options

Includes options set for [single workflow or batch](#options-set-single-workflow-or-batch).

### temporal workflow count: Number of Workflow Executions

Show a count of Workflow Executions, regardless of execution state (running,
terminated, etc). Use `--query` to select a subset of Workflow Executions:

```
temporal workflow count \
    --query YourQuery
```

Visit https://docs.temporal.io/visibility to read more about Search Attributes
and Query creation.

#### Options

* `--query`, `-q` (string) -
  Content for an SQL-like `QUERY` List Filter.

### temporal workflow delete: Remove Workflow Execution

Delete a Workflow Executions and its Event History:

```
temporal workflow delete \
    --workflow-id YourWorkflowId
```

The removal executes asynchronously. If the Execution is Running, the Service
terminates it before deletion.

Visit https://docs.temporal.io/visibility to read more about Search Attributes
and Query creation.

#### Options

Includes options set for [single workflow or batch](#options-set-single-workflow-or-batch).

### temporal workflow describe: Show Workflow Execution info

Display information about a specific Workflow Execution:

```
temporal workflow describe \
    --workflow-id YourWorkflowId
```

Show the Workflow Execution's auto-reset points:

```
temporal workflow describe \
    --workflow-id YourWorkflowId \
    --reset-points true
```

#### Options set for workflow reference:

* `--workflow-id`, `-w` (string) -
  Workflow ID.
  Required.
* `--run-id`, `-r` (string) -
  Run ID.

#### Options

* `--reset-points` (bool) -
  Show auto-reset points only.
* `--raw` (bool) -
  Print properties without changing their format.
  Defaults to true.

### temporal workflow execute: Start new Workflow Execution

Establish a new Workflow Execution and direct its progress to stdout. The
command blocks and returns when the Workflow Execution completes. If your
Workflow requires input, pass valid JSON:

```
temporal workflow execute
		--workflow-id YourWorkflowId \
		--type YourWorkflow \
		--task-queue YourTaskQueue \
		--input '{"Input": "As-JSON"}'
```

Use `--event-details` to relay updates to the command-line output in JSON
format. When using JSON output (`--output json`), this includes the entire
"history" JSON key for the run.

#### Options

<<<<<<< HEAD
* `--event-details` (bool) -
  Show event details during run.
=======
* `--detailed` (bool) - If set when using text output, display events as sections with detail instead of simple table.
  If set when using JSON output, this will include the entire "history" JSON key of the started run (does not follow
  runs).
>>>>>>> 29b1eb17

Includes options set for [shared workflow start](#options-set-for-shared-workflow-start).
Includes options set for [workflow start](#options-set-for-workflow-start).
Includes options set for [payload input](#options-set-for-payload-input).

### temporal workflow fix-history-json: Updates an event history JSON file

Reserialize an Event History JSON file:

```
temporal workflow fix-history-json \
	--source /path/to/original.json \
	--target /path/to/reserialized.json
```

#### Options

* `--source`, `-s` (string) -
  Path to the original file.
  Required.
* `--target`, `-t` (string) -
  Path to the results file.
  When omitted, output is sent to stdout.

### temporal workflow list: Show Workflow Executions

List Workflow Executions. By default, this command returns up to 10 closed
Workflow Executions. The optional `--query` limits the output to Workflows
matching a Query:

```
temporal workflow list \
    --query YourQuery`
```

Visit https://docs.temporal.io/visibility to read more about Search Attributes
and Query creation.

View a list of archived Workflow Executions:

```
temporal workflow list \
    --archived
```

#### Options

* `--query`, `-q` (string) -
  Content for an SQL-like `QUERY` List Filter.
* `--archived` (bool) -
  Limit output to archived Workflow Executions.
* `--limit` (int) -
  Maximum number of Workflow Executions to display.

### temporal workflow query: Retrieve Workflow Execution state

Send a Query to a Workflow Execution by Workflow ID to retrieve its state.
This synchronous operation exposes the internal state of a running Workflow
Execution, which constantly changes. You can query both running and completed
Workflow Executions:

```
temporal workflow query \
    --workflow-id YourWorkflowId
    --type YourQueryType
    --input '{"YourInputKey": "YourInputValue"}'
```

Query implementations must never mutate Workflow Execution state and must
not contain blocking code.

#### Options

<<<<<<< HEAD
* `--type` (string) -
  Query Type/Name.
  Required.
* `--reject-condition` (string-enum) -
  Optional flag to reject Queries based on Workflow state.
=======
* `--name` (string) - Query Type/Name. Required. Alias: `--type`.
* `--reject-condition` (string-enum) - Optional flag for rejecting Queries based on Workflow state.
>>>>>>> 29b1eb17
  Options: not_open, not_completed_cleanly.

Includes options set for [payload input](#options-set-for-payload-input).
Includes options set for [workflow reference](#options-set-for-workflow-reference).

### temporal workflow reset: Move Workflow Execution history point

Reset a Workflow Execution so it can resume from a point in its Event History
without losing its progress up to that point:

```
temporal workflow reset \
    --workflow-id YourWorkflowId
    --event-id YourLastEvent
```

Start from where the Workflow Execution last continued as new:

```
temporal workflow reset \
    --workflow-id YourWorkflowId \
    --type LastContinuedAsNew
```
<<<<<<< HEAD
=======
For batch reset only FirstWorkflowTask, LastWorkflowTask or BuildId can be used. Workflow Id, run Id and event Id
should not be set.
Use the options listed below to change reset behavior.

#### Options

* `--workflow-id`, `-w` (string) - Workflow Id. Required for non-batch reset operations.
* `--run-id`, `-r` (string) - Run Id.
* `--event-id`, `-e` (int) - The Event Id for any Event after `WorkflowTaskStarted` you want to reset to (exclusive). It can be `WorkflowTaskCompleted`, `WorkflowTaskFailed` or others.
* `--reason` (string) - The reason why this workflow is being reset. Required.
* `--reapply-type` (string-enum) - *DEPRECATED* Use --reapply-exclude. Event types to reapply after the reset point. Options: All, Signal, None. Default: All.
* `--reapply-exclude` (string[]) - Event types to exclude from reapplication. Options: All, Signal, Update.
* `--type`, `-t` (string-enum) - Event type to which you want to reset. Options: FirstWorkflowTask, LastWorkflowTask, LastContinuedAsNew, BuildId.
* `--build-id` (string) - Only used if type is BuildId. Reset the first workflow task processed by this build id. Note that by default, this reset is allowed to be to a prior run in a chain of continue-as-new.
* `--query`, `-q` (string) - Start a batch reset to operate on Workflow Executions with given List Filter.
* `--yes`, `-y` (bool) - Confirm prompt to perform batch. Only allowed if query is present.
>>>>>>> 29b1eb17

For batch resets, limit your resets to FirstWorkflowTask, LastWorkflowTask, or
BuildId. Do not use Workflow IDs, run IDs, or event IDs with this command.

Visit https://docs.temporal.io/visibility to read more about Search
Attributes and Query creation.

#### Options

* `--workflow-id`, `-w` (string) -
  Workflow ID.
  Required for non-batch reset operations.
* `--run-id`, `-r` (string) -
  Run ID.
* `--event-id`, `-e` (int) -
  Event ID to reset to. 
  Event must occur after `WorkflowTaskStarted`.
  `WorkflowTaskCompleted`, `WorkflowTaskFailed`, etc. are valid.
* `--reason` (string) -
  Reason for reset.
  Required.
* `--reapply-type` (string-enum) -
  Types of events to re-apply after reset point.
  Options: All, Signal, None.
  Default: All.
* `--type`, `-t` (string-enum) -
  The event type for the reset. 
  Options: FirstWorkflowTask, LastWorkflowTask, LastContinuedAsNew, BuildId.
* `--build-id` (string) -
  A Build ID.
  Use only with the BuildId `--type`. 
  Resets the first Workflow task processed by this ID.
  By default, this reset may be in a prior run, earlier than a Continue
  as New point.
* `--query`, `-q` (string) -
  Content for an SQL-like `QUERY` List Filter.
* `--yes`, `-y` (bool) -
  Don't prompt to confirm.
  Only allowed when `--query` is present.

### temporal workflow show: Display Event History

Show a Workflow Execution's Event History. 
When using JSON output (`--output json`), you may pass the results to an SDK
to perform a replay:

```
temporal workflow show \
    --workflow-id YourWorkflowId
    --output json
```

#### Options

<<<<<<< HEAD
* `--event-details` (bool) -
  Show event details during run.
* `--follow`, `-f` (bool) -
  Direct Workflow Execution progress to stdout in real time.
  Does not apply when JSON output is selected.
=======
* `--follow`, `-f` (bool) - Follow the progress of a Workflow Execution in real time (does not apply
  to JSON output).
* `--detailed` (bool) - If set when using text output, display events as sections with detail instead of simple table.
>>>>>>> 29b1eb17

Includes options set for [workflow reference](#options-set-for-workflow-reference).

### temporal workflow signal: Send a message to a Workflow Execution

Send an asynchronous notification (Signal) to a running Workflow Execution by
its Workflow ID. The Signal is written to the History. When you include
`--input`, that data is available for the Workflow Execution to consume:

```
temporal workflow signal \
		--workflow-id YourWorkflowId \
		--name YourSignal \
		--input '{"YourInputKey": "YourInputValue"}'
```

Visit https://docs.temporal.io/visibility to read more about Search Attributes
and Query creation.

#### Options

<<<<<<< HEAD
* `--name` (string) -
  Signal name.
  Required.
=======
* `--name` (string) - Signal Name. Required. Alias: `--type`.
>>>>>>> 29b1eb17

Includes options set for [payload input](#options-set-for-payload-input).

#### Options set for single workflow or batch:
* `--workflow-id`, `-w` (string) -
  Workflow ID.
  You must set either --workflow-id or --query.
* `--query`, `-q` (string) -
  Content for an SQL-like `QUERY` List Filter.
  You must set either --workflow-id or --query.
* `--run-id`, `-r` (string) -
  Run ID.
  Only use with --workflow-id.
  Cannot use with --query.
* `--reason` (string) -
  Reason to perform batch.
  Only use with --query.
  Defaults to user name.
* `--yes`, `-y` (bool) -
  Don't prompt to confirm signaling.
  Only allowed when --query is present.

### temporal workflow stack: Trace a Workflow Execution

Perform a Query on a Workflow Execution using a `__stack_trace`-type Query.
Display a stack trace of the threads and routines currently in use by the
Workflow for troubleshooting:

```
temporal workflow stack \
    --workflow-id YourWorkflowId
```

Visit https://docs.temporal.io/visibility to read more about Search Attributes
and Query creation.

#### Options

* `--reject-condition` (string-enum) -
  Optional flag to reject Queries based on Workflow state.
  Options: not_open, not_completed_cleanly.

Includes options set for [workflow reference](#options-set-for-workflow-reference).

### temporal workflow start: Initiate a Workflow Execution

Start a new Workflow Execution. Returns the Workflow- and Run-IDs.

```
temporal workflow start \
		--workflow-id YourWorkflowId \
		--type YourWorkflow \
		--task-queue YourTaskQueue \
		--input '{"Input": "As-JSON"}'
```

#### Options set for shared workflow start:

<<<<<<< HEAD
* `--workflow-id`, `-w` (string) -
  Workflow ID.
  If not supply, the Service generates a unique ID.
* `--type` (string) -
  Workflow Type name.
  Required.
* `--task-queue`, `-t` (string) -
  Workflow Task queue.
  Required.
* `--run-timeout` (duration) -
  Fail a Workflow Run if it takes longer than `DURATION`.
* `--execution-timeout` (duration) -
  Fail a WorkflowExecution if it takes longer than `DURATION`.
  This time-out includes retries and ContinueAsNew tasks.
* `--task-timeout` (duration) -
  Fail a Workflow Task if it takes longer than `DURATION`.
  This is the Start-to-close timeout for a Workflow Task.
  Default: 10s.
* `--search-attribute` (string[]) -
  Search Attribute in "KEY='VALUE'" format.
  KEY is a string, VALUE is JSON.
* `--memo` (string[]) -
  Memo in 'KEY="VALUE"' format.
  KEY is a string, VALUE is JSON. 
=======
* `--workflow-id`, `-w` (string) - Workflow Id.
* `--type` (string) - Workflow Type name. Required. Alias: `--name`.
* `--task-queue`, `-t` (string) - Workflow Task queue. Required.
* `--run-timeout` (duration) - Timeout of a Workflow Run.
* `--execution-timeout` (duration) - Timeout for a WorkflowExecution, including retries and ContinueAsNew tasks.
* `--task-timeout` (duration) - Start-to-close timeout for a Workflow Task. Default: 10s.
* `--search-attribute` (string[]) - Passes Search Attribute in key=value format. Use valid JSON formats for value.
* `--memo` (string[]) - Passes Memo in key=value format. Use valid JSON formats for value.
>>>>>>> 29b1eb17

#### Options set for workflow start:

* `--cron` (string) -
  Cron schedule for the Workflow.
  Deprecated. 
  Use Schedules instead.
* `--fail-existing` (bool) -
  Fail if the Workflow already exists.
* `--start-delay` (duration) -
  Delay before starting the Workflow Execution.
  Can't be used with cron schedules.
  If the Workflow receives a signal or update prior to this time, the Workflow
  Execution starts immediately.
* `--id-reuse-policy` (string) -
  Re-use policy for the Workflow ID in new Workflow Executions.
  Options: AllowDuplicate, AllowDuplicateFailedOnly, RejectDuplicate, TerminateIfRunning.

#### Options set for payload input:

* `--input`, `-i` (string[]) -
  Input value.
  Use JSON content or set --input-meta to override.
  Can't be combined with --input-file.
  Can be passed multiple times. 
* `--input-file` (string[]) -
  A path or paths for input file(s).
  Use JSON content or set --input-meta to override.
  Can't be combined with --input.
  Can be passed multiple times to concatenate the file contents.
* `--input-meta` (string[]) -
  Input payload metadata as a "KEY=VALUE" pair.
  When the KEY is "encoding", this overrides the default ("json/plain").
  Can be passed multiple times.
* `--input-base64` (bool) -
  Assume inputs are base64-encoded and attempt to decode them.

### temporal workflow terminate: Forcefully end a Workflow Execution

Terminate a Workflow Execution:

```
temporal workflow terminate \
    --reason YourReasonForTermination \
    --workflow-id YourWorkflowId
```

The reason is optional and defaults to the current user's name. The reason
is stored in the Event History as part of the `WorkflowExecutionTerminated`
event. This becomes the closing Event in the Workflow Execution's history.

Executions may be terminated in bulk via a visibility Query list filter:

```
temporal workflow terminate \
    --query YourQuery \
    --reason YourReasonForTermination
```

Workflow code cannot see or respond to terminations. To perform clean-up work
in your Workflow code, use `temporal workflow cancel` instead.

Visit https://docs.temporal.io/visibility to read more about Search Attributes
and Query creation.

#### Options

* `--workflow-id`, `-w` (string) -
  Workflow ID.
  You must set either --workflow-id or --query.
* `--query`, `-q` (string) -
  Content for an SQL-like `QUERY` List Filter.
  You must set either --workflow-id or --query.
* `--run-id`, `-r` (string) -
  Run ID.
  Can only be set with --workflow-id.
  Do not use with --query.
* `--reason` (string) -
  Reason for termination.
  Defaults to message with the current user's name.
* `--yes`, `-y` (bool) -
  Don't prompt to confirm termination.
  Can only be used with --query.

### temporal workflow trace: Workflow Execution live progress

Display the progress of a Workflow Execution and its child workflows with a
real-time trace. This view helps you understand how Workflows are proceeding:

```
temporal workflow trace \
    --workflow-id YourWorkflowId
```

#### Options

<<<<<<< HEAD
* `--fold` (string[]) -
  Status for folding away Child Workflows.
  Case-insensitive.
  Ignored if --no-fold supplied.
  Available values: running, completed, failed, canceled, terminated, timedout, continueasnew.
  Can be passed multiple times.
  Each fold reduces the amount of information fetched and displayed.
* `--no-fold` (bool) -
  Disable folding.
  Fetch and display Child Workflows within set depth.
* `--depth` (int) -
  Set depth for Child Workflow fetches.
  Pass -1 to fetch child workflows at any depth.
  Default: -1.
* `--concurrency` (int) -
  Number of Workflow Histories to fetch at a time.
  Default: 10.
=======
* `--fold` (string[]) - Statuses for which Child Workflows will be folded in (this will reduce the number of information fetched and displayed). Case-insensitive and ignored if no-fold supplied. Available values: running, completed, failed, canceled, terminated, timedout, continueasnew.
* `--no-fold` (bool) - Disable folding. All Child Workflows within the set depth will be fetched and displayed.
* `--depth` (int) - Depth of child workflows to fetch. Use -1 to fetch child workflows at any depth. Default: -1.
* `--concurrency` (int) - Number of concurrent workflow histories that will be requested at any given time. Default: 10.
>>>>>>> 29b1eb17

Includes options set for [workflow reference](#options-set-for-workflow-reference).

### temporal workflow update: Synchronously run a Workflow update handler

Send a message to a Workflow Execution to invoke an update handler. An update
can change the state of a Workflow Execution and return a response:

```
temporal workflow update \
		--workflow-id YourWorkflowId \
		--name YourUpdate \
		--input '{"Input": "As-JSON"}'
```

#### Options

<<<<<<< HEAD
* `--name` (string) -
  Handler method name.
  Required.
* `--workflow-id`, `-w` (string) -
  Workflow ID.
  Required.
* `--update-id` (string) -
  Update ID.
  If unset, defaults to a UUID.
  Must be unique per Workflow Execution.
* `--run-id`, `-r` (string) -
  Run ID.
  If unset, updates the currently-running Workflow Execution.
* `--first-execution-run-id` (string) -
  Parent Run ID.
  The update is sent to the last Workflow Execution in the chain started
  with this Run ID.
=======
* `--name` (string) - Update Name. Required. Alias: `--type`.
* `--workflow-id`, `-w` (string) - Workflow Id. Required.
* `--update-id` (string) - Update ID. If unset, default to a UUID.
* `--run-id`, `-r` (string) - Run Id. If unset, the currently running Workflow Execution receives the Update.
* `--first-execution-run-id` (string) - Send the Update to the last Workflow Execution in the chain that started
  with this Run Id.
>>>>>>> 29b1eb17

Includes options set for [payload input](#options-set-for-payload-input).<|MERGE_RESOLUTION|>--- conflicted
+++ resolved
@@ -4,7 +4,6 @@
 
 <!--
 
-<<<<<<< HEAD
 This document is automatically parsed.
 Follow these rules.
 
@@ -23,12 +22,10 @@
 * Avoid parentheticals unless absolutely necessary.
 
 * Wrapping:
-  * Assume a user-visible line length of 80 characters max.
-  * When declaring Options follow the wrapping style in this file.
-    Splitting the items into multiple lines like this improves maintainability.
-    It provides clearer diffs for changes.
-  * Hand-wrap your long descriptions as they appear for users.
-    NOTE: this may change in the future with automatic wrapping.
+  * Assume a user-visible line length of 80 characters max. `fmt -w 78` can help.
+    * Long descriptions must be pre-wrapped.
+  * When declaring Options follow the wrapping style used elsewhere in this file.
+    Splitting the items into multiple lines improves maintainability with clearer diffs.
 
 * Ordering:
   * Commands: Use alphabetical order for commands.
@@ -102,7 +99,7 @@
 
     (optional command implementation configuration)
 
-    #### Options 
+    #### Options
     (or)
     #### Options set for options set name:
 
@@ -160,14 +157,12 @@
   ```
   Includes options set for [client](#options-set-for-client).
   ```
-  
-  You may include multiple option sets.
-
-  An options set declaration is the equivalent of pasting those options into the bulleted options list.
-
+
+  * You may include multiple option sets for a single command.
+  * An options set declaration is the equivalent of pasting those options into the bulleted options list.
   * Options that are similar but slightly different don't need to be in option sets.
+    Reserve option sets for when the behavior of the option is the same across commands.
   * Every "Option Set for" declaration links to the H4 entry that supplies the inherited options.
-  * Reserve option sets for when the behavior of the option is the same across commands.
     Otherwise, just use copy/paste.
 
 DEFINING AN OPTION
@@ -219,43 +214,6 @@
   * `Env: <env-var>.` - Binds the environment variable to this flag.
     For example: `Env: TEMPORAL_ADDRESS`.
     Use the variable name without dollar signs, etc.
-=======
-This document has a specific structure used by a parser. Here are the rules:
-
-* Each command is a `### <command>: <short-description>` heading. Command is full command path including parent
-  commands.
-  * Heading must be a single line.
-  * <command> will have all up until the leading "[" as the name and the bracket-and-post-bracket content as just
-    additional "use" info. This would be used to document positional arguments.
-  * Contents of each command section up to `#### Options` is the long description of the command.
-    * End of long description can have XML comment section that has `*` bulleted attributes (one line per bullet):
-      * `* has-init` - Will assume an `initCommand` method is on the command
-      * `* exact-args=<number>` - Require this exact number of args
-      * `* maximum-args=<number>` - Require this maximum number of args
-  * Can have `#### Options` or `#### Options set for <options-set-name>` which can have options.
-    * Can have bullets
-      * Each bullet is `* <option-names> (<data-type>) - <short-description>. <extra-attributes>`.
-      * `<option-names>` is `` `--<option-name>` `` and can optionally be followed by ``, `-<short-name>` ``.
-      * `<data-type>` must be one of `bool`, `duration`, `int`, `string`, `string[]`, `string-enum`, `timestamp`, TODO: more
-      * `<short-description>` can be just about anything so long as it doesn't match trailing attributes. Any wrap
-        around to newlines + two-space indention is trimmed to a single space.
-      * `<extra-attributes>` can be:
-        * `Required.` - Marks the option as required.
-        * `Default: <default-value>.` - Sets the default value of the option. No default means zero value of the type.
-        * `Options: <option>, <option>.` - Sets the possible options for a string enum type.
-        * `Env: <env-var>.` - Binds the environment variable to this flag.
-        * ``Alias: `--<alias>`.`` - Sets a flag as an alias of this one. The flag should not be separately defined.
-      * Options should be in order of most commonly used.
-    * Also can have single lines below options that say
-      `Includes options set for [<options-set-name>](#options-set-for-<options-set-link-name>).` which is the equivalent
-      of just having them appended to the bulleted list.
-      * Just because a command may have a couple of similar options with another doesn't mean you _have_ to make a
-        shareable options set. Copy/paste is acceptable.
-* Keep commands in alphabetical order.
-* Commands that have subcommands cannot be run on their own.
-* Keep lines at 120 chars if possible.
-* Add punctuation even at the end of phrases.
->>>>>>> 29b1eb17
 
 -->
 
@@ -536,11 +494,6 @@
 <!--
 * ignores-missing-env
 -->
-<<<<<<< HEAD
-=======
-
-### temporal env set: Set environment properties.
->>>>>>> 29b1eb17
 
 ### temporal env set: Set environment properties
 
@@ -671,9 +624,9 @@
 `--frontend-address` option to specify a Cluster (Service) endpoint:
 
 ```
-temporal operator cluster system \ 
+temporal operator cluster system \
     --frontend-address "YourRemoteEndpoint:YourRemotePort"
-``` 
+```
 
 ### temporal operator cluster upsert: Add/update a Temporal Cluster
 
@@ -751,7 +704,6 @@
 
 #### Options
 
-<<<<<<< HEAD
 * `--active-cluster` (string) -
   Active Cluster (Service) name.
 * `--cluster` (string[]) -
@@ -787,19 +739,6 @@
 ### temporal operator namespace delete [namespace]: Delete a Namespace
 
 Removes a Namespace from the Service.
-=======
-* `--active-cluster` (string) - Active cluster name.
-* `--cluster` (string[]) - Cluster names.
-* `--data` (string[]) - Namespace data in key=value format. Use JSON for values.
-* `--description` (string) - Namespace description.
-* `--email` (string) - Owner email.
-* `--global` (bool) - Whether the namespace is a global namespace.
-* `--history-archival-state` (string-enum) - History archival state. Options: disabled, enabled. Default: disabled.
-* `--history-uri` (string) - Optionally specify history archival URI (cannot be changed after first time archival is enabled).
-* `--retention` (duration) - Length of time a closed Workflow is preserved before deletion. Default: 72h.
-* `--visibility-archival-state` (string-enum) - Visibility archival state. Options: disabled, enabled. Default: disabled.
-* `--visibility-uri` (string) - Optionally specify visibility archival URI (cannot be changed after first time archival is enabled).
->>>>>>> 29b1eb17
 
 ```
 temporal operator namespace delete [options]
@@ -852,7 +791,7 @@
 
 ```
 temporal operator namespace list
-``` 
+```
 
 ### temporal operator namespace update: Update a Namespace
 
@@ -860,7 +799,7 @@
 
 ```
 temporal operator namespace update [options]
-``` 
+```
 
 Assign a Namespace's active Cluster (Service):
 
@@ -990,7 +929,6 @@
   Required.
 * `--yes`, `-y` (bool) -
   Don't prompt to confirm removal.
-  
 
 ### temporal schedule: Perform operations on Schedules
 
@@ -1084,9 +1022,9 @@
   temporal schedule create \
     --schedule-id "YourScheduleId" \
     --calendar '{"dayOfWeek":"Fri","hour":"3","minute":"30"}' \
-    --workflow-id "YourBaseWorkflowId" \
-    --task-queue "YourTaskQueue" \
-    --workflow-type "YourWorkflowType"
+    --workflow-id YourBaseWorkflowIdName \
+    --task-queue YourTaskQueue \
+    --workflow-type YourWorkflowType
 ```
 
 Schedules support any combination of `--calendar`, `--interval`, and `--cron`:
@@ -1095,7 +1033,7 @@
   For example: 45m (every 45 minutes) or 6h/5h (every 6 hours, at the top of
   the 5th hour).
 * JSON `--calendar`, as in the preceding example.
-* Unix-style `--cron` strings and robfig declarations 
+* Unix-style `--cron` strings and robfig declarations
   (@daily/@weekly/@every X/etc).
   For example, every Friday at 12:30 PM: `30 12 * * Fri`.
 
@@ -1124,7 +1062,7 @@
 * `--pause-on-failure` (bool) -
   Pause schedule after Workflow failures.
 * `--remaining-actions` (int) -
-  Total allowed actions. 
+  Total allowed actions.
   Default is zero (unlimited).
 * `--start-time` (timestamp) -
   Schedule start time.
@@ -1160,7 +1098,7 @@
 Removing a Schedule won't affect the Workflow Executions it started that are
 still running. To cancel or terminate these Workflow Executions, use `temporal
 workflow delete` with the `TemporalScheduledById` Search Attribute instead.
- 
+
 #### Options
 
 Includes options set for [schedule-id](#options-set-for-schedule-id).
@@ -1251,9 +1189,9 @@
 action, and policies:
 
 ```
-temporal schedule update 
-temporal schedule update \  
- --schedule-id "YourScheduleId"   
+temporal schedule update
+temporal schedule update \
+ --schedule-id "YourScheduleId"
  --workflow-type "NewWorkflowType"
 ```
 
@@ -1331,7 +1269,6 @@
 
 #### Options
 
-<<<<<<< HEAD
 * `--db-filename`, `-f` (string) -
   Path to file for persistent Temporal state store.
   By default, Workflow Executions are lost when the server process dies.
@@ -1370,6 +1307,8 @@
   For example, "YourKey=\"YourStringValue\"".
 * `--log-config` (bool) -
   Log the server config to stderr.
+* `--search-attribute` (string[]) -
+  Search attributes to register in 'KEY="VALUE"' format.
 
 ### temporal task-queue: Manage Task Queues
 
@@ -1377,79 +1316,34 @@
 Activity tasks:
 
 ```
-temporal task-queue [command] [command options]
+temporal task-queue [command] [command options] \
+    --task-queue YourTaskQueue
 ```
 
 For example:
 
 ```
 temporal task-queue describe \
-    --task-queue "YourTaskQueueName"
-```
-=======
-* `--db-filename`, `-f` (string) - File in which to persist Temporal state (by default, Workflows are lost when the
-  process dies).
-* `--namespace`, `-n` (string[]) - Specify namespaces that should be pre-created (namespace "default" is always
-  created).
-* `--port`, `-p` (int) - Port for the frontend gRPC service. Default: 7233.
-* `--http-port` (int) - Port for the frontend HTTP API service. Default is off.
-* `--metrics-port` (int) - Port for /metrics. Default is off.
-* `--ui-port` (int) - Port for the Web UI. Default is --port + 1000.
-* `--headless` (bool) - Disable the Web UI.
-* `--ip` (string) - IP address to bind the frontend service to. Default: localhost.
-* `--ui-ip` (string) - IP address to bind the Web UI to. Default is same as --ip.
-* `--ui-asset-path` (string) - UI custom assets path.
-* `--ui-codec-endpoint` (string) - UI remote codec HTTP endpoint.
-* `--sqlite-pragma` (string[]) - Specify SQLite pragma statements in pragma=value format.
-* `--dynamic-config-value` (string[]) - Dynamic config value, as KEY=JSON_VALUE (string values need quotes).
-* `--log-config` (bool) - Log the server config being used to stderr.
-* `--search-attribute` (string[]) - Search attributes to register, in key=type format.
-
-### temporal task-queue: Manage Task Queues.
-
-Task Queue commands allow operations to be performed on [Task Queues](/concepts/what-is-a-task-queue). To run a Task
-Queue command, run `temporal task-queue [command] [command options]`.
->>>>>>> 29b1eb17
+    --task-queue YourTaskQueue
+```
 
 #### Options
 
 Includes options set for [client](#options-set-for-client).
 
-<<<<<<< HEAD
 ### temporal task-queue describe: Show active Workers
-=======
-### temporal task-queue describe: Provides task reachability and pollers information for Workers on this Task Queue.
-
-The `temporal task-queue describe` command provides task reachability information for the requested versions and all task types,
-which can be used to safely retire Workers with old code versions, provided that they were assigned a Build ID.
-
-The reachability states of a Build ID are:
-    - `Reachable`: the Build ID may be used by new workflows or activities
-(based on versioning rules), or there are open workflows or backlogged activities assigned to it.
-    - `ClosedWorkflowsOnly`: the Build ID does not have open workflows, and is not reachable by new workflows, but MAY have closed workflows within the namespace retention period.
-    - `Unreachable`: indicates that this Build ID is not used for new executions, nor has been used by any existing execution within the retention period.
-
-Task reachability is eventually consistent; there may be a delay until it converges to the most
-accurate value but it is designed in a way to take the more conservative side until it converges.
-For example, `Reachable` is more conservative than `ClosedWorkflowsOnly`.
-
-There is a non-trivial cost of computing task reachability, use the flag `--report-reachability` to enable it.
-
-This command also provides [poller](/application-development/worker-performance#poller-count)
-information for a given [Task Queue](/concepts/what-is-a-task-queue).
->>>>>>> 29b1eb17
 
 Display a list of active Workers that have recently polled a Task Queue. The
 Temporal Server records each poll request time. A `LastAccessTime` over one
 minute may indicate the Worker is at capacity or has shut down. Temporal
-Workers are removed if 5 minutes have passed since the last poll request:
+Workers are removed if 5 minutes have passed since the last poll request.
 
 ```
 temporal task-queue describe \
-   --task-queue "YourTaskQueueName"
-```
-
-<<<<<<< HEAD
+   --task-queue YourTaskQueue
+```
+
+This command provides poller information for a given Task Queue.
 Workflow and Activity polling use separate Task Queues:
 
 ```
@@ -1457,17 +1351,37 @@
     --task-queue YourTaskQueue \
     --task-queue-type "activity"`
 ```
-=======
-Use the options listed below to modify what this command returns.
->>>>>>> 29b1eb17
-
-Note that without a `--select-*` option the result for the default Build ID will be returned.
-The default Build ID is the one mentioned in the first unconditional Assignment Rule.
-If there is no default Build ID, the result for the unversioned queue will be returned.
-
-#### Options
-
-<<<<<<< HEAD
+
+Safely retire Workers assigned a Build ID by checking reachability across
+all task types. Use the flag `--report-reachability`:
+
+```
+temporal task-queue describe \
+   --task-queue YourTaskQueue \
+   --build-id "YourBuildId" \
+   --report-reachability
+```
+
+Computing task reachability incurs a non-trivial computing cost.
+
+Build ID reachability states include:
+
+- `Reachable`: using the current versioning rules, the Build ID may be used
+   by new Workflow Executions or Activities OR there are currently open
+   Workflow or backlogged Activity tasks assigned to the queue.
+- `ClosedWorkflowsOnly`: the Build ID does not have open Workflow Executions
+   and can't be reached by new Workflow Executions. It MAY have closed
+   Workflow Executions within the Namespace retention period.
+- `Unreachable`: this Build ID is not used for new Workflow Executions and
+  isn't used by any existing Workflow Execution within the retention period.
+
+Task reachability is eventually consistent. You may experience a delay until
+reachability converges to the most accurate value. This is designed to act
+in the most conservative way until convergence. For example, `Reachable` is
+more conservative than `ClosedWorkflowsOnly`.
+
+#### Options
+
 * `--task-queue`, `-t` (string) -
   Task queue name.
   Required.
@@ -1475,32 +1389,29 @@
   Task Queue type.
   Options: workflow, activity.
   Default: workflow.
-* `--partitions` (int) -
-  Query partitions 1 through `N`.
-  Experimental/Temporary feature.
-  Default: 1.
-
-### temporal task-queue get-build-id-reachability: Show Build ID availability
-=======
-* `--task-queue`, `-t` (string) - Task queue name. Required.
-* `--task-queue-type` (string[]) - Task queue types considered. If not specified, all types are reported. The current valid queue types are workflow, activity, or nexus.
-* `--select-build-id` (string[]) - Task queue filter based on Build ID.
-* `--select-unversioned` (bool) - Include the unversioned queue.
+* `--select-build-id` (string[]) -
+  Filter the Task Queue based on Build ID.
+* `--select-unversioned` (bool) -
+  Include the unversioned queue.
 * `--select-all-active` (bool) - Include all active versions. A version is active if it had new tasks or polls recently.
 * `--report-reachability` (bool) - Display task reachability information.
 * `--legacy-mode` (bool) - Enable a legacy mode for servers that do not support rules-based worker versioning. This mode only provides pollers info.
 * `--task-queue-type-legacy` (string-enum) - Task Queue type (legacy mode only). Options: workflow, activity. Default: workflow.
-* `--partitions-legacy` (int) - Query for all partitions up to this number (experimental+temporary feature) (legacy mode only). Default: 1.
-
-### temporal task-queue get-build-id-reachability: Retrieves information about the reachability of Build IDs on one or more Task Queues (Deprecated).
->>>>>>> 29b1eb17
+* `--partitions-legacy` (int) -
+  Query partitions 1 through `N`.
+  Experimental/Temporary feature.
+  Legacy mode only.
+  Default: 1.
+
+### temporal task-queue get-build-id-reachability: Show Build ID availability (Deprecated)
 
 Show if a given Build ID can be used for new, existing, or closed Workflows
 in Namespaces that support Worker versioning:
 
 ```
 temporal task-queue get-build-id-reachability \
-    --build-id "2.0"
+    --task-queue YourTaskQueue \
+    --build-id "YourBuildId"
 ```
 
 You can specify the `--build-id` and `--task-queue` flags multiple times. If
@@ -1524,19 +1435,15 @@
   Search only the specified task queue(s).
   Can be passed multiple times.
 
-### temporal task-queue get-build-ids: Fetch Build ID versions
+### temporal task-queue get-build-ids: Fetch Build ID versions (Deprecated)
 
 Fetch sets of compatible Build IDs for specified Task Queues and display their
 information:
 
-<<<<<<< HEAD
 ```
 temporal task-queue get-build-ids \
-    --task-queue "YourTaskQueue"
-```
-=======
-### temporal task-queue get-build-ids: Fetch the sets of worker Build ID versions on the Task Queue (Deprecated).
->>>>>>> 29b1eb17
+    --task-queue YourTaskQueue
+```
 
 This command is limited to Namespaces that enable Worker versioning.
 
@@ -1557,7 +1464,7 @@
 
 ```
 temporal task-queue list-partition \
-    --task-queue "YourTaskQueue"
+    --task-queue YourTaskQueue
 ```
 
 #### Options
@@ -1566,18 +1473,14 @@
   Task Queue name.
   Required.
 
-<<<<<<< HEAD
-### temporal task-queue update-build-ids: Manage Build IDs
-=======
-### temporal task-queue update-build-ids: Operations to update the sets of worker Build ID versions on the Task Queue (Deprecated).
->>>>>>> 29b1eb17
+### temporal task-queue update-build-ids: Manage Build IDs (Deprecated)
 
 Add or change a Task Queue's compatible Build IDs for Namespaces using Worker
 versioning:
 
-
-```
-temporal task-queue update-build-ids [subcommands] [options]
+```
+temporal task-queue update-build-ids [subcommands] [options] \
+    --task-queue YourTaskQueue
 ```
 
 ### temporal task-queue update-build-ids add-new-compatible: Add compatible Build ID
@@ -1588,14 +1491,15 @@
 ```
 temporal task-queue update-build-ids add-new-compatible \
     --task-queue YourTaskQueue \
-    --existing-compatible-build-id YourExistingBuildId \
-    --build-id YourNewBuildId
+    --existing-compatible-build-id "YourExistingBuildId" \
+    --build-id "YourNewBuildId"
 ```
 
 The new ID is stored in the set containing the existing ID and becomes the new
 default for that set.
 
 This command is limited to Namespaces that support Worker versioning.
+NOTICE: Worker versioning is experimental. This command is subject to change.
 
 #### Options
 
@@ -1621,10 +1525,11 @@
 ```
 temporal task-queue update-build-ids add-new-default \
     --task-queue YourTaskQueue \
-    --build-id YourNewBuildId
+    --build-id "YourNewBuildId"
 ```
 
 This command is limited to Namespaces that support Worker versioning.
+NOTICE: Worker versioning is experimental. This command is subject to change.
 
 #### Options
 
@@ -1643,10 +1548,11 @@
 ```
 temporal task-queue update-build-ids promote-id-in-set \
     --task-queue YourTaskQueue \
-    --build-id YourBuildId
+    --build-id "YourBuildId"
 ```
 
 This command is limited to Namespaces that support Worker versioning.
+NOTICE: Worker versioning is experimental. This command is subject to change.
 
 #### Options
 
@@ -1657,108 +1563,7 @@
   Task Queue name.
   Required.
 
-<<<<<<< HEAD
 ### temporal task-queue update-build-ids promote-set: Promote Build ID set
-=======
-### temporal task-queue versioning: Updates or retrieves the worker Build ID assignment and redirect rules on the Task Queue.
-
-Provides various commands for adding, listing, removing, or replacing worker Build ID assignment and redirect rules associated with a Task Queue. See the help of each sub-command for more.
-
-#### Options
-
-* `--task-queue`, `-t` (string) - Task queue name. Required.
-
-### temporal task-queue versioning add-redirect-rule: Adds the rule to the list of redirect rules for this Task Queue.
-
-Adds a new redirect rule for this Task Queue. There can be at most one redirect rule for each distinct source build ID.
-
-#### Options
-
-* `--source-build-id` (string) - The source build ID for this redirect rule. Required.
-* `--target-build-id` (string) - The target build ID for this redirect rule. Required.
-* `--yes`, `-y` (bool) - Skip confirmation.
-
-### temporal task-queue versioning commit-build-id: Completes the rollout of a Build ID for this Task Queue.
-
-Completes  the rollout of a BuildID and cleanup unnecessary rules possibly
-created during a gradual rollout. Specifically, this command will make the
-following changes atomically:
-	1. Adds an unconditional assignment rule for the target Build ID at the end of the list.
-	2. Removes all previously added assignment rules to the given target Build ID.
-	3. Removes any unconditional assignment rules for other Build IDs.
-
-To prevent committing invalid Build IDs, we reject the request if no pollers
-have been seen recently for this Build ID. Use the `force` option to disable this validation.
-
-
-#### Options
-
-* `--build-id` (string) - The target build ID to be committed. Required.
-* `--force` (bool) - Bypass the validation that pollers have been recently seen for this build ID.
-* `--yes`, `-y` (bool) - Skip confirmation.
-
-### temporal task-queue versioning delete-assignment-rule: Deletes the rule at a given index in the list of assignment rules for this Task Queue.
-
-Deletes an assignment rule for this Task Queue. By default presence of one
-unconditional rule, i.e., no hint filter or percentage, is enforced, otherwise
-the delete operation will be rejected. Set `force` to true to bypass this
-validation.
-
-#### Options
-
-* `--rule-index`, `-i` (int) - Position of the assignment rule to be replaced. Required.
-* `--yes`, `-y` (bool) - Skip confirmation.
-* `--force` (bool) - Bypass the validation that one unconditional rule remains.
-
-### temporal task-queue versioning delete-redirect-rule: Deletes the rule with the given build ID for this Task Queue.
-
-Deletes the routing rule with the given source Build ID.
-
-#### Options
-
-* `--source-build-id` (string) - The source build ID for this redirect rule. Required.
-* `--yes`, `-y` (bool) - Skip confirmation.
-
-### temporal task-queue versioning get-rules: Retrieves the worker Build ID assignment and redirect rules on the Task Queue.
-
-Fetch the worker build ID assignment and redirect rules associated with a Task Queue.
-
-### temporal task-queue versioning insert-assignment-rule: Inserts the rule to the list of assignment rules for this Task Queue.
-
-Inserts a new assignment rule for this Task Queue. The rules are evaluated in order, starting from index 0. The first applicable rule will be applied and the rest will be ignored.
-
-#### Options
-
-* `--build-id` (string) - The target build ID for this assignment rule. Required.
-* `--rule-index`, `-i` (int) - Insertion position in the assignment rule list. An index 0 means insert at the beginning of the list. If the given index is larger than the list size, the rule will be appended at the end of the list. Default: 0.
-* `--percentage` (int) - Percentage of traffic sent to the target build ID. Default: 100.
-* `--yes`, `-y` (bool) - Skip confirmation.
-
-### temporal task-queue versioning replace-assignment-rule: Replaces the rule at a given index in the list of assignment rules for this Task Queue.
-
-Replaces an assignment rule for this Task Queue. By default presence of one
-unconditional rule, i.e., no hint filter or percentage, is enforced, otherwise
-the delete operation will be rejected. Set `force` to true to bypass this
-validation.
-
-#### Options
-
-* `--build-id` (string) - The target build ID for this assignment rule. Required.
-* `--rule-index`, `-i` (int) - Position of the assignment rule to be replaced. Required.
-* `--percentage` (int) - Percentage of traffic sent to the target build ID. Default: 100.
-* `--yes`, `-y` (bool) - Skip confirmation.
-* `--force` (bool) - Bypass the validation that one unconditional rule remains.
-
-### temporal task-queue versioning replace-redirect-rule: Replaces the redirect rule with the given source build ID for this Task Queue.
-
-Replaces the redirect rule with the given source build ID for this Task Queue.
-
-#### Options
-
-* `--source-build-id` (string) - The source build ID for this redirect rule. Required.
-* `--target-build-id` (string) - The target build ID for this redirect rule. Required.
-* `--yes`, `-y` (bool) - Skip confirmation.
->>>>>>> 29b1eb17
 
 Promote a Build ID set to be the default on a Task Queue. Identify the set by
 providing a Build ID within it. If the set is already the default, this
@@ -1767,10 +1572,11 @@
 ```
 temporal task-queue update-build-ids promote-set \
     --task-queue YourTaskQueue \
-    --build-id YourBuildId
+    --build-id "YourBuildId"
 ```
 
 This command is limited to Namespaces that support Worker versioning.
+NOTICE: Worker versioning is experimental. This command is subject to change.
 
 #### Options
 
@@ -1780,6 +1586,270 @@
 * `--task-queue`, `-t` (string) -
   Task Queue name.
   Required.
+
+### temporal task-queue versioning: manage Task Queue Build ID handling
+
+NOTICE: Worker versioning is experimental. This command is subject to change.
+
+Provides commands to add, list, remove, or replace Worker Build ID assignment
+and redirect rules associated with Task Queues:
+
+```
+temporal task-queue versioning [subcommands] [options] \
+    --task-queue YourTaskQueue
+```
+
+Task Queues support the following versioning rules and policies:
+
+- Assignment Rules: manage how new executions are assigned to run on specific
+  Worker Build IDs. Each Task Queue stores a list of ordered Assignment Rules,
+  which are evaluated from first to last. Assignment Rules also allow for
+  gradual rollout of new Build IDs by setting ramp percentage.
+- Redirect Rules: automatically assign work for a source Build ID to a target
+  Build ID. You may add at most one redirect rule for each source Build ID.
+  Redirect rules require that a target Build ID is fully compatible with
+  the source Build ID.
+
+#### Options
+
+* `--task-queue`, `-t` (string) -
+  Task queue name.
+  Required.
+
+### temporal task-queue versioning add-redirect-rule: Add Task Queue redirect rules
+
+NOTICE: Worker versioning is experimental. This command is subject to change.
+
+Add a new redirect rule for a given Task Queue. You may add at most one
+redirect rule for each distinct source build ID:
+
+```
+temporal task-queue versioning add-redirect-rule \
+    --task-queue YourTaskQueue \
+    --source-build-id "YourSourceBuildID" \
+    --target-build-id "YourTargetBuildID"
+```
+
+#### Options
+
+* `--source-build-id` (string) -
+  Source build ID.
+  Required.
+* `--target-build-id` (string) -
+  Target build ID.
+  Required.
+* `--yes`, `-y` (bool) -
+  Don't prompt to confirm.
+
+### temporal task-queue versioning commit-build-id: Complete Build ID rollout
+
+NOTICE: Worker versioning is experimental. This command is subject to change.
+
+Complete a Build ID's rollout and clean up unnecessary rules that might have
+been created during a gradual rollout:
+
+```
+temporal task-queue versioning commit-build-id \
+    --task-queue YourTaskQueue
+    --build-id "YourBuildId"
+```
+
+This command automatically applies the following atomic changes:
+
+- Adds an unconditional assignment rule for the target Build ID at the
+  end of the list.
+- Removes all previously added assignment rules to the given target
+  Build ID.
+- Removes any unconditional assignment rules for other Build IDs.
+
+Rejects requests when there have been no recent pollers for this Build ID.
+This prevents committing invalid Build IDs. Use the `--force` option to
+override this validation.
+
+#### Options
+
+* `--build-id` (string) -
+  Target build ID.
+  Required.
+* `--force` (bool) -
+  Bypass recent-poller validation.
+* `--yes`, `-y` (bool) -
+  Don't prompt to confirm.
+
+### temporal task-queue versioning delete-assignment-rule: Removes a Task Queue assignment rule
+
+NOTICE: Worker versioning is experimental. This command is subject to change.
+
+Deletes a rule identified by its index in the Task Queue's list of assignment
+rules.
+
+```
+temporal task-queue versioning delete-assignment-rule \
+    --task-queue YourTaskQueue \
+    --rule-index YourIntegerRuleIndex
+```
+
+By default, the Task Queue must retain one unconditional rule, such as "no
+hint filter" or "percentage". Otherwise, the delete operation is rejected.
+Use the `--force` option to override this validation.
+
+#### Options
+
+* `--rule-index`, `-i` (int) -
+  Position of the assignment rule to be replaced.
+  Requests for invalid indices will fail.
+  Required.
+* `--force` (bool) -
+  Bypass one-unconditional-rule validation.
+* `--yes`, `-y` (bool) -
+  Don't prompt to confirm.
+
+### temporal task-queue versioning delete-redirect-rule: Removes Build-ID routing rule
+
+NOTICE: Worker versioning is experimental. This command is subject to change.
+
+Deletes the routing rule for the given source Build ID.
+
+```
+temporal task-queue versioning delete-redirect-rule \
+    --task-queue YourTaskQueue \
+    --source-build-id "YourBuildId"
+```
+
+#### Options
+
+* `--source-build-id` (string) -
+  Source Build ID.
+  Required.
+* `--yes`, `-y` (bool) -
+  Don't prompt to confirm.
+
+### temporal task-queue versioning get-rules: Fetch Worker Build ID assignments and redirect rules
+
+NOTICE: Worker versioning is experimental. This command is subject to change.
+
+Retrieve all the Worker Build ID assignments and redirect rules associated
+with a Task Queue.
+
+```
+temporal task-queue versioning get-rules \
+    --task-queue YourTaskQueue
+```
+
+Task Queues support the following versioning rules:
+
+- Assignment Rules: manage how new executions are assigned to run on specific
+  Worker Build IDs. Each Task Queue stores a list of ordered Assignment Rules,
+  which are evaluated from first to last. Assignment Rules also allow for
+  gradual rollout of new Build IDs by setting ramp percentage.
+- Redirect Rules: automatically assign work for a source Build ID to a target
+  Build ID. You may add at most one redirect rule for each source Build ID.
+  Redirect rules require that a target Build ID is fully compatible with
+  the source Build ID.
+
+### temporal task-queue versioning insert-assignment-rule: Add an assignment rule at a index
+
+NOTICE: Worker versioning is experimental. This command is subject to change.
+
+Inserts a new assignment rule for this Task Queue. Rules are evaluated in
+order, starting from index 0. The first applicable rule is applied, and the
+rest ignored:
+
+```
+temporal task-queue versioning insert-assignment-rule \
+    --task-queue YourTaskQueue \
+    --build-id "YourBuildId"
+```
+
+If you do not specify a `--rule-index`, this command inserts at index 0.
+
+#### Options
+
+* `--build-id` (string) -
+  Target Build ID.
+  Required.
+* `--rule-index`, `-i` (int) -
+  Insertion position.
+  Ranges from 0 (insert at start) to count (append).
+  Any number greater than the count is treated as "append".
+  Default: 0.
+* `--percentage` (int) -
+  Traffice percent to send to target Build ID.
+  Default: 100.
+* `--yes`, `-y` (bool) -
+  Don't prompt to confirm.
+
+### temporal task-queue versioning replace-assignment-rule: Update assignment rule at index
+
+NOTICE: Worker versioning is experimental. This command is subject to change.
+
+Change an assignment rule for this Task Queue. By default, this enforces one
+unconditional rule (no hint filter or percentage). Otherwise, the operation
+will be rejected. Set `force` to true to bypass this validation.
+
+```
+temporal task-queue versioning replace-assignment-rule
+    --task-queue YourTaskQueue \
+    --rule-index AnIntegerIndex \
+    --build-id "YourBuildId"
+```
+
+To assign multiple assignment rules to a single Build ID, use
+'insert-assignment-rule'.
+
+To update the percent:
+
+```
+temporal task-queue versioning replace-assignment-rule
+    --task-queue YourTaskQueue \
+    --rule-index AnIntegerIndex \
+    --build-id "YourBuildId" \
+    --percentage AnIntegerPercent
+```
+
+Percent may vary between 0 and 100 (default).
+
+#### Options
+
+* `--build-id` (string) -
+  Target Build ID.
+  Required.
+* `--rule-index`, `-i` (int) -
+  Position of the assignment rule to be replaced.
+  Requests for invalid indices will fail.
+  Required.
+* `--percentage` (int) -
+  Divert percent of traffic to target Build ID.
+  Default: 100.
+* `--yes`, `-y` (bool) -
+  Don't prompt to confirm.
+* `--force` (bool) -
+  Bypass the validation that one unconditional rule remains.
+
+### temporal task-queue versioning replace-redirect-rule: Change the target for a Build ID's redirect
+
+NOTICE: Worker versioning is experimental. This command is subject to change.
+
+Updates a Build ID's redirect rule on a Task Queue by replacing its target
+Build ID.
+
+```
+temporal task-queue versioning replace-redirect-rule
+    --task-queue YourTaskQueue \
+    --source-build-id YourSourceBuildId \
+    --target-build-id YourNewTargetBuildId
+```
+
+#### Options
+
+* `--source-build-id` (string) -
+  Source Build ID.
+  Required.
+* `--target-build-id` (string) -
+  Target Build ID.
+  Required.
+* `--yes`, `-y` (bool) -
+  Don't prompt to confirm.
 
 ### temporal workflow: Start, list, and operate on Workflows
 
@@ -1813,7 +1883,7 @@
   Format as comma-separated "KEY=VALUE" pairs.
 * `--tls` (bool) -
   Enable base TLS encryption.
-  Does not have additional options like mTLS or client certs. 
+  Does not have additional options like mTLS or client certs.
   Env: TEMPORAL_TLS.
 * `--tls-cert-path` (string) -
   Path to x509 certificate.
@@ -1959,10 +2029,10 @@
 
 ```
 temporal workflow execute
-		--workflow-id YourWorkflowId \
-		--type YourWorkflow \
-		--task-queue YourTaskQueue \
-		--input '{"Input": "As-JSON"}'
+    --workflow-id YourWorkflowId \
+    --type YourWorkflow \
+    --task-queue YourTaskQueue \
+    --input '{"Input": "As-JSON"}'
 ```
 
 Use `--event-details` to relay updates to the command-line output in JSON
@@ -1971,14 +2041,9 @@
 
 #### Options
 
-<<<<<<< HEAD
-* `--event-details` (bool) -
-  Show event details during run.
-=======
-* `--detailed` (bool) - If set when using text output, display events as sections with detail instead of simple table.
-  If set when using JSON output, this will include the entire "history" JSON key of the started run (does not follow
-  runs).
->>>>>>> 29b1eb17
+* `--detailed` (bool) -
+  Display events as sections instead of table.
+  Does not apply to JSON output.
 
 Includes options set for [shared workflow start](#options-set-for-shared-workflow-start).
 Includes options set for [workflow start](#options-set-for-workflow-start).
@@ -2052,16 +2117,12 @@
 
 #### Options
 
-<<<<<<< HEAD
-* `--type` (string) -
+* `--name` (string) -
   Query Type/Name.
   Required.
+  Alias: `--type`.
 * `--reject-condition` (string-enum) -
-  Optional flag to reject Queries based on Workflow state.
-=======
-* `--name` (string) - Query Type/Name. Required. Alias: `--type`.
-* `--reject-condition` (string-enum) - Optional flag for rejecting Queries based on Workflow state.
->>>>>>> 29b1eb17
+  Optional flag for rejecting Queries based on Workflow state.
   Options: not_open, not_completed_cleanly.
 
 Includes options set for [payload input](#options-set-for-payload-input).
@@ -2085,25 +2146,6 @@
     --workflow-id YourWorkflowId \
     --type LastContinuedAsNew
 ```
-<<<<<<< HEAD
-=======
-For batch reset only FirstWorkflowTask, LastWorkflowTask or BuildId can be used. Workflow Id, run Id and event Id
-should not be set.
-Use the options listed below to change reset behavior.
-
-#### Options
-
-* `--workflow-id`, `-w` (string) - Workflow Id. Required for non-batch reset operations.
-* `--run-id`, `-r` (string) - Run Id.
-* `--event-id`, `-e` (int) - The Event Id for any Event after `WorkflowTaskStarted` you want to reset to (exclusive). It can be `WorkflowTaskCompleted`, `WorkflowTaskFailed` or others.
-* `--reason` (string) - The reason why this workflow is being reset. Required.
-* `--reapply-type` (string-enum) - *DEPRECATED* Use --reapply-exclude. Event types to reapply after the reset point. Options: All, Signal, None. Default: All.
-* `--reapply-exclude` (string[]) - Event types to exclude from reapplication. Options: All, Signal, Update.
-* `--type`, `-t` (string-enum) - Event type to which you want to reset. Options: FirstWorkflowTask, LastWorkflowTask, LastContinuedAsNew, BuildId.
-* `--build-id` (string) - Only used if type is BuildId. Reset the first workflow task processed by this build id. Note that by default, this reset is allowed to be to a prior run in a chain of continue-as-new.
-* `--query`, `-q` (string) - Start a batch reset to operate on Workflow Executions with given List Filter.
-* `--yes`, `-y` (bool) - Confirm prompt to perform batch. Only allowed if query is present.
->>>>>>> 29b1eb17
 
 For batch resets, limit your resets to FirstWorkflowTask, LastWorkflowTask, or
 BuildId. Do not use Workflow IDs, run IDs, or event IDs with this command.
@@ -2119,7 +2161,7 @@
 * `--run-id`, `-r` (string) -
   Run ID.
 * `--event-id`, `-e` (int) -
-  Event ID to reset to. 
+  Event ID to reset to.
   Event must occur after `WorkflowTaskStarted`.
   `WorkflowTaskCompleted`, `WorkflowTaskFailed`, etc. are valid.
 * `--reason` (string) -
@@ -2127,14 +2169,19 @@
   Required.
 * `--reapply-type` (string-enum) -
   Types of events to re-apply after reset point.
+  Deprecated.
+  Use --reapply-exclude instead.
   Options: All, Signal, None.
   Default: All.
+* `--reapply-exclude` (string[]) -
+  Exclude these event types from re-application.
+  Options: All, Signal, Update.
 * `--type`, `-t` (string-enum) -
-  The event type for the reset. 
+  The event type for the reset.
   Options: FirstWorkflowTask, LastWorkflowTask, LastContinuedAsNew, BuildId.
 * `--build-id` (string) -
   A Build ID.
-  Use only with the BuildId `--type`. 
+  Use only with the BuildId `--type`.
   Resets the first Workflow task processed by this ID.
   By default, this reset may be in a prior run, earlier than a Continue
   as New point.
@@ -2146,7 +2193,7 @@
 
 ### temporal workflow show: Display Event History
 
-Show a Workflow Execution's Event History. 
+Show a Workflow Execution's Event History.
 When using JSON output (`--output json`), you may pass the results to an SDK
 to perform a replay:
 
@@ -2158,17 +2205,12 @@
 
 #### Options
 
-<<<<<<< HEAD
-* `--event-details` (bool) -
-  Show event details during run.
 * `--follow`, `-f` (bool) -
-  Direct Workflow Execution progress to stdout in real time.
-  Does not apply when JSON output is selected.
-=======
-* `--follow`, `-f` (bool) - Follow the progress of a Workflow Execution in real time (does not apply
-  to JSON output).
-* `--detailed` (bool) - If set when using text output, display events as sections with detail instead of simple table.
->>>>>>> 29b1eb17
+  Follow the Workflow Execution progress in real time.
+  Does not apply to JSON output.
+* `--detailed` (bool) -
+  Display events as detailed sections instead of table.
+  Does not apply to JSON output.
 
 Includes options set for [workflow reference](#options-set-for-workflow-reference).
 
@@ -2188,15 +2230,10 @@
 Visit https://docs.temporal.io/visibility to read more about Search Attributes
 and Query creation.
 
-#### Options
-
-<<<<<<< HEAD
 * `--name` (string) -
   Signal name.
   Required.
-=======
-* `--name` (string) - Signal Name. Required. Alias: `--type`.
->>>>>>> 29b1eb17
+  Alias: `--type`.
 
 Includes options set for [payload input](#options-set-for-payload-input).
 
@@ -2255,7 +2292,6 @@
 
 #### Options set for shared workflow start:
 
-<<<<<<< HEAD
 * `--workflow-id`, `-w` (string) -
   Workflow ID.
   If not supply, the Service generates a unique ID.
@@ -2266,12 +2302,12 @@
   Workflow Task queue.
   Required.
 * `--run-timeout` (duration) -
-  Fail a Workflow Run if it takes longer than `DURATION`.
+  Fail a Workflow Run if it lasts longer than `DURATION`.
 * `--execution-timeout` (duration) -
-  Fail a WorkflowExecution if it takes longer than `DURATION`.
+  Fail a WorkflowExecution if it lasts longer than `DURATION`.
   This time-out includes retries and ContinueAsNew tasks.
 * `--task-timeout` (duration) -
-  Fail a Workflow Task if it takes longer than `DURATION`.
+  Fail a Workflow Task if it lasts longer than `DURATION`.
   This is the Start-to-close timeout for a Workflow Task.
   Default: 10s.
 * `--search-attribute` (string[]) -
@@ -2279,23 +2315,13 @@
   KEY is a string, VALUE is JSON.
 * `--memo` (string[]) -
   Memo in 'KEY="VALUE"' format.
-  KEY is a string, VALUE is JSON. 
-=======
-* `--workflow-id`, `-w` (string) - Workflow Id.
-* `--type` (string) - Workflow Type name. Required. Alias: `--name`.
-* `--task-queue`, `-t` (string) - Workflow Task queue. Required.
-* `--run-timeout` (duration) - Timeout of a Workflow Run.
-* `--execution-timeout` (duration) - Timeout for a WorkflowExecution, including retries and ContinueAsNew tasks.
-* `--task-timeout` (duration) - Start-to-close timeout for a Workflow Task. Default: 10s.
-* `--search-attribute` (string[]) - Passes Search Attribute in key=value format. Use valid JSON formats for value.
-* `--memo` (string[]) - Passes Memo in key=value format. Use valid JSON formats for value.
->>>>>>> 29b1eb17
+  KEY is a string, VALUE is JSON.
 
 #### Options set for workflow start:
 
 * `--cron` (string) -
   Cron schedule for the Workflow.
-  Deprecated. 
+  Deprecated.
   Use Schedules instead.
 * `--fail-existing` (bool) -
   Fail if the Workflow already exists.
@@ -2314,7 +2340,7 @@
   Input value.
   Use JSON content or set --input-meta to override.
   Can't be combined with --input-file.
-  Can be passed multiple times. 
+  Can be passed multiple times.
 * `--input-file` (string[]) -
   A path or paths for input file(s).
   Use JSON content or set --input-meta to override.
@@ -2386,30 +2412,25 @@
 
 #### Options
 
-<<<<<<< HEAD
 * `--fold` (string[]) -
-  Status for folding away Child Workflows.
+  Statuses for folding away Child Workflows.
+  This reduces info fetched and displayed.
   Case-insensitive.
   Ignored if --no-fold supplied.
-  Available values: running, completed, failed, canceled, terminated, timedout, continueasnew.
+  Available values: running, completed, failed, canceled, terminated,
+  timedout, continueasnew.
   Can be passed multiple times.
   Each fold reduces the amount of information fetched and displayed.
 * `--no-fold` (bool) -
   Disable folding.
-  Fetch and display Child Workflows within set depth.
+  Fetch and display Child Workflows within the set depth.
 * `--depth` (int) -
-  Set depth for Child Workflow fetches.
+  Set depth for your Child Workflow fetches.
   Pass -1 to fetch child workflows at any depth.
   Default: -1.
 * `--concurrency` (int) -
   Number of Workflow Histories to fetch at a time.
   Default: 10.
-=======
-* `--fold` (string[]) - Statuses for which Child Workflows will be folded in (this will reduce the number of information fetched and displayed). Case-insensitive and ignored if no-fold supplied. Available values: running, completed, failed, canceled, terminated, timedout, continueasnew.
-* `--no-fold` (bool) - Disable folding. All Child Workflows within the set depth will be fetched and displayed.
-* `--depth` (int) - Depth of child workflows to fetch. Use -1 to fetch child workflows at any depth. Default: -1.
-* `--concurrency` (int) - Number of concurrent workflow histories that will be requested at any given time. Default: 10.
->>>>>>> 29b1eb17
 
 Includes options set for [workflow reference](#options-set-for-workflow-reference).
 
@@ -2420,17 +2441,17 @@
 
 ```
 temporal workflow update \
-		--workflow-id YourWorkflowId \
-		--name YourUpdate \
-		--input '{"Input": "As-JSON"}'
-```
-
-#### Options
-
-<<<<<<< HEAD
+    --workflow-id YourWorkflowId \
+    --name YourUpdate \
+    --input '{"Input": "As-JSON"}'
+```
+
+#### Options
+
 * `--name` (string) -
   Handler method name.
   Required.
+  Alias: `--type`.
 * `--workflow-id`, `-w` (string) -
   Workflow ID.
   Required.
@@ -2445,13 +2466,5 @@
   Parent Run ID.
   The update is sent to the last Workflow Execution in the chain started
   with this Run ID.
-=======
-* `--name` (string) - Update Name. Required. Alias: `--type`.
-* `--workflow-id`, `-w` (string) - Workflow Id. Required.
-* `--update-id` (string) - Update ID. If unset, default to a UUID.
-* `--run-id`, `-r` (string) - Run Id. If unset, the currently running Workflow Execution receives the Update.
-* `--first-execution-run-id` (string) - Send the Update to the last Workflow Execution in the chain that started
-  with this Run Id.
->>>>>>> 29b1eb17
 
 Includes options set for [payload input](#options-set-for-payload-input).
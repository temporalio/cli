--- conflicted
+++ resolved
@@ -1145,16 +1145,11 @@
 
 #### Options
 
-<<<<<<< HEAD
-* `--long`, `-l` (bool) - Include detailed information.
-* `--really-long` (bool) - Include even more detailed information that's not really usable in table form.
-* `--query`, `-q` (string) - Filter results using a SQL-like query.
-=======
 * `--long`, `-l` (bool) -
   Show detailed information
 * `--really-long` (bool) -
   Show extensive information in non-table form.
->>>>>>> f1f5f868
+* `--query`, `-q` (string) - Filter results using a SQL-like query.
 
 ### temporal schedule toggle: Pause or unpause a Schedule
 

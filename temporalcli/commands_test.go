package temporalcli_test

import (
	"bytes"
	"context"
	"fmt"
	"io"
	"log/slog"
	"regexp"
	"slices"
	"strings"
	"sync"
	"testing"
	"time"

	"github.com/google/uuid"
	"github.com/nexus-rpc/sdk-go/nexus"
	"github.com/stretchr/testify/assert"
	"github.com/stretchr/testify/require"
	"github.com/stretchr/testify/suite"
	"go.temporal.io/api/enums/v1"
	"go.temporal.io/api/operatorservice/v1"
	"go.temporal.io/sdk/client"
	"go.temporal.io/sdk/temporal"
	"go.temporal.io/sdk/worker"
	"go.temporal.io/sdk/workflow"

	"github.com/temporalio/cli/temporalcli"
	"github.com/temporalio/cli/temporalcli/devserver"

	"google.golang.org/grpc"
)

type CommandHarness struct {
	*require.Assertions
	t       *testing.T
	Options temporalcli.CommandOptions
	// Defaults to a context closed on close or test complete
	Context context.Context
	// Can be used to cancel context given to commands (simulating interrupt)
	CancelContext context.CancelFunc
	Stdin         bytes.Buffer
}

func NewCommandHarness(t *testing.T) *CommandHarness {
	h := &CommandHarness{Assertions: require.New(t), t: t}
	h.Context, h.CancelContext = context.WithCancel(context.Background())
	t.Cleanup(h.Close)
	return h
}

// Reentrant, called after test by default, cancels context
func (h *CommandHarness) Close() {
	// Cancel context
	if h.CancelContext != nil {
		h.CancelContext()
	}
}

// Pieces must appear in order on the line and not overlap
func (h *CommandHarness) ContainsOnSameLine(text string, pieces ...string) {
	h.NoError(AssertContainsOnSameLine(text, pieces...))
}

func (h *CommandHarness) CheckTaskQueueMetrics(text string) bool {
	lines := strings.Split(text, "\n")
	for _, line := range lines {
		fields := strings.Fields(line)
		if len(fields) < 7 {
			return false // lesser fields than expected in the output
		}

		tqType := fields[1]
		if tqType == "activity" {
			// all metrics should be 0
			for _, metric := range fields[2:] {
				if metric != "0" && metric != "0s" {
					return false
				}
			}
		} else {
			backlogIncreaseRate := fields[3]
			tasksAddRate := fields[4]
			tasksDispatchRate := fields[5]
			if backlogIncreaseRate != "0" && tasksAddRate != "0" && tasksDispatchRate != "0" {
				return false
			}
		}
	}
	return true
}

func AssertContainsOnSameLine(text string, pieces ...string) error {
	// Build regex pattern based on pieces
	pattern := ""
	for _, piece := range pieces {
		if pattern != "" {
			pattern += ".*"
		}
		pattern += regexp.QuoteMeta(piece)
	}
	regex, err := regexp.Compile(pattern)
	if err != nil {
		return err
	}
	// Split into lines, then check each piece is present
	lines := strings.Split(text, "\n")
	for _, line := range lines {
		if regex.MatchString(line) {
			return nil
		}
	}
	return fmt.Errorf("pieces not found in order on any line together")
}

func TestAssertContainsOnSameLine(t *testing.T) {
	require.Error(t, AssertContainsOnSameLine("a b c", "b", "a"))
	require.Error(t, AssertContainsOnSameLine("a\nb c", "a", "b"))
	require.NoError(t, AssertContainsOnSameLine("aba", "b", "a"))
	require.NoError(t, AssertContainsOnSameLine("a b a", "b", "a"))
	require.NoError(t, AssertContainsOnSameLine("axb", "a", "b"))
	require.NoError(t, AssertContainsOnSameLine("a a", "a", "a"))
}

func (h *CommandHarness) Eventually(
	condition func() bool,
	waitFor time.Duration,
	tick time.Duration,
	msgAndArgs ...interface{},
) {
	// We cannot use require.Eventually because it was poorly developed to run the
	// condition function in a goroutine which means it can run after complete or
	// have other race conditions. Don't even need a complicated ticker because it
	// doesn't need to be interruptible.
	for start := time.Now(); time.Since(start) < waitFor; {
		if condition() {
			return
		}
		time.Sleep(tick)
	}
	h.Fail("condition did not evaluate to true within timeout", msgAndArgs...)
}

func (h *CommandHarness) T() *testing.T {
	return h.t
}

type CommandResult struct {
	Err    error
	Stdout bytes.Buffer
	Stderr bytes.Buffer
}

func (h *CommandHarness) Execute(args ...string) *CommandResult {
	// Copy options, update as needed
	res := &CommandResult{}
	options := h.Options
	// Set stdio
	options.Stdin = &h.Stdin
	options.Stdout = &res.Stdout
	options.Stderr = &res.Stderr
	// Set args
	options.Args = args
	// Disable env if no env file and no --env-file arg
	options.DisableEnvConfig = options.EnvConfigFile == "" && !slices.Contains(args, "--env-file")
	// Set default env name if disabled, otherwise we'll fail with missing environment
	if options.DisableEnvConfig {
		options.EnvConfigName = "default"
	}
	// Capture error
	options.Fail = func(err error) {
		if res.Err != nil {
			panic("fail called twice, just failed with " + err.Error())
		}
		res.Err = err
	}

	// Run
	ctx, cancel := context.WithCancel(h.Context)
	h.t.Cleanup(cancel)
	defer cancel()
	h.t.Logf("Calling: %v", strings.Join(args, " "))
	temporalcli.Execute(ctx, options)
	if res.Stdout.Len() > 0 {
		h.t.Logf("Stdout:\n-----\n%s\n-----", &res.Stdout)
	}
	if res.Stderr.Len() > 0 {
		h.t.Logf("Stderr:\n-----\n%s\n-----", &res.Stderr)
	}
	return res
}

// Run shared server suite
func TestSharedServerSuite(t *testing.T) {
	suite.Run(t, new(SharedServerSuite))
}

type SharedServerSuite struct {
	// Replaced each test
	*CommandHarness

	*DevServer
	Suite suite.Suite

	lazyWorker     *DevWorker
	lazyWorkerLock sync.Mutex
}

func (s *SharedServerSuite) SetupSuite() {
	s.DevServer = StartDevServer(s.Suite.T(), DevServerOptions{
		StartOptions: devserver.StartOptions{
			// Enable for operator cluster commands
			EnableGlobalNamespace: true,
			DynamicConfigValues: map[string]any{
				"frontend.enableUpdateWorkflowExecutionAsyncAccepted": true,
				// Allow a high rate of change to namespaces, particularly
				// for the task-queue command tests.
				"frontend.namespaceRPS.visibility": 10000,
<<<<<<< HEAD
				// this is overridden since we don't want caching to be enabled while testing DescribeTaskQueue
				// behaviour related to versioning
=======
				// Disable DescribeTaskQueue cache.
				"frontend.activityAPIsEnabled": true,
				// this is overridden since we don't want caching to be enabled
				// while testing DescribeTaskQueue behaviour related to versioning
>>>>>>> b1ca0a29
				"matching.TaskQueueInfoByBuildIdTTL": 0 * time.Second,
			},
		},
	})
	// Stop server if we fail later
	success := false
	defer func() {
		if !success {
			s.Server.Stop()
		}
	}()
	success = true
}

func (s *SharedServerSuite) TearDownSuite() {
	s.Stop()
}

func (s *SharedServerSuite) Stop() {
	s.DevServer.Stop()
}

func (s *SharedServerSuite) SetupTest() {
	// Clear log buffer
	s.ResetLogOutput()
	// Reset worker
	s.lazyWorkerLock.Lock()
	s.lazyWorker = nil
	s.lazyWorkerLock.Unlock()
	// Create new command harness
	s.CommandHarness = NewCommandHarness(s.Suite.T())
}

func (s *SharedServerSuite) TearDownTest() {
	// If there is log output, log it
	if b := s.LogOutput(); len(b) > 0 {
		s.t.Logf("Server/SDK Log Output:\n-----\n%s-----", b)
	}
	if s.CommandHarness != nil {
		s.CommandHarness.Close()
	}
	s.CommandHarness = nil
	// Stop worker
	s.lazyWorkerLock.Lock()
	defer s.lazyWorkerLock.Unlock()
	if s.lazyWorker != nil {
		s.lazyWorker.Stop()
		s.lazyWorker = nil
	}
}

// Worker gets a worker specific to this test (starting lazily if needed).
func (s *SharedServerSuite) Worker() *DevWorker {
	// Start lazily
	s.lazyWorkerLock.Lock()
	defer s.lazyWorkerLock.Unlock()
	if s.lazyWorker == nil {
		s.lazyWorker = s.DevServer.StartDevWorker(s.Suite.T(), DevWorkerOptions{})
	}
	return s.lazyWorker
}

func (s *SharedServerSuite) T() *testing.T                 { return s.Suite.T() }
func (s *SharedServerSuite) SetT(t *testing.T)             { s.Suite.SetT(t) }
func (s *SharedServerSuite) SetS(suite suite.TestingSuite) { s.Suite.SetS(suite) }

type DevServer struct {
	Server *devserver.Server
	// With defaults populated
	Options DevServerOptions
	// For first namespace in options
	Client client.Client
	// For other services, like the WorkflowService

	logOutput     bytes.Buffer
	logOutputLock sync.RWMutex

	serverInterceptor     grpc.UnaryServerInterceptor
	serverInterceptorLock sync.RWMutex
}

type DevServerOptions struct {
	// Required options are set with reasonable defaults if not present
	devserver.StartOptions
	// HostPort and Namespace is overridden
	ClientOptions client.Options
}

func StartDevServer(t *testing.T, options DevServerOptions) *DevServer {
	success := false

	// Build options
	d := &DevServer{Options: options}
	if d.Options.FrontendIP == "" {
		d.Options.FrontendIP = "127.0.0.1"
	}
	if d.Options.FrontendPort == 0 {
		d.Options.FrontendPort = devserver.MustGetFreePort(d.Options.FrontendIP)
	}
	if d.Options.FrontendHTTPPort == 0 {
		d.Options.FrontendHTTPPort = devserver.MustGetFreePort(d.Options.FrontendIP)
	}
	if len(d.Options.Namespaces) == 0 {
		d.Options.Namespaces = []string{
			"default",
			"batch-empty", // for test `TestBatchJob_List
		}
	}
	if d.Options.MasterClusterName == "" {
		d.Options.MasterClusterName = "active"
	}
	if d.Options.CurrentClusterName == "" {
		d.Options.CurrentClusterName = "active"
	}
	if d.Options.ClusterID == "" {
		d.Options.ClusterID = uuid.New().String()
	}
	if d.Options.InitialFailoverVersion == 0 {
		d.Options.InitialFailoverVersion = 1
	}

	if d.Options.Logger == nil {
		w := &concurrentWriter{w: &d.logOutput, wLock: &d.logOutputLock}
		d.Options.Logger = slog.New(slog.NewTextHandler(w, &slog.HandlerOptions{AddSource: true}))
		// If this fails, we want to dump logs
		defer func() {
			if !success {
				if b := d.LogOutput(); len(b) > 0 {
					t.Logf("Server/SDK Log Output:\n-----\n%s-----", b)
				}
			}
		}()
	}
	if d.Options.ClientOptions.Logger == nil {
		d.Options.ClientOptions.Logger = d.Options.Logger
	}
	d.Options.ClientOptions.HostPort = fmt.Sprintf("%v:%v", d.Options.FrontendIP, d.Options.FrontendPort)
	d.Options.ClientOptions.Namespace = d.Options.Namespaces[0]
	if d.Options.ClientOptions.Identity == "" {
		d.Options.ClientOptions.Identity = "cli-test-client"
	}
	d.Options.ClientOptions.DataConverter = temporalcli.DataConverterWithRawValue
	if d.Options.DynamicConfigValues == nil {
		d.Options.DynamicConfigValues = map[string]any{}
	}
	d.Options.DynamicConfigValues["system.forceSearchAttributesCacheRefreshOnRead"] = true
	d.Options.DynamicConfigValues["frontend.workerVersioningRuleAPIs"] = true
	d.Options.DynamicConfigValues["frontend.workerVersioningDataAPIs"] = true
	d.Options.DynamicConfigValues["frontend.workerVersioningWorkflowAPIs"] = true
	d.Options.DynamicConfigValues["worker.buildIdScavengerEnabled"] = true
	d.Options.DynamicConfigValues["frontend.enableUpdateWorkflowExecution"] = true
	d.Options.DynamicConfigValues["frontend.MaxConcurrentBatchOperationPerNamespace"] = 1000
	d.Options.DynamicConfigValues["frontend.namespaceRPS.visibility"] = 100
	d.Options.DynamicConfigValues["system.clusterMetadataRefreshInterval"] = 100 * time.Millisecond

	d.Options.GRPCInterceptors = append(
		d.Options.GRPCInterceptors,
		func(ctx context.Context, req any, info *grpc.UnaryServerInfo, handler grpc.UnaryHandler) (resp any, err error) {
			d.serverInterceptorLock.RLock()
			serverInterceptor := d.serverInterceptor
			d.serverInterceptorLock.RUnlock()
			if serverInterceptor != nil {
				return serverInterceptor(ctx, req, info, handler)
			}
			return handler(ctx, req)
		},
	)

	// Start
	var err error
	d.Server, err = devserver.Start(d.Options.StartOptions)
	require.NoError(t, err)
	defer func() {
		if !success {
			d.Server.Stop()
		}
	}()

	// Dial sdk client
	d.Client, err = client.Dial(d.Options.ClientOptions)
	require.NoError(t, err)
	defer func() {
		if !success {
			d.Client.Close()
		}
	}()

	// Create search attribute if not there
	ctx := context.Background()
	saResp, err := d.Client.OperatorService().ListSearchAttributes(ctx, &operatorservice.ListSearchAttributesRequest{
		Namespace: d.Options.ClientOptions.Namespace,
	})
	require.NoError(t, err)
	if _, ok := saResp.CustomAttributes["CustomKeywordField"]; !ok {
		_, err = d.Client.OperatorService().AddSearchAttributes(ctx, &operatorservice.AddSearchAttributesRequest{
			Namespace:        d.Options.ClientOptions.Namespace,
			SearchAttributes: map[string]enums.IndexedValueType{"CustomKeywordField": enums.INDEXED_VALUE_TYPE_KEYWORD},
		})
		require.NoError(t, err)
	}

	success = true
	return d
}

func (d *DevServer) Stop() {
	d.Client.Close()
	d.Server.Stop()
}

func (d *DevServer) LogOutput() []byte {
	d.logOutputLock.RLock()
	defer d.logOutputLock.RUnlock()
	// Copy bytes
	b := d.logOutput.Bytes()
	newB := make([]byte, len(b))
	copy(newB, b)
	return newB
}

func (d *DevServer) ResetLogOutput() {
	d.logOutputLock.Lock()
	defer d.logOutputLock.Unlock()
	d.logOutput.Reset()
}

// Shortcut for d.Options.ClientOptions.HostPort
func (d *DevServer) Address() string {
	return d.Options.ClientOptions.HostPort
}

// Shortcut for d.Options.ClientOptions.Namespace
func (d *DevServer) Namespace() string {
	return d.Options.ClientOptions.Namespace
}

func (d *DevServer) SetServerInterceptor(serverInterceptor grpc.UnaryServerInterceptor) {
	d.serverInterceptorLock.Lock()
	defer d.serverInterceptorLock.Unlock()
	d.serverInterceptor = serverInterceptor
}

type DevWorker struct {
	Worker worker.Worker
	// Has defaults populated
	Options DevWorkerOptions

	// Do not access these fields directly
	devOpsLock           sync.Mutex
	devWorkflowCallback  func(workflow.Context, any) (any, error)
	devWorkflowLastInput any
	devActivityCallback  func(context.Context, any) (any, error)
}

type DevWorkerOptions struct {
	Worker worker.Options
	// Default is random UUID
	TaskQueue string
	// Optional, no default, but DevWorkflow is always registered
	Workflows []any
	// Optional, no default, but DevActivity is always registered
	Activities []any
	// Optional, no default
	NexusServices []*nexus.Service
}

// Simply a stub for client use
func DevWorkflow(workflow.Context, any) (any, error) { panic("Unreachable") }

// Simply a stub for client use
func DevActivity(context.Context, any) (any, error) { panic("Unreachable") }

// Stops when harness closes.
func (d *DevServer) StartDevWorker(t *testing.T, options DevWorkerOptions) *DevWorker {
	// Prepare options
	w := &DevWorker{Options: options}
	if w.Options.TaskQueue == "" {
		w.Options.TaskQueue = uuid.NewString()
	}
	if w.Options.Worker.OnFatalError == nil {
		w.Options.Worker.OnFatalError = func(err error) {
			t.Logf("Worker fatal error: %v", err)
		}
	}
	// Create worker and register workflows/activities
	w.Worker = worker.New(d.Client, w.Options.TaskQueue, w.Options.Worker)
	for _, wf := range w.Options.Workflows {
		w.Worker.RegisterWorkflow(wf)
	}
	for _, act := range w.Options.Activities {
		w.Worker.RegisterActivity(act)
	}
	ops := &devOperations{w}
	w.Worker.RegisterWorkflowWithOptions(ops.DevWorkflow, workflow.RegisterOptions{Name: "DevWorkflow"})
	w.Worker.RegisterActivity(ops.DevActivity)
	for _, s := range options.NexusServices {
		w.Worker.RegisterNexusService(s)
	}
	// Start worker or fail
	require.NoError(t, w.Worker.Start(), "failed starting worker")
	return w
}

func (d *DevWorker) Stop() {
	d.Worker.Stop()
}

// Default is just to return DevActivity result
func (d *DevWorker) OnDevWorkflow(fn func(workflow.Context, any) (any, error)) {
	d.devOpsLock.Lock()
	defer d.devOpsLock.Unlock()
	d.devWorkflowCallback = fn
}

func (d *DevWorker) DevWorkflowLastInput() any {
	d.devOpsLock.Lock()
	defer d.devOpsLock.Unlock()
	return d.devWorkflowLastInput
}

// Default is just to return result
func (d *DevWorker) OnDevActivity(fn func(context.Context, any) (any, error)) {
	d.devOpsLock.Lock()
	defer d.devOpsLock.Unlock()
	d.devActivityCallback = fn
}

func (d *DevWorker) Reset() {
	d.devOpsLock.Lock()
	defer d.devOpsLock.Unlock()
	d.devWorkflowCallback = nil
	d.devWorkflowLastInput = nil
	d.devActivityCallback = nil
}

type devOperations struct{ worker *DevWorker }

func (d *devOperations) DevWorkflow(ctx workflow.Context, input any) (any, error) {
	d.worker.devOpsLock.Lock()
	d.worker.devWorkflowLastInput = input
	callback := d.worker.devWorkflowCallback
	d.worker.devOpsLock.Unlock()
	// Set a default retry policy so that logical errors in your test don't hang forever
	ctx = workflow.WithActivityOptions(ctx, workflow.ActivityOptions{
		ActivityID:          "dev-activity-id",
		StartToCloseTimeout: 10 * time.Second,
		RetryPolicy: &temporal.RetryPolicy{
			MaximumAttempts: 1,
		},
	})
	if callback != nil {
		return callback(ctx, input)
	}
	var res any
	err := workflow.ExecuteActivity(ctx, DevActivity, input).Get(ctx, &res)
	return res, err
}

func (d *devOperations) DevActivity(ctx context.Context, input any) (any, error) {
	d.worker.devOpsLock.Lock()
	callback := d.worker.devActivityCallback
	d.worker.devOpsLock.Unlock()
	if callback != nil {
		return callback(ctx, input)
	}
	return input, nil
}

type concurrentWriter struct {
	w     io.Writer
	wLock sync.Locker
}

func (w *concurrentWriter) Write(p []byte) (n int, err error) {
	w.wLock.Lock()
	defer w.wLock.Unlock()
	return w.w.Write(p)
}

func TestUnknownCommandExitsNonzero(t *testing.T) {
	commandHarness := NewCommandHarness(t)
	res := commandHarness.Execute("blerkflow")
	assert.Contains(t, res.Err.Error(), "unknown command")
}

func (s *SharedServerSuite) TestHiddenAliasLogFormat() {
	_ = s.waitActivityStarted().GetID()
	res := s.Execute("workflow", "list", "--log-format", "pretty", "--address", s.Address())
	s.NoError(res.Err)
}<|MERGE_RESOLUTION|>--- conflicted
+++ resolved
@@ -216,15 +216,10 @@
 				// Allow a high rate of change to namespaces, particularly
 				// for the task-queue command tests.
 				"frontend.namespaceRPS.visibility": 10000,
-<<<<<<< HEAD
-				// this is overridden since we don't want caching to be enabled while testing DescribeTaskQueue
-				// behaviour related to versioning
-=======
 				// Disable DescribeTaskQueue cache.
 				"frontend.activityAPIsEnabled": true,
 				// this is overridden since we don't want caching to be enabled
 				// while testing DescribeTaskQueue behaviour related to versioning
->>>>>>> b1ca0a29
 				"matching.TaskQueueInfoByBuildIdTTL": 0 * time.Second,
 			},
 		},

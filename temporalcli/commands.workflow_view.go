package temporalcli

import (
	"encoding/json"
	"fmt"
	"time"

	"github.com/fatih/color"
	"github.com/temporalio/cli/temporalcli/internal/printer"
	"go.temporal.io/api/common/v1"
	"go.temporal.io/api/enums/v1"
	"go.temporal.io/api/failure/v1"
	"go.temporal.io/api/history/v1"
	"go.temporal.io/api/workflow/v1"
	"go.temporal.io/api/workflowservice/v1"
	"go.temporal.io/sdk/client"
	"go.temporal.io/sdk/converter"
)

func (c *TemporalWorkflowDescribeCommand) run(cctx *CommandContext, args []string) error {
	// Call describe
	cl, err := c.Parent.ClientOptions.dialClient(cctx)
	if err != nil {
		return err
	}
	defer cl.Close()
	resp, err := cl.DescribeWorkflowExecution(cctx, c.WorkflowId, c.RunId)
	if err != nil {
		return fmt.Errorf("failed describing workflow: %w", err)
	}

	// Print reset points if that is all that is wanted
	if c.ResetPoints {
		points := resp.WorkflowExecutionInfo.AutoResetPoints.GetPoints()
		cctx.Printer.Println(color.MagentaString("Auto Reset Points: %v", len(points)))
		pts := make([]struct {
			BinaryChecksum string
			CreateTime     time.Time
			RunId          string
			EventId        int64
		}, len(points))
		for i, p := range points {
			pts[i].BinaryChecksum = p.BinaryChecksum
			pts[i].CreateTime = timestampToTime(p.CreateTime)
			pts[i].RunId = p.RunId
			pts[i].EventId = p.FirstWorkflowTaskCompletedId
		}
		_ = cctx.Printer.PrintStructured(pts, printer.StructuredOptions{})
		return nil
	}

	// Try to also get the close event if the description says completed. We don't
	// just ask always because we don't want the race where it may have finished
	// between when we called describe and now
	var closeEvent *history.HistoryEvent
	running := resp.WorkflowExecutionInfo.Status == enums.WORKFLOW_EXECUTION_STATUS_RUNNING
	if !running {
		iter := cl.GetWorkflowHistory(cctx,
			resp.WorkflowExecutionInfo.Execution.WorkflowId,
			resp.WorkflowExecutionInfo.Execution.RunId,
			false,
			enums.HISTORY_EVENT_FILTER_TYPE_CLOSE_EVENT,
		)
		if !iter.HasNext() {
			return fmt.Errorf("missing close event: %w", err)
		} else if closeEvent, err = iter.Next(); err != nil {
			return fmt.Errorf("failed getting close event: %w", err)
		}
	}

	// Print JSON
	if cctx.JSONOutput {
		// We want to inject the "closeEvent" and "result" into the same structure,
		// and in order to do that, we need to serialize the protojson to a map, add
		// the fields, then re-serialize.
		var toPrint any = resp
		if closeEvent != nil {
			var respObj map[string]any
			b, err := cctx.MarshalProtoJSON(resp)
			if err != nil {
				return fmt.Errorf("failed marshaling response object: %w", err)
			}
			if err := json.Unmarshal(b, &respObj); err != nil {
				return fmt.Errorf("failed unmarshaling: %w", err)
			}
			b, err = cctx.MarshalProtoJSON(closeEvent)
			if err != nil {
				return fmt.Errorf("failed marshaling close event: %w", err)
			}
			respObj["closeEvent"] = json.RawMessage(b)
			if attr := closeEvent.GetWorkflowExecutionCompletedEventAttributes(); attr != nil {
				respObj["result"], err = cctx.MarshalFriendlyJSONPayloads(
					closeEvent.GetWorkflowExecutionCompletedEventAttributes().GetResult())
				if err != nil {
					return fmt.Errorf("failed marshaling result: %w", err)
				}
			}
			toPrint = respObj
		}
		return cctx.Printer.PrintStructured(toPrint, printer.StructuredOptions{})
	}

	cctx.Printer.Println(color.MagentaString("Execution Info:"))
	info := resp.WorkflowExecutionInfo
	_ = cctx.Printer.PrintStructured(struct {
		WorkflowId           string
		RunId                string
		Type                 string
		Namespace            string
		TaskQueue            string
		AssignedBuildId      string
		StartTime            time.Time
		CloseTime            time.Time                  `cli:",cardOmitEmpty"`
		ExecutionTime        time.Time                  `cli:",cardOmitEmpty"`
		Memo                 map[string]*common.Payload `cli:",cardOmitEmpty"`
		SearchAttributes     map[string]*common.Payload `cli:",cardOmitEmpty"`
		StateTransitionCount int64
		HistoryLength        int64
		HistorySize          int64
	}{
		WorkflowId:           info.Execution.WorkflowId,
		RunId:                info.Execution.RunId,
		Type:                 info.Type.GetName(),
		Namespace:            c.Parent.Namespace,
		TaskQueue:            info.TaskQueue,
		AssignedBuildId:      info.GetAssignedBuildId(),
		StartTime:            timestampToTime(info.StartTime),
		CloseTime:            timestampToTime(info.CloseTime),
		ExecutionTime:        timestampToTime(info.ExecutionTime),
		Memo:                 info.Memo.GetFields(),
		SearchAttributes:     info.SearchAttributes.GetIndexedFields(),
		StateTransitionCount: info.StateTransitionCount,
		HistoryLength:        info.HistoryLength,
		HistorySize:          info.HistorySizeBytes,
	}, printer.StructuredOptions{})

	if info.VersioningInfo != nil {
		cctx.Printer.Println()
		cctx.Printer.Println(color.MagentaString("Versioning Info:"))
		cctx.Printer.Println()
		vInfo := info.VersioningInfo
		_ = cctx.Printer.PrintStructured(struct {
<<<<<<< HEAD
			Behavior              string
			Version               string
			OverrideBehavior      string `cli:",cardOmitEmpty"`
			OverridePinnedVersion string `cli:",cardOmitEmpty"`
			TransitionVersion     string `cli:",cardOmitEmpty"`
		}{
			Behavior:              vInfo.Behavior.String(),
			Version:               vInfo.GetVersion(),
			OverrideBehavior:      vInfo.VersioningOverride.GetBehavior().String(),
			OverridePinnedVersion: vInfo.VersioningOverride.GetPinnedVersion(),
			TransitionVersion:     vInfo.VersionTransition.GetVersion(),
=======
			Behavior                       string
			DeploymentSeriesName           string
			DeploymentBuildID              string
			OverrideBehavior               string `cli:",cardOmitEmpty"`
			OverrideDeploymentSeriesName   string `cli:",cardOmitEmpty"`
			OverrideDeploymentBuildID      string `cli:",cardOmitEmpty"`
			TransitionDeploymentSeriesName string `cli:",cardOmitEmpty"`
			TransitionDeploymentBuildID    string `cli:",cardOmitEmpty"`
		}{
			Behavior:                       vInfo.Behavior.String(),
			DeploymentSeriesName:           vInfo.Deployment.GetSeriesName(),
			DeploymentBuildID:              vInfo.Deployment.GetBuildId(),
			OverrideBehavior:               vInfo.VersioningOverride.GetBehavior().String(),
			OverrideDeploymentSeriesName:   vInfo.VersioningOverride.GetDeployment().GetSeriesName(),
			OverrideDeploymentBuildID:      vInfo.VersioningOverride.GetDeployment().GetBuildId(),
			TransitionDeploymentSeriesName: vInfo.DeploymentTransition.GetDeployment().GetSeriesName(),
			TransitionDeploymentBuildID:    vInfo.DeploymentTransition.GetDeployment().GetBuildId(),
>>>>>>> f968fa31
		}, printer.StructuredOptions{})
	}

	if len(resp.Callbacks) > 0 {
		cctx.Printer.Println()
		cctx.Printer.Println(color.MagentaString("Callbacks: %v", len(resp.Callbacks)))
		cctx.Printer.Println()
		cbs := make([]struct {
			URL                     string
			Trigger                 string
			State                   enums.CallbackState
			Attempt                 int32
			RegistrationTime        time.Time        `cli:",cardOmitEmpty"`
			NextAttemptScheduleTime time.Time        `cli:",cardOmitEmpty"`
			LastAttemptCompleteTime time.Time        `cli:",cardOmitEmpty"`
			LastAttemptFailure      *failure.Failure `cli:",cardOmitEmpty"`
			BlockedReason           string           `cli:",cardOmitEmpty"`
		}, len(resp.Callbacks))
		for i, cb := range resp.Callbacks {
			cbs[i].URL = cb.GetCallback().GetNexus().GetUrl()
			cbs[i].State = cb.GetState()
			cbs[i].Attempt = cb.GetAttempt()
			cbs[i].LastAttemptFailure = cb.LastAttemptFailure
			cbs[i].LastAttemptCompleteTime = timestampToTime(cb.LastAttemptCompleteTime)
			cbs[i].NextAttemptScheduleTime = timestampToTime(cb.NextAttemptScheduleTime)
			cbs[i].RegistrationTime = timestampToTime(cb.RegistrationTime)
			cbs[i].Trigger = "Unknown"
			if cb.GetTrigger().GetWorkflowClosed() != nil {
				cbs[i].Trigger = "WorkflowClosed"
			}
			cbs[i].BlockedReason = cb.GetBlockedReason()
		}
		_ = cctx.Printer.PrintStructured(cbs, printer.StructuredOptions{})
		cctx.Printer.Println()
	}

	if running {
		cctx.Printer.Println()
		cctx.Printer.Println(color.MagentaString("Pending Activities: %v", len(resp.PendingActivities)))
		if len(resp.PendingActivities) > 0 {
			cctx.Printer.Println()
			acts := make([]struct {
				ActivityId           string
				Type                 string
				State                enums.PendingActivityState
				Attempt              int32
				MaximumAttempts      int32
				ScheduledTime        time.Time
				LastStartedTime      time.Time         `cli:",cardOmitEmpty"`
				LastHeartbeatTime    time.Time         `cli:",cardOmitEmpty"`
				ExpirationTime       time.Time         `cli:",cardOmitEmpty"`
				LastFailure          *failure.Failure  `cli:",cardOmitEmpty"`
				LastWorkerIdentity   string            `cli:",cardOmitEmpty"`
				LastHeartbeatDetails []*common.Payload `cli:",cardOmitEmpty"`
			}, len(resp.PendingActivities))
			for i, a := range resp.PendingActivities {
				acts[i].ActivityId = a.ActivityId
				acts[i].Type = a.ActivityType.GetName()
				acts[i].State = a.State
				acts[i].Attempt = a.Attempt
				acts[i].MaximumAttempts = a.MaximumAttempts
				acts[i].ScheduledTime = timestampToTime(a.ScheduledTime)
				acts[i].LastStartedTime = timestampToTime(a.LastStartedTime)
				acts[i].LastHeartbeatTime = timestampToTime(a.LastHeartbeatTime)
				acts[i].ExpirationTime = timestampToTime(a.ExpirationTime)
				acts[i].LastFailure = a.LastFailure
				acts[i].LastWorkerIdentity = a.LastWorkerIdentity
				acts[i].LastHeartbeatDetails = a.HeartbeatDetails.GetPayloads()
			}
			_ = cctx.Printer.PrintStructured(acts, printer.StructuredOptions{})
			cctx.Printer.Println()
		}

		cctx.Printer.Println(color.MagentaString("Pending Child Workflows: %v", len(resp.PendingChildren)))
		if len(resp.PendingChildren) > 0 {
			cctx.Printer.Println()
			_ = cctx.Printer.PrintStructured(resp.PendingChildren, printer.StructuredOptions{})
		}

		cctx.Printer.Println(color.MagentaString("Pending Nexus Operations: %v", len(resp.PendingNexusOperations)))
		if len(resp.PendingNexusOperations) > 0 {
			cctx.Printer.Println()
			ops := make([]struct {
				Endpoint                           string
				Service                            string
				Operation                          string
				OperationToken                     string
				State                              enums.PendingNexusOperationState
				Attempt                            int32
				ScheduleToCloseTimeout             string                                `cli:",cardOmitEmpty"`
				NextAttemptScheduleTime            time.Time                             `cli:",cardOmitEmpty"`
				LastAttemptCompleteTime            time.Time                             `cli:",cardOmitEmpty"`
				LastAttemptFailure                 *failure.Failure                      `cli:",cardOmitEmpty"`
				BlockedReason                      string                                `cli:",cardOmitEmpty"`
				CancelationState                   enums.NexusOperationCancellationState `cli:",cardOmitEmpty"`
				CancelationAttempt                 int32                                 `cli:",cardOmitEmpty"`
				CancelationRequestedTime           time.Time                             `cli:",cardOmitEmpty"`
				CancelationNextAttemptScheduleTime time.Time                             `cli:",cardOmitEmpty"`
				CancelationLastAttemptCompleteTime time.Time                             `cli:",cardOmitEmpty"`
				CancelationLastAttemptFailure      *failure.Failure                      `cli:",cardOmitEmpty"`
				CancelationBlockedReason           string                                `cli:",cardOmitEmpty"`
			}, len(resp.PendingNexusOperations))
			for i, op := range resp.PendingNexusOperations {
				ops[i].Endpoint = op.GetEndpoint()
				ops[i].Service = op.GetService()
				ops[i].Operation = op.GetOperation()
				ops[i].OperationToken = op.GetOperationToken()
				if ops[i].OperationToken == "" {
					ops[i].OperationToken = op.GetOperationId()
				}
				ops[i].State = op.GetState()
				ops[i].Attempt = op.GetAttempt()
				ops[i].LastAttemptFailure = op.LastAttemptFailure
				ops[i].LastAttemptCompleteTime = timestampToTime(op.LastAttemptCompleteTime)
				ops[i].NextAttemptScheduleTime = timestampToTime(op.NextAttemptScheduleTime)
				ops[i].ScheduleToCloseTimeout = formatDuration(op.GetScheduleToCloseTimeout().AsDuration())
				ops[i].BlockedReason = op.GetBlockedReason()
				ops[i].CancelationState = op.GetCancellationInfo().GetState()
				ops[i].CancelationAttempt = op.GetCancellationInfo().GetAttempt()
				ops[i].CancelationLastAttemptFailure = op.GetCancellationInfo().GetLastAttemptFailure()
				ops[i].CancelationLastAttemptCompleteTime = timestampToTime(op.GetCancellationInfo().GetLastAttemptCompleteTime())
				ops[i].CancelationNextAttemptScheduleTime = timestampToTime(op.GetCancellationInfo().GetNextAttemptScheduleTime())
				ops[i].CancelationRequestedTime = timestampToTime(op.GetCancellationInfo().GetRequestedTime())
				ops[i].CancelationBlockedReason = op.GetCancellationInfo().GetBlockedReason()
			}
			_ = cctx.Printer.PrintStructured(ops, printer.StructuredOptions{})
			cctx.Printer.Println()
		}
	} else if closeEvent != nil {
		cctx.Printer.Println()
		var duration time.Duration
		if resp.WorkflowExecutionInfo.StartTime != nil && resp.WorkflowExecutionInfo.CloseTime != nil {
			duration = resp.WorkflowExecutionInfo.CloseTime.AsTime().Sub(resp.WorkflowExecutionInfo.StartTime.AsTime())
		}
		if err := printTextResult(cctx, closeEvent, duration); err != nil {
			return fmt.Errorf("failed printing result: %w", err)
		}
	}
	return nil
}

func (c *TemporalWorkflowListCommand) run(cctx *CommandContext, _ []string) error {
	cl, err := c.Parent.ClientOptions.dialClient(cctx)
	if err != nil {
		return err
	}
	defer cl.Close()

	// This is a listing command subject to json vs jsonl rules
	cctx.Printer.StartList()
	defer cctx.Printer.EndList()

	// Build request and start looping.
	pageFetcher := c.pageFetcher(cctx, cl)
	var nextPageToken []byte
	var execsProcessed int
	for pageIndex := 0; ; pageIndex++ {
		page, err := pageFetcher(nextPageToken)
		if err != nil {
			return fmt.Errorf("failed listing workflows: %w", err)
		}
		var textTable []map[string]any
		for _, exec := range page.GetExecutions() {
			if c.Limit > 0 && execsProcessed >= c.Limit {
				break
			}
			execsProcessed++
			// For JSON we are going to dump one line of JSON per execution
			if cctx.JSONOutput {
				_ = cctx.Printer.PrintStructured(exec, printer.StructuredOptions{})
			} else {
				// For non-JSON, we are doing a table for each page
				textTable = append(textTable, map[string]any{
					"Status":     exec.Status,
					"WorkflowId": exec.Execution.WorkflowId,
					"Type":       exec.Type.GetName(),
					"StartTime":  exec.StartTime.AsTime(),
				})
			}
		}
		// Print table, headers only on first table
		if len(textTable) > 0 {
			_ = cctx.Printer.PrintStructured(textTable, printer.StructuredOptions{
				Fields: []string{"Status", "WorkflowId", "Type", "StartTime"},
				Table:  &printer.TableOptions{NoHeader: pageIndex > 0},
			})
		}
		// Stop if next page token non-existing or executions reached limit
		nextPageToken = page.GetNextPageToken()
		if len(nextPageToken) == 0 || (c.Limit > 0 && execsProcessed >= c.Limit) {
			return nil
		}
	}
}

type workflowPage interface {
	GetExecutions() []*workflow.WorkflowExecutionInfo
	GetNextPageToken() []byte
}

func (c *TemporalWorkflowListCommand) pageFetcher(
	cctx *CommandContext,
	cl client.Client,
) func(next []byte) (workflowPage, error) {

	if c.Limit > 0 && c.Limit < c.PageSize {
		c.PageSize = c.Limit
	}
	return func(next []byte) (workflowPage, error) {
		if c.Archived {
			return cl.ListArchivedWorkflow(cctx, &workflowservice.ListArchivedWorkflowExecutionsRequest{
				Query:         c.Query,
				NextPageToken: next,
				PageSize:      int32(c.PageSize),
			})
		}
		return cl.ListWorkflow(cctx, &workflowservice.ListWorkflowExecutionsRequest{
			Query:         c.Query,
			NextPageToken: next,
			PageSize:      int32(c.PageSize),
		})
	}
}

func (c *TemporalWorkflowCountCommand) run(cctx *CommandContext, args []string) error {
	cl, err := c.Parent.ClientOptions.dialClient(cctx)
	if err != nil {
		return err
	}
	defer cl.Close()

	resp, err := cl.WorkflowService().CountWorkflowExecutions(cctx, &workflowservice.CountWorkflowExecutionsRequest{
		Namespace: c.Parent.Namespace,
		Query:     c.Query,
	})
	if err != nil {
		return err
	}

	// Just dump response on JSON, otherwise print total and groups
	if cctx.JSONOutput {
		// Shorthand does not apply to search attributes currently, so we're going
		// to remove the "type" from the metadata encoding on group values to make
		// it apply
		for _, group := range resp.Groups {
			for _, payload := range group.GroupValues {
				delete(payload.GetMetadata(), "type")
			}
		}
		return cctx.Printer.PrintStructured(resp, printer.StructuredOptions{})
	}

	cctx.Printer.Printlnf("Total: %v", resp.Count)
	for _, group := range resp.Groups {
		// Payload values are search attributes, so we can use the default converter
		var valueStr string
		for _, payload := range group.GroupValues {
			var value any
			if err := converter.GetDefaultDataConverter().FromPayload(payload, &value); err != nil {
				value = fmt.Sprintf("<failed converting: %v>", err)
			}
			if valueStr != "" {
				valueStr += ", "
			}
			valueStr += fmt.Sprintf("%v", value)
		}
		cctx.Printer.Printlnf("Group total: %v, values: %v", group.Count, valueStr)
	}
	return nil
}

func (c *TemporalWorkflowResultCommand) run(cctx *CommandContext, _ []string) error {
	cl, err := c.Parent.ClientOptions.dialClient(cctx)
	if err != nil {
		return err
	}
	defer cl.Close()

	run := cl.GetWorkflow(cctx, c.WorkflowId, c.RunId)

	// Get the close event, following continue as new
	var closeEvent *history.HistoryEvent
	for runID := c.RunId; closeEvent == nil; {
		iter := cl.GetWorkflowHistory(cctx, c.WorkflowId, runID, true, enums.HISTORY_EVENT_FILTER_TYPE_CLOSE_EVENT)
		if !iter.HasNext() {
			return fmt.Errorf("missing close event")
		} else if closeEvent, err = iter.Next(); err != nil {
			return fmt.Errorf("failed getting close event: %w", err)
		} else if canAttr := closeEvent.GetWorkflowExecutionContinuedAsNewEventAttributes(); canAttr != nil {
			closeEvent, runID = nil, canAttr.NewExecutionRunId
		}
	}

	// Print result
	if cctx.JSONOutput {
		result := &workflowJSONResult{
			WorkflowId:     run.GetID(),
			RunId:          run.GetRunID(),
			Type:           "",
			Namespace:      c.Parent.Namespace,
			TaskQueue:      "",
			DurationMillis: 0,
			Status:         "<unknown>",
			CloseEvent:     json.RawMessage("null"),
		}
		if err := result.setCloseEvent(cctx, closeEvent); err != nil {
			return err
		}
		err = cctx.Printer.PrintStructured(result, printer.StructuredOptions{})
	} else {
		err = printTextResult(cctx, closeEvent, 0)
	}
	// Log print failure and return workflow failure if workflow failed
	if closeEvent.EventType != enums.EVENT_TYPE_WORKFLOW_EXECUTION_COMPLETED {
		if err != nil {
			cctx.Logger.Error("Workflow failed, and printing the output also failed", "error", err)
		}
		err = fmt.Errorf("workflow failed")
	}
	return err
}

func (c *TemporalWorkflowShowCommand) run(cctx *CommandContext, _ []string) error {
	// Call describe
	cl, err := c.Parent.ClientOptions.dialClient(cctx)
	if err != nil {
		return err
	}
	defer cl.Close()

	// Print history
	iter := &structuredHistoryIter{
		ctx:            cctx,
		client:         cl,
		workflowID:     c.WorkflowId,
		runID:          c.RunId,
		includeDetails: c.Detailed,
		follow:         c.Follow,
	}
	if !cctx.JSONOutput {
		cctx.Printer.Println(color.MagentaString("Progress:"))
		if err := iter.print(cctx); err != nil {
			return fmt.Errorf("displaying history failed: %w", err)
		}
		cctx.Printer.Println()
		if err := printTextResult(cctx, iter.wfResult, 0); err != nil {
			return err
		}
	} else {
		events := make([]*history.HistoryEvent, 0)
		for {
			e, err := iter.NextRawEvent()
			if err != nil {
				return fmt.Errorf("failed getting next history event: %w", err)
			}
			if e == nil {
				break
			}
			events = append(events, e)
		}
		outStruct := history.History{}
		outStruct.Events = events
		// We intentionally disable shorthand because "workflow show" for JSON needs
		// to support SDK replayers which do not work with shorthand
		jsonPayloadShorthand := false
		err = cctx.Printer.PrintStructured(&outStruct, printer.StructuredOptions{
			OverrideJSONPayloadShorthand: &jsonPayloadShorthand,
		})
		if err != nil {
			return fmt.Errorf("failed printing structured output: %w", err)
		}
	}
	return nil
}<|MERGE_RESOLUTION|>--- conflicted
+++ resolved
@@ -140,7 +140,6 @@
 		cctx.Printer.Println()
 		vInfo := info.VersioningInfo
 		_ = cctx.Printer.PrintStructured(struct {
-<<<<<<< HEAD
 			Behavior              string
 			Version               string
 			OverrideBehavior      string `cli:",cardOmitEmpty"`
@@ -152,25 +151,6 @@
 			OverrideBehavior:      vInfo.VersioningOverride.GetBehavior().String(),
 			OverridePinnedVersion: vInfo.VersioningOverride.GetPinnedVersion(),
 			TransitionVersion:     vInfo.VersionTransition.GetVersion(),
-=======
-			Behavior                       string
-			DeploymentSeriesName           string
-			DeploymentBuildID              string
-			OverrideBehavior               string `cli:",cardOmitEmpty"`
-			OverrideDeploymentSeriesName   string `cli:",cardOmitEmpty"`
-			OverrideDeploymentBuildID      string `cli:",cardOmitEmpty"`
-			TransitionDeploymentSeriesName string `cli:",cardOmitEmpty"`
-			TransitionDeploymentBuildID    string `cli:",cardOmitEmpty"`
-		}{
-			Behavior:                       vInfo.Behavior.String(),
-			DeploymentSeriesName:           vInfo.Deployment.GetSeriesName(),
-			DeploymentBuildID:              vInfo.Deployment.GetBuildId(),
-			OverrideBehavior:               vInfo.VersioningOverride.GetBehavior().String(),
-			OverrideDeploymentSeriesName:   vInfo.VersioningOverride.GetDeployment().GetSeriesName(),
-			OverrideDeploymentBuildID:      vInfo.VersioningOverride.GetDeployment().GetBuildId(),
-			TransitionDeploymentSeriesName: vInfo.DeploymentTransition.GetDeployment().GetSeriesName(),
-			TransitionDeploymentBuildID:    vInfo.DeploymentTransition.GetDeployment().GetBuildId(),
->>>>>>> f968fa31
 		}, printer.StructuredOptions{})
 	}
 

// The MIT License
//
// Copyright (c) 2022 Temporal Technologies Inc.  All rights reserved.
//
// Copyright (c) 2020 Uber Technologies, Inc.
//
// Copyright (c) 2021 Datadog, Inc.
//
// Permission is hereby granted, free of charge, to any person obtaining a copy
// of this software and associated documentation files (the "Software"), to deal
// in the Software without restriction, including without limitation the rights
// to use, copy, modify, merge, publish, distribute, sublicense, and/or sell
// copies of the Software, and to permit persons to whom the Software is
// furnished to do so, subject to the following conditions:
//
// The above copyright notice and this permission notice shall be included in
// all copies or substantial portions of the Software.
//
// THE SOFTWARE IS PROVIDED "AS IS", WITHOUT WARRANTY OF ANY KIND, EXPRESS OR
// IMPLIED, INCLUDING BUT NOT LIMITED TO THE WARRANTIES OF MERCHANTABILITY,
// FITNESS FOR A PARTICULAR PURPOSE AND NONINFRINGEMENT. IN NO EVENT SHALL THE
// AUTHORS OR COPYRIGHT HOLDERS BE LIABLE FOR ANY CLAIM, DAMAGES OR OTHER
// LIABILITY, WHETHER IN AN ACTION OF CONTRACT, TORT OR OTHERWISE, ARISING FROM,
// OUT OF OR IN CONNECTION WITH THE SOFTWARE OR THE USE OR OTHER DEALINGS IN
// THE SOFTWARE.

package devserver

import (
	"fmt"
	"log/slog"
	"math/rand"
	"os"
	"path/filepath"
	"strconv"
	"time"

	uiserver "github.com/temporalio/ui-server/v2/server"
	uiconfig "github.com/temporalio/ui-server/v2/server/config"
	uiserveroptions "github.com/temporalio/ui-server/v2/server/server_options"
	"go.temporal.io/api/enums/v1"
	"go.temporal.io/server/common/authorization"
	"go.temporal.io/server/common/cluster"
	"go.temporal.io/server/common/config"
	"go.temporal.io/server/common/dynamicconfig"
	"go.temporal.io/server/common/membership/static"
	"go.temporal.io/server/common/metrics"
	sqliteplugin "go.temporal.io/server/common/persistence/sql/sqlplugin/sqlite"
	"go.temporal.io/server/common/primitives"
	"go.temporal.io/server/components/callbacks"
	"go.temporal.io/server/components/nexusoperations"
	"go.temporal.io/server/schema/sqlite"
	sqliteschema "go.temporal.io/server/schema/sqlite"
	"go.temporal.io/server/temporal"
	"google.golang.org/grpc"
	"gopkg.in/yaml.v3"
)

const (
	localhost = "127.0.0.1"
)

type StartOptions struct {
	// Required fields
	FrontendIP             string
	FrontendPort           int
	Namespaces             []string
	ClusterID              string
	MasterClusterName      string
	CurrentClusterName     string
	InitialFailoverVersion int
	Logger                 *slog.Logger
	LogLevel               slog.Level

	// Optional fields
	UIIP                  string // Empty means no UI
	UIPort                int    // Required if UIIP is non-empty
	UIAssetPath           string
	UICodecEndpoint       string
	PublicPath            string
	DatabaseFile          string
	MetricsPort           int
	PProfPort             int
	SqlitePragmas         map[string]string
	FrontendHTTPPort      int
	EnableGlobalNamespace bool
	DynamicConfigValues   map[string]any
	SearchAttributes      map[string]enums.IndexedValueType
	LogConfig             func([]byte)
	GRPCInterceptors      []grpc.UnaryServerInterceptor
}

type Server struct {
	server temporal.Server
	ui     *uiserver.Server
}

func Start(options StartOptions) (*Server, error) {
	// Validate
	if options.FrontendIP == "" {
		return nil, fmt.Errorf("missing frontend IP")
	} else if options.FrontendPort == 0 {
		return nil, fmt.Errorf("missing frontend port")
	} else if len(options.Namespaces) == 0 {
		return nil, fmt.Errorf("missing namespaces")
	} else if options.Logger == nil {
		return nil, fmt.Errorf("missing logger")
	} else if options.UIIP != "" && options.UIPort == 0 {
		return nil, fmt.Errorf("must provide UI port if UI IP is provided")
	} else if options.ClusterID == "" {
		return nil, fmt.Errorf("missing cluster ID")
	} else if options.MasterClusterName == "" {
		return nil, fmt.Errorf("missing master cluster name")
	} else if options.CurrentClusterName == "" {
		return nil, fmt.Errorf("missing current cluster name")
	} else if options.InitialFailoverVersion == 0 {
		return nil, fmt.Errorf("missing initial failover version")
	}

	if options.FrontendHTTPPort == 0 {
		options.FrontendHTTPPort = MustGetFreePort(options.FrontendIP)
	}

	// Build servers
	var ui *uiserver.Server
	if options.UIIP != "" {
		ui = options.buildUIServer()
	}
	server, err := options.buildServer()
	if err != nil {
		return nil, err
	}

	// Start. We have to start UI server in background because it's start call is
	// blocking. Therefore we have no way to relay error out to users, so we just
	// log and panic.
	if ui != nil {
		go func() {
			if err := ui.Start(); err != nil {
				options.Logger.Error("failed running UI server", "error", err)
				panic(err)
			}
		}()
	}
	if err := server.Start(); err != nil {
		// Stop UI before returning to avoid leaks
		if ui != nil {
			ui.Stop()
		}
		return nil, err
	}
	return &Server{server, ui}, nil
}

func (s *Server) Stop() {
	if s.ui != nil {
		s.ui.Stop()
	}
	s.server.Stop()
}

func (s *StartOptions) buildUIServer() *uiserver.Server {
	return uiserver.NewServer(uiserveroptions.WithConfigProvider(&uiconfig.Config{
		Host:                MaybeEscapeIPv6(s.UIIP),
		Port:                s.UIPort,
		TemporalGRPCAddress: fmt.Sprintf("%v:%v", MaybeEscapeIPv6(s.FrontendIP), s.FrontendPort),
		EnableUI:            true,
		PublicPath:          s.PublicPath,
		UIAssetPath:         s.UIAssetPath,
		Codec:               uiconfig.Codec{Endpoint: s.UICodecEndpoint},
		CORS:                uiconfig.CORS{CookieInsecure: true},
		HideLogs:            true,
	}))
}

func (s *StartOptions) buildServer() (temporal.Server, error) {
	opts, err := s.buildServerOptions()
	if err != nil {
		return nil, err
	}
	return temporal.NewServer(opts...)
}

func (s *StartOptions) buildServerOptions() ([]temporal.ServerOption, error) {
	// Build config and log it
	conf, err := s.buildServerConfig()
	if err != nil {
		return nil, err
	} else if s.LogConfig != nil {
		// We're going to marshal YAML
		if b, err := yaml.Marshal(conf); err != nil {
			s.Logger.Warn("Failed marshaling config for logging", "error", err)
		} else {
			s.LogConfig(b)
		}
	}

	// Build common opts
	logger := slogLogger{
		log:   s.Logger,
		level: s.LogLevel,
	}
	authorizer, err := authorization.GetAuthorizerFromConfig(&conf.Global.Authorization)
	if err != nil {
		return nil, fmt.Errorf("failed creating authorizer: %w", err)
	}
	claimMapper, err := authorization.GetClaimMapperFromConfig(&conf.Global.Authorization, logger)
	if err != nil {
		return nil, fmt.Errorf("failed creating claim mapper: %w", err)
	}
	opts := []temporal.ServerOption{
		temporal.WithConfig(conf),
		temporal.ForServices(temporal.DefaultServices),
		temporal.WithStaticHosts(map[primitives.ServiceName]static.Hosts{
			primitives.FrontendService: static.SingleLocalHost(
				fmt.Sprintf("%v:%v", localhost, conf.Services[string(primitives.FrontendService)].RPC.GRPCPort)),
			primitives.MatchingService: static.SingleLocalHost(
				fmt.Sprintf("%v:%v", localhost, conf.Services[string(primitives.MatchingService)].RPC.GRPCPort)),
			primitives.HistoryService: static.SingleLocalHost(
				fmt.Sprintf("%v:%v", localhost, conf.Services[string(primitives.HistoryService)].RPC.GRPCPort)),
			primitives.WorkerService: static.SingleLocalHost(
				fmt.Sprintf("%v:%v", localhost, conf.Services[string(primitives.WorkerService)].RPC.GRPCPort)),
		}),
		temporal.WithLogger(logger),
		temporal.WithAuthorizer(authorizer),
		temporal.WithClaimMapper(func(*config.Config) authorization.ClaimMapper { return claimMapper }),
	}

	dynConf := make(dynamicconfig.StaticClient, len(s.DynamicConfigValues)+1)
	// Setting host level mutable state cache size to 8k.
	dynConf[dynamicconfig.HistoryCacheHostLevelMaxSize.Key()] = 8096
	// Up default visibility RPS
	dynConf[dynamicconfig.FrontendMaxNamespaceVisibilityRPSPerInstance.Key()] = 100
	// NOTE that the URL scheme is fixed to HTTP since the dev server doesn't support TLS at the time of writing.
	dynConf[nexusoperations.CallbackURLTemplate.Key()] = fmt.Sprintf(
		"http://%s:%d/namespaces/{{.NamespaceName}}/nexus/callback", MaybeEscapeIPv6(s.FrontendIP), s.FrontendHTTPPort)
	dynConf[callbacks.AllowedAddresses.Key()] = []struct {
		Pattern       string
		AllowInsecure bool
	}{
		{
			Pattern:       fmt.Sprintf("%s:%d", MaybeEscapeIPv6(s.FrontendIP), s.FrontendHTTPPort),
			AllowInsecure: true,
		},
	}

	// Dynamic config if set
	for k, v := range s.DynamicConfigValues {
		dynConf[dynamicconfig.Key(k)] = v
	}
	opts = append(opts, temporal.WithDynamicConfigClient(dynConf))

	// gRPC interceptors if set
	if len(s.GRPCInterceptors) > 0 {
		opts = append(opts, temporal.WithChainedFrontendGrpcInterceptors(s.GRPCInterceptors...))
	}

	return opts, nil
}

func (s *StartOptions) buildServerConfig() (*config.Config, error) {
	var conf config.Config
	// Global config
	conf.Global.Membership.MaxJoinDuration = 30 * time.Second
	conf.Global.Membership.BroadcastAddress = s.FrontendIP
	if conf.Global.Metrics == nil && s.MetricsPort > 0 {
		conf.Global.Metrics = &metrics.Config{
			Prometheus: &metrics.PrometheusConfig{
				ListenAddress: fmt.Sprintf("%v:%v", MaybeEscapeIPv6(s.FrontendIP), s.MetricsPort),
				HandlerPath:   "/metrics",
			},
		}
	}
	conf.Global.PProf.Port = s.PProfPort

	// Persistence config
	conf.Persistence.DefaultStore = "sqlite-default"
	conf.Persistence.VisibilityStore = "sqlite-default"
	conf.Persistence.NumHistoryShards = 1
	sqlConf, err := s.buildSQLConfig()
	if err != nil {
		return nil, err
	}
	conf.Persistence.DataStores = map[string]config.DataStore{"sqlite-default": {SQL: sqlConf}}

	// Other config
	if conf.ClusterMetadata == nil {
		conf.ClusterMetadata = &cluster.Config{
			EnableGlobalNamespace:    s.EnableGlobalNamespace,
			FailoverVersionIncrement: 10,
			MasterClusterName:        s.MasterClusterName,
			CurrentClusterName:       s.CurrentClusterName,
			ClusterInformation: map[string]cluster.ClusterInformation{
				s.CurrentClusterName: {
					Enabled:                true,
					InitialFailoverVersion: int64(s.InitialFailoverVersion),
					RPCAddress:             fmt.Sprintf("%v:%v", MaybeEscapeIPv6(s.FrontendIP), s.FrontendPort),
					HTTPAddress:            fmt.Sprintf("%v:%v", MaybeEscapeIPv6(s.FrontendIP), s.FrontendHTTPPort),
					ClusterID:              s.ClusterID,
				},
			},
		}
	}
	conf.DCRedirectionPolicy.Policy = "noop"
	conf.Services = map[string]config.Service{
		"frontend": s.buildServiceConfig(true),
		"history":  s.buildServiceConfig(false),
		"matching": s.buildServiceConfig(false),
		"worker":   s.buildServiceConfig(false),
	}
	conf.Archival.History.State = "disabled"
	conf.Archival.Visibility.State = "disabled"
	conf.NamespaceDefaults.Archival.History.State = "disabled"
	conf.NamespaceDefaults.Archival.Visibility.State = "disabled"
	conf.PublicClient.HostPort = fmt.Sprintf("%v:%v", MaybeEscapeIPv6(s.FrontendIP), s.FrontendPort)
	return &conf, nil
}

func (s *StartOptions) buildSQLConfig() (*config.SQL, error) {
	conf := config.SQL{PluginName: sqliteplugin.PluginName}
	if s.DatabaseFile == "" {
		conf.ConnectAttributes = map[string]string{"mode": "memory", "cache": "shared"}
		conf.DatabaseName = strconv.Itoa(rand.Intn(9999999))
	} else {
		conf.ConnectAttributes = map[string]string{"mode": "rwc"}
		conf.DatabaseName = s.DatabaseFile
	}
	for k, v := range s.SqlitePragmas {
		conf.ConnectAttributes[k] = v
	}

	// Apply migrations to sqlite if using file but it does not exist
	if s.DatabaseFile != "" {
		if _, err := os.Stat(s.DatabaseFile); os.IsNotExist(err) {
			// Eagerly check parent dir
			if _, err := os.Stat(filepath.Dir(s.DatabaseFile)); err != nil {
				return nil, fmt.Errorf("failed checking dir for database file: %w", err)
			}
			if err := sqliteschema.SetupSchema(&conf); err != nil {
				return nil, fmt.Errorf("failed setting up schema: %w", err)
			}
		}
	}

	// Create namespaces
	namespaces := make([]*sqliteschema.NamespaceConfig, len(s.Namespaces))
	for i, ns := range s.Namespaces {
<<<<<<< HEAD
		var err error
		namespaces[i], err = sqlite.NewNamespaceConfig(s.CurrentClusterName, ns, false, nil)
		if err != nil {
			return nil, err
		}
=======
		nsConfig, err := sqlite.NewNamespaceConfig(s.CurrentClusterName, ns, false, s.SearchAttributes)
		if err != nil {
			return nil, fmt.Errorf("failed creating namespace config: %w", err)
		}
		namespaces[i] = nsConfig
>>>>>>> d201c238
	}
	if err := sqliteschema.CreateNamespaces(&conf, namespaces...); err != nil {
		return nil, fmt.Errorf("failed creating namespaces: %w", err)
	}
	return &conf, nil
}

func (s *StartOptions) buildServiceConfig(frontend bool) config.Service {
	var conf config.Service
	if frontend {
		conf.RPC.GRPCPort = s.FrontendPort
		conf.RPC.BindOnIP = s.FrontendIP
		conf.RPC.HTTPPort = s.FrontendHTTPPort
	} else {
		conf.RPC.GRPCPort = MustGetFreePort(s.FrontendIP)
		conf.RPC.BindOnIP = s.FrontendIP
	}
	return conf
}<|MERGE_RESOLUTION|>--- conflicted
+++ resolved
@@ -345,19 +345,11 @@
 	// Create namespaces
 	namespaces := make([]*sqliteschema.NamespaceConfig, len(s.Namespaces))
 	for i, ns := range s.Namespaces {
-<<<<<<< HEAD
-		var err error
-		namespaces[i], err = sqlite.NewNamespaceConfig(s.CurrentClusterName, ns, false, nil)
-		if err != nil {
-			return nil, err
-		}
-=======
 		nsConfig, err := sqlite.NewNamespaceConfig(s.CurrentClusterName, ns, false, s.SearchAttributes)
 		if err != nil {
 			return nil, fmt.Errorf("failed creating namespace config: %w", err)
 		}
 		namespaces[i] = nsConfig
->>>>>>> d201c238
 	}
 	if err := sqliteschema.CreateNamespaces(&conf, namespaces...); err != nil {
 		return nil, fmt.Errorf("failed creating namespaces: %w", err)

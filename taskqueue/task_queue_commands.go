package taskqueue

import (
	"fmt"
	"strings"

	"github.com/temporalio/cli/client"
	"github.com/temporalio/cli/common"
	"github.com/temporalio/tctl-kit/pkg/color"
	"github.com/temporalio/tctl-kit/pkg/output"
	"github.com/urfave/cli/v2"
	enumspb "go.temporal.io/api/enums/v1"
	taskqueuepb "go.temporal.io/api/taskqueue/v1"
	"go.temporal.io/api/workflowservice/v1"
)

// DescribeTaskQueue show pollers info of a given taskqueue
func DescribeTaskQueue(c *cli.Context) error {
	sdkClient, err := client.GetSDKClient(c)
	if err != nil {
		return err
	}
	taskQueue := c.String(common.FlagTaskQueue)
	taskQueueType := strToTaskQueueType(c.String(common.FlagTaskQueueType))

	ctx, cancel := common.NewContext(c)
	defer cancel()
	resp, err := sdkClient.DescribeTaskQueue(ctx, taskQueue, taskQueueType)
	if err != nil {
		return fmt.Errorf("unable to describe task queue: %w", err)
	}

	opts := &output.PrintOptions{
		// TODO enable when versioning feature is out
		// Fields: []string{"Identity", "LastAccessTime", "RatePerSecond", "WorkerVersioningId"},
		Fields: []string{"Identity", "LastAccessTime", "RatePerSecond"},
	}
	var items []interface{}
	for _, e := range resp.Pollers {
		items = append(items, e)
	}
	return output.PrintItems(c, items, opts)
}

// ListTaskQueuePartitions gets all the taskqueue partition and host information.
func ListTaskQueuePartitions(c *cli.Context) error {
	frontendClient := client.Factory(c.App).FrontendClient(c)
	namespace, err := common.RequiredFlag(c, common.FlagNamespace)
	if err != nil {
		return err
	}
	taskQueue := c.String(common.FlagTaskQueue)

	ctx, cancel := common.NewContext(c)
	defer cancel()
	request := &workflowservice.ListTaskQueuePartitionsRequest{
		Namespace: namespace,
		TaskQueue: &taskqueuepb.TaskQueue{
			Name: taskQueue,
			Kind: enumspb.TASK_QUEUE_KIND_NORMAL,
		},
	}

	resp, err := frontendClient.ListTaskQueuePartitions(ctx, request)
	if err != nil {
		return fmt.Errorf("unable to list task queues: %w", err)
	}

	optsW := &output.PrintOptions{
		Fields: []string{"Key", "OwnerHostName"},
	}

	var items []interface{}
	fmt.Println(color.Magenta(c, "Workflow Task Queue Partitions\n"))
	for _, e := range resp.WorkflowTaskQueuePartitions {
		items = append(items, e)
	}
	err = output.PrintItems(c, items, optsW)
	if err != nil {
		return err
	}

	optsA := &output.PrintOptions{
		Fields: []string{"Key", "OwnerHostName"},
	}
	items = items[:0]
	fmt.Println(color.Magenta(c, "\nActivity Task Queue Partitions\n"))
	for _, e := range resp.ActivityTaskQueuePartitions {
		items = append(items, e)
	}
	return output.PrintItems(c, items, optsA)
}

// BuildIDAddNewDefault is implements the `update-build-ids add-new-default` subcommand
func BuildIDAddNewDefault(c *cli.Context) error {
	newBuildID := c.String(common.FlagBuildID)
	operation := workflowservice.UpdateWorkerBuildIdCompatibilityRequest{
		Operation: &workflowservice.UpdateWorkerBuildIdCompatibilityRequest_AddNewBuildIdInNewDefaultSet{
			AddNewBuildIdInNewDefaultSet: newBuildID,
		},
	}
	return updateBuildIDs(c, operation)
}

// BuildIDAddNewCompatible implements the `update-build-ids add-new-compatible` subcommand
func BuildIDAddNewCompatible(c *cli.Context) error {
	newBuildID := c.String(common.FlagBuildID)
	existingBuildID := c.String(common.FlagExistingCompatibleBuildID)
	setAsDefault := c.Bool(common.FlagSetBuildIDAsDefault)
	operation := workflowservice.UpdateWorkerBuildIdCompatibilityRequest{
		Operation: &workflowservice.UpdateWorkerBuildIdCompatibilityRequest_AddNewCompatibleBuildId{
			AddNewCompatibleBuildId: &workflowservice.UpdateWorkerBuildIdCompatibilityRequest_AddNewCompatibleVersion{
				NewBuildId:                newBuildID,
				ExistingCompatibleBuildId: existingBuildID,
				MakeSetDefault:            setAsDefault,
			},
		},
	}
	return updateBuildIDs(c, operation)
}

// BuildIDPromoteSet implements the `update-build-ids promote-set` subcommand
func BuildIDPromoteSet(c *cli.Context) error {
	buildID := c.String(common.FlagBuildID)
	operation := workflowservice.UpdateWorkerBuildIdCompatibilityRequest{
		Operation: &workflowservice.UpdateWorkerBuildIdCompatibilityRequest_PromoteSetByBuildId{
			PromoteSetByBuildId: buildID,
		},
	}
	return updateBuildIDs(c, operation)
}

// BuildIDPromoteInSet implements the `update-build-ids promote-id-in-set` subcommand
func BuildIDPromoteInSet(c *cli.Context) error {
	buildID := c.String(common.FlagBuildID)
	operation := workflowservice.UpdateWorkerBuildIdCompatibilityRequest{
		Operation: &workflowservice.UpdateWorkerBuildIdCompatibilityRequest_PromoteBuildIdWithinSet{
			PromoteBuildIdWithinSet: buildID,
		},
	}
	return updateBuildIDs(c, operation)
}

// GetBuildIDs is implements the `get-build-ids` subcommand
func GetBuildIDs(c *cli.Context) error {
	frontendClient := client.Factory(c.App).FrontendClient(c)
	namespace, err := common.RequiredFlag(c, common.FlagNamespace)
	if err != nil {
		return err
	}
	taskQueue := c.String(common.FlagTaskQueue)

	ctx, cancel := common.NewContext(c)
	defer cancel()
	request := &workflowservice.GetWorkerBuildIdCompatibilityRequest{
		Namespace: namespace,
		TaskQueue: taskQueue,
	}

	resp, err := frontendClient.GetWorkerBuildIdCompatibility(ctx, request)
	if err != nil {
		return fmt.Errorf("unable to get task queue build ids: %w", err)
	}

	type rowtype struct {
		VersionSetId  string
		BuildIds      []string
		IsDefaultSet  bool
		DefaultForSet string
	}
	opts := &output.PrintOptions{
		Fields: []string{"BuildIds", "DefaultForSet", "IsDefaultSet"},
	}
	var items []interface{}
	for ix, e := range resp.GetMajorVersionSets() {
		row := rowtype{
			BuildIds:      e.GetBuildIds(),
			IsDefaultSet:  ix == len(resp.GetMajorVersionSets())-1,
			DefaultForSet: e.GetBuildIds()[len(e.GetBuildIds())-1],
		}
		items = append(items, row)
	}
	return output.PrintItems(c, items, opts)
}

// GetBuildIDReachability implements the `get-build-id-reachability` subcommand
func GetBuildIDReachability(c *cli.Context) error {
	frontendClient := client.Factory(c.App).FrontendClient(c)
	namespace, err := common.RequiredFlag(c, common.FlagNamespace)
	if err != nil {
		return err
	}
	buildIDs := c.StringSlice(common.FlagBuildID)
	taskQueues := c.StringSlice(common.FlagTaskQueue)
	reachabilityType := strings.ToLower(c.String(common.FlagReachabilityType))
	reachability := enumspb.TASK_REACHABILITY_UNSPECIFIED
	if reachabilityType != "" {
		if reachabilityType == "open" {
			reachability = enumspb.TASK_REACHABILITY_OPEN_WORKFLOWS
		} else if reachabilityType == "closed" {
			reachability = enumspb.TASK_REACHABILITY_CLOSED_WORKFLOWS
		} else if reachabilityType == "existing" {
			reachability = enumspb.TASK_REACHABILITY_EXISTING_WORKFLOWS
		} else {
			return fmt.Errorf("invalid reachability type: %v", reachabilityType)
		}
	}

	ctx, cancel := common.NewContext(c)
	defer cancel()
	request := &workflowservice.GetWorkerTaskReachabilityRequest{
		Namespace:    namespace,
		BuildIds:     buildIDs,
		TaskQueues:   taskQueues,
		Reachability: reachability,
	}

	resp, err := frontendClient.GetWorkerTaskReachability(ctx, request)
	if err != nil {
		return fmt.Errorf("unable to get Build ID reachability: %w", err)
	}

	type rowtype struct {
		BuildId      string
		TaskQueue    string
		Reachability []string
	}
	opts := &output.PrintOptions{
		Fields: []string{"BuildId", "TaskQueue", "Reachability"},
	}
	var items []interface{}
	for _, e := range resp.GetBuildIdReachability() {
		for _, r := range e.GetTaskQueueReachability() {
			reachability := make([]string, len(r.GetReachability()))
			for i, v := range r.GetReachability() {
				reachability[i] = v.String()
			}
			row := rowtype{
				BuildId:      e.GetBuildId(),
				TaskQueue:    r.GetTaskQueue(),
				Reachability: reachability,
			}
			items = append(items, row)
		}
	}
	return output.PrintItems(c, items, opts)
}

// updateBuildIDs manipulates the build ids of a given taskqueue. `partialReq` is a partial request
// containing only the operation field filled out.
func updateBuildIDs(c *cli.Context, partialReq workflowservice.UpdateWorkerBuildIdCompatibilityRequest) error {
	frontendClient := client.Factory(c.App).FrontendClient(c)
	namespace, err := common.RequiredFlag(c, common.FlagNamespace)
	if err != nil {
		return err
	}
	taskQueue := c.String(common.FlagTaskQueue)

	ctx, cancel := common.NewContext(c)
	defer cancel()

	request := &workflowservice.UpdateWorkerBuildIdCompatibilityRequest{
		Namespace: namespace,
		TaskQueue: taskQueue,
		Operation: partialReq.Operation,
	}

<<<<<<< HEAD
	_, err = frontendClient.UpdateWorkerBuildIdCompatibility(ctx, request)
	if err != nil {
		return fmt.Errorf("error updating task queue build ids: %w", err)
	}

	fmt.Println(color.Green(c, "Successfully updated task queue build ids."))
=======
	if _, err = frontendClient.UpdateWorkerBuildIdCompatibility(ctx, request); err != nil {
		return fmt.Errorf("error updating task queue build IDs: %w", err)
	}

	fmt.Println(color.Green(c, "Successfully updated task queue build IDs"))
>>>>>>> 4a9a176f

	return nil
}

func strToTaskQueueType(str string) enumspb.TaskQueueType {
	if strings.ToLower(str) == "activity" {
		return enumspb.TASK_QUEUE_TYPE_ACTIVITY
	}
	return enumspb.TASK_QUEUE_TYPE_WORKFLOW
}<|MERGE_RESOLUTION|>--- conflicted
+++ resolved
@@ -265,20 +265,11 @@
 		Operation: partialReq.Operation,
 	}
 
-<<<<<<< HEAD
-	_, err = frontendClient.UpdateWorkerBuildIdCompatibility(ctx, request)
-	if err != nil {
-		return fmt.Errorf("error updating task queue build ids: %w", err)
-	}
-
-	fmt.Println(color.Green(c, "Successfully updated task queue build ids."))
-=======
 	if _, err = frontendClient.UpdateWorkerBuildIdCompatibility(ctx, request); err != nil {
 		return fmt.Errorf("error updating task queue build IDs: %w", err)
 	}
 
 	fmt.Println(color.Green(c, "Successfully updated task queue build IDs"))
->>>>>>> 4a9a176f
 
 	return nil
 }
